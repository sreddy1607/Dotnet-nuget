--- conflicted
+++ resolved
@@ -1721,13 +1721,8 @@
             {
                 var projectName = "TestProject";
                 var projectPath = Path.Combine(pathContext.SolutionRoot, projectName);
-<<<<<<< HEAD
-
+                var outputPath = Path.Combine(projectPath, "obj");
                 // Package Bar does not have a corresponding PackageVersion
-=======
-                var outputPath = Path.Combine(projectPath, "obj");
-                // Package Bar does not have a corresponding PackageVersion 
->>>>>>> 18863da5
                 var packageRefDependecyFoo = new LibraryDependency()
                 {
                     LibraryRange = new LibraryRange("foo", versionRange: null, typeConstraint: LibraryDependencyTarget.Package),
@@ -1784,13 +1779,8 @@
             {
                 var projectName = "TestProject";
                 var projectPath = Path.Combine(pathContext.SolutionRoot, projectName);
-<<<<<<< HEAD
-
+                var outputPath = Path.Combine(projectPath, "obj");
                 // Package Bar does not have a corresponding PackageVersion
-=======
-                var outputPath = Path.Combine(projectPath, "obj");
-                // Package Bar does not have a corresponding PackageVersion 
->>>>>>> 18863da5
                 var packageRefDependecyBar = new LibraryDependency()
                 {
                     LibraryRange = new LibraryRange("bar", versionRange: null, typeConstraint: LibraryDependencyTarget.Package),
