// Copyright (c) .NET Foundation. All rights reserved.
// Licensed under the Apache License, Version 2.0. See License.txt in the project root for license information.

using System;
using System.Collections.Generic;
using System.IO;
using System.Linq;
using System.Threading;
using System.Threading.Tasks;
using Moq;
using NuGet.Common;
using NuGet.Configuration;
using NuGet.DependencyResolver;
using NuGet.Frameworks;
using NuGet.LibraryModel;
using NuGet.Packaging;
using NuGet.Packaging.Core;
using NuGet.Packaging.Signing;
using NuGet.ProjectModel;
using NuGet.Protocol;
using NuGet.Protocol.Core.Types;
using NuGet.Test.Utility;
using NuGet.Versioning;
using Test.Utility;
using Test.Utility.Signing;
using Xunit;

namespace NuGet.Commands.Test
{
    public class RestoreCommandTests
    {
        private static SignedPackageVerifierSettings DefaultSettings = SignedPackageVerifierSettings.GetDefault(TestEnvironmentVariableReader.EmptyInstance);

        [Fact]
        public async Task RestoreCommand_VerifyRuntimeSpecificAssetsAreNotIncludedForCompile_RuntimeOnlyAsync()
        {
            // Arrange
            var sources = new List<PackageSource>();

            var project1Json = @"
            {
              ""version"": ""1.0.0"",
              ""description"": """",
              ""authors"": [ ""author"" ],
              ""tags"": [ """" ],
              ""projectUrl"": """",
              ""licenseUrl"": """",
              ""frameworks"": {
                ""netstandard1.5"": {
                    ""dependencies"": {
                        ""packageA"": ""1.0.0""
                    }
                }
              },
              ""runtimes"": {
                ""win7-x64"": {}
              }
            }";

            using (var workingDir = TestDirectory.Create())
            {
                var packagesDir = new DirectoryInfo(Path.Combine(workingDir, "globalPackages"));
                var packageSource = new DirectoryInfo(Path.Combine(workingDir, "packageSource"));
                var project1 = new DirectoryInfo(Path.Combine(workingDir, "projects", "project1"));
                packagesDir.Create();
                packageSource.Create();
                project1.Create();
                sources.Add(new PackageSource(packageSource.FullName));

                File.WriteAllText(Path.Combine(project1.FullName, "project.json"), project1Json);

                var specPath1 = Path.Combine(project1.FullName, "project.json");
                var spec1 = JsonPackageSpecReader.GetPackageSpec(project1Json, "project1", specPath1);

                var logger = new TestLogger();
                var request = new TestRestoreRequest(spec1, sources, packagesDir.FullName, logger)
                {
                    LockFilePath = Path.Combine(project1.FullName, "project.lock.json")
                };

                var packageAContext = new SimpleTestPackageContext("packageA");
                packageAContext.AddFile("runtimes/win7-x64/lib/netstandard1.5/a.dll");

                await SimpleTestPackageUtility.CreateFullPackageAsync(packageSource.FullName, packageAContext);

                // Act
                var command = new RestoreCommand(request);
                var result = await command.ExecuteAsync();
                var lockFile = result.LockFile;
                await result.CommitAsync(logger, CancellationToken.None);

                var targetLib = lockFile.GetTarget(NuGetFramework.Parse("netstandard1.5"), "win7-x64")
                    .Libraries
                    .Single(library => library.Name == "packageA");

                // Assert
                Assert.True(result.Success);
                Assert.Equal(0, targetLib.CompileTimeAssemblies.Count);
                Assert.Equal("runtimes/win7-x64/lib/netstandard1.5/a.dll", targetLib.RuntimeAssemblies.Single());
            }
        }

        [Fact]
        public async Task RestoreCommand_VerifyRuntimeSpecificAssetsAreNotIncludedForCompile_RuntimeAndRefAsync()
        {
            // Arrange
            var sources = new List<PackageSource>();

            var project1Json = @"
            {
              ""version"": ""1.0.0"",
              ""description"": """",
              ""authors"": [ ""author"" ],
              ""tags"": [ """" ],
              ""projectUrl"": """",
              ""licenseUrl"": """",
              ""frameworks"": {
                ""netstandard1.5"": {
                    ""dependencies"": {
                        ""packageA"": ""1.0.0""
                    }
                }
              },
              ""runtimes"": {
                ""win7-x64"": {}
              }
            }";

            using (var workingDir = TestDirectory.Create())
            {
                var packagesDir = new DirectoryInfo(Path.Combine(workingDir, "globalPackages"));
                var packageSource = new DirectoryInfo(Path.Combine(workingDir, "packageSource"));
                var project1 = new DirectoryInfo(Path.Combine(workingDir, "projects", "project1"));
                packagesDir.Create();
                packageSource.Create();
                project1.Create();
                sources.Add(new PackageSource(packageSource.FullName));

                File.WriteAllText(Path.Combine(project1.FullName, "project.json"), project1Json);

                var specPath1 = Path.Combine(project1.FullName, "project.json");
                var spec1 = JsonPackageSpecReader.GetPackageSpec(project1Json, "project1", specPath1);

                var logger = new TestLogger();
                var request = new TestRestoreRequest(spec1, sources, packagesDir.FullName, logger)
                {
                    LockFilePath = Path.Combine(project1.FullName, "project.lock.json")
                };

                var packageAContext = new SimpleTestPackageContext("packageA");
                packageAContext.AddFile("ref/netstandard1.5/a.dll");
                packageAContext.AddFile("runtimes/win7-x64/lib/netstandard1.5/a.dll");

                await SimpleTestPackageUtility.CreateFullPackageAsync(packageSource.FullName, packageAContext);

                // Act
                var command = new RestoreCommand(request);
                var result = await command.ExecuteAsync();
                var lockFile = result.LockFile;
                await result.CommitAsync(logger, CancellationToken.None);

                var targetLib = lockFile.GetTarget(NuGetFramework.Parse("netstandard1.5"), "win7-x64")
                    .Libraries
                    .Single(library => library.Name == "packageA");

                // Assert
                Assert.True(result.Success);
                Assert.Equal("ref/netstandard1.5/a.dll", targetLib.CompileTimeAssemblies.Single());
                Assert.Equal("runtimes/win7-x64/lib/netstandard1.5/a.dll", targetLib.RuntimeAssemblies.Single());
            }
        }

        [Fact]
        public async Task RestoreCommand_CompileAssetsWithBothRefAndLib_VerifyRefWinsAsync()
        {
            // Arrange
            var sources = new List<PackageSource>();

            var project1Json = @"
            {
              ""version"": ""1.0.0"",
              ""description"": """",
              ""authors"": [ ""author"" ],
              ""tags"": [ """" ],
              ""projectUrl"": """",
              ""licenseUrl"": """",
              ""frameworks"": {
                ""netstandard1.5"": {
                    ""dependencies"": {
                        ""packageA"": ""1.0.0""
                    }
                }
              },
              ""runtimes"": {
                ""win7-x64"": {}
              }
            }";

            using (var workingDir = TestDirectory.Create())
            {
                var packagesDir = new DirectoryInfo(Path.Combine(workingDir, "globalPackages"));
                var packageSource = new DirectoryInfo(Path.Combine(workingDir, "packageSource"));
                var project1 = new DirectoryInfo(Path.Combine(workingDir, "projects", "project1"));
                packagesDir.Create();
                packageSource.Create();
                project1.Create();
                sources.Add(new PackageSource(packageSource.FullName));

                File.WriteAllText(Path.Combine(project1.FullName, "project.json"), project1Json);

                var specPath1 = Path.Combine(project1.FullName, "project.json");
                var spec1 = JsonPackageSpecReader.GetPackageSpec(project1Json, "project1", specPath1);

                var logger = new TestLogger();
                var request = new TestRestoreRequest(spec1, sources, packagesDir.FullName, logger)
                {
                    LockFilePath = Path.Combine(project1.FullName, "project.lock.json")
                };

                var packageAContext = new SimpleTestPackageContext("packageA");
                packageAContext.AddFile("ref/netstandard1.5/a.dll");
                packageAContext.AddFile("lib/netstandard1.5/a.dll");

                await SimpleTestPackageUtility.CreateFullPackageAsync(packageSource.FullName, packageAContext);

                // Act
                var command = new RestoreCommand(request);
                var result = await command.ExecuteAsync();
                var lockFile = result.LockFile;
                await result.CommitAsync(logger, CancellationToken.None);

                var targetLib = lockFile.GetTarget(NuGetFramework.Parse("netstandard1.5"), "win7-x64")
                    .Libraries
                    .Single(library => library.Name == "packageA");

                var compile = targetLib.CompileTimeAssemblies.OrderBy(s => s).ToArray();

                // Assert
                Assert.True(result.Success);
                Assert.Equal(1, compile.Length);
                Assert.Equal("ref/netstandard1.5/a.dll", compile[0]);
                Assert.Equal("lib/netstandard1.5/a.dll", targetLib.RuntimeAssemblies.Single());
            }
        }

        [Theory]
        [InlineData(true)]
        [InlineData(false)]
        public async Task RestoreCommand_ObservesLowercaseFlagAsync(bool isLowercase)
        {
            // Arrange
            using (var workingDir = TestDirectory.Create())
            {
                var packagesDir = new DirectoryInfo(Path.Combine(workingDir, "globalPackages"));
                var sourceDir = new DirectoryInfo(Path.Combine(workingDir, "packageSource"));
                var projectDir = new DirectoryInfo(Path.Combine(workingDir, "projects", "project1"));
                packagesDir.Create();
                sourceDir.Create();
                projectDir.Create();

                var resolver = new VersionFolderPathResolver(packagesDir.FullName, isLowercase);

                var sources = new List<string>
                {
                    sourceDir.FullName
                };

                var projectJson = @"
                {
                  ""frameworks"": {
                    ""netstandard1.0"": {
                      ""dependencies"": {
                        ""PackageA"": ""1.0.0-Beta""
                      }
                    }
                  }
                }";

                File.WriteAllText(Path.Combine(projectDir.FullName, "project.json"), projectJson);

                var specPath = Path.Combine(projectDir.FullName, "project.json");
                var spec = JsonPackageSpecReader.GetPackageSpec(projectJson, "project1", specPath);

                var logger = new TestLogger();
                var request = new TestRestoreRequest(
                    spec,
                    sources.Select(x => Repository.Factory.GetCoreV3(x)),
                    packagesDir.FullName,
                    Enumerable.Empty<string>(),
                    logger)
                {
                    IsLowercasePackagesDirectory = isLowercase
                };
                request.LockFilePath = Path.Combine(projectDir.FullName, "project.lock.json");

                var packageId = "PackageA";
                var packageVersion = "1.0.0-Beta";
                var packageAContext = new SimpleTestPackageContext(packageId, packageVersion);
                packageAContext.AddFile("lib/netstandard1.0/a.dll");

                await SimpleTestPackageUtility.CreateFullPackageAsync(sourceDir.FullName, packageAContext);

                // Act
                var command = new RestoreCommand(request);
                var result = await command.ExecuteAsync();
                var lockFile = result.LockFile;

                // Assert
                Assert.True(result.Success);

                var library = lockFile
                    .Libraries
                    .FirstOrDefault(l => l.Name == packageId && l.Version.ToNormalizedString() == packageVersion);

                Assert.NotNull(library);
                Assert.Equal(
                    PathUtility.GetPathWithForwardSlashes(resolver.GetPackageDirectory(packageId, library.Version)),
                    library.Path);
                Assert.True(File.Exists(resolver.GetPackageFilePath(packageId, library.Version)));
            }
        }

        [Theory]
        [InlineData(true)]
        [InlineData(false)]
        public async Task RestoreCommand_WhenSwitchingBetweenLowercaseSettings_LockFileAlwaysRespectsLatestSettingAsync(bool isLowercase)
        {
            // Arrange
            using (var workingDir = TestDirectory.Create())
            {
                var packagesDir = new DirectoryInfo(Path.Combine(workingDir, "globalPackages"));
                var sourceDir = new DirectoryInfo(Path.Combine(workingDir, "packageSource"));
                var projectDir = new DirectoryInfo(Path.Combine(workingDir, "projects", "project1"));
                packagesDir.Create();
                sourceDir.Create();
                projectDir.Create();

                var resolverA = new VersionFolderPathResolver(packagesDir.FullName, !isLowercase);
                var resolverB = new VersionFolderPathResolver(packagesDir.FullName, isLowercase);

                var sources = new List<string>
                {
                    sourceDir.FullName
                };

                var projectJson = @"
                {
                  ""frameworks"": {
                    ""netstandard1.0"": {
                      ""dependencies"": {
                        ""PackageA"": ""1.0.0-Beta""
                      }
                    }
                  }
                }";

                File.WriteAllText(Path.Combine(projectDir.FullName, "project.json"), projectJson);

                var specPath = Path.Combine(projectDir.FullName, "project.json");
                var spec = JsonPackageSpecReader.GetPackageSpec(projectJson, "project1", specPath);

                var logger = new TestLogger();
                var lockFilePath = Path.Combine(projectDir.FullName, "project.lock.json");
                var lockFileFormat = new LockFileFormat();

                var packageId = "PackageA";
                var packageVersion = "1.0.0-Beta";
                var packageAContext = new SimpleTestPackageContext(packageId, packageVersion);
                packageAContext.AddFile("lib/netstandard1.0/a.dll");

                await SimpleTestPackageUtility.CreateFullPackageAsync(sourceDir.FullName, packageAContext);

                // Act
                // Execute the first restore with the opposite lowercase setting.
                var requestA = new TestRestoreRequest(
                    spec,
                    sources.Select(x => Repository.Factory.GetCoreV3(x)),
                    packagesDir.FullName,
                    Enumerable.Empty<string>(),
                    logger)
                {
                    LockFilePath = lockFilePath,
                    IsLowercasePackagesDirectory = !isLowercase
                };
                var commandA = new RestoreCommand(requestA);
                var resultA = await commandA.ExecuteAsync();
                await resultA.CommitAsync(logger, CancellationToken.None);

                // Execute the second restore with the request lowercase setting.
                var requestB = new TestRestoreRequest(
                    spec,
                    sources.Select(x => Repository.Factory.GetCoreV3(x)),
                    packagesDir.FullName,
                    Enumerable.Empty<string>(),
                    logger)
                {
                    LockFilePath = lockFilePath,
                    IsLowercasePackagesDirectory = isLowercase,
                    ExistingLockFile = lockFileFormat.Read(lockFilePath)
                };
                var commandB = new RestoreCommand(requestB);
                var resultB = await commandB.ExecuteAsync();
                await resultB.CommitAsync(logger, CancellationToken.None);

                // Assert
                // Commands should have succeeded.
                Assert.True(resultA.Success);
                Assert.True(resultB.Success);

                // The lock file library path should match the requested case.
                var libraryA = resultA
                    .LockFile
                    .Libraries
                    .FirstOrDefault(l => l.Name == packageId && l.Version.ToNormalizedString() == packageVersion);
                Assert.NotNull(libraryA);
                Assert.Equal(
                    PathUtility.GetPathWithForwardSlashes(resolverA.GetPackageDirectory(packageId, libraryA.Version)),
                    libraryA.Path);
                Assert.True(File.Exists(resolverA.GetPackageFilePath(packageId, libraryA.Version)));

                var libraryB = resultB
                    .LockFile
                    .Libraries
                    .FirstOrDefault(l => l.Name == packageId && l.Version.ToNormalizedString() == packageVersion);
                Assert.NotNull(libraryB);
                Assert.Equal(
                    PathUtility.GetPathWithForwardSlashes(resolverB.GetPackageDirectory(packageId, libraryB.Version)),
                    libraryB.Path);
                Assert.True(File.Exists(resolverB.GetPackageFilePath(packageId, libraryB.Version)));

                // The lock file on disk should match the second restore's library.
                var diskLockFile = lockFileFormat.Read(lockFilePath);
                var lockFileLibrary = diskLockFile
                    .Libraries
                    .FirstOrDefault(l => l.Name == packageId && l.Version.ToNormalizedString() == packageVersion);
                Assert.NotNull(lockFileLibrary);
                Assert.Equal(
                    PathUtility.GetPathWithForwardSlashes(resolverB.GetPackageDirectory(packageId, libraryB.Version)),
                    libraryB.Path);
                Assert.Equal(libraryB, lockFileLibrary);
            }
        }

        [Fact]
        public async Task RestoreCommand_FileUriV3FolderAsync()
        {
            // Arrange
            var sources = new List<PackageSource>();

            // Both TxMs reference packageA, but they are different types.
            // Verify that the reference does not show up under libraries.
            var project1Json = @"
            {
              ""version"": ""1.0.0"",
              ""description"": """",
              ""authors"": [ ""author"" ],
              ""tags"": [ """" ],
              ""projectUrl"": """",
              ""licenseUrl"": """",
              ""frameworks"": {
                ""netstandard1.3"": {
                    ""dependencies"": {
                        ""packageA"": ""4.0.0""
                    }
                }
              }
            }";

            using (var workingDir = TestDirectory.Create())
            {
                var packagesDir = new DirectoryInfo(Path.Combine(workingDir, "globalPackages"));
                var packageSource = new DirectoryInfo(Path.Combine(workingDir, "packageSource"));
                var project1 = new DirectoryInfo(Path.Combine(workingDir, "projects", "project1"));
                packagesDir.Create();
                packageSource.Create();
                project1.Create();
                sources.Add(new PackageSource(UriUtility.CreateSourceUri(packageSource.FullName).AbsoluteUri));

                File.WriteAllText(Path.Combine(project1.FullName, "project.json"), project1Json);

                var specPath1 = Path.Combine(project1.FullName, "project.json");
                var spec1 = JsonPackageSpecReader.GetPackageSpec(project1Json, "project1", specPath1);

                var logger = new TestLogger();
                var request = new TestRestoreRequest(spec1, sources, packagesDir.FullName, logger)
                {
                    LockFilePath = Path.Combine(project1.FullName, "project.lock.json")
                };

                await SimpleTestPackageUtility.CreateFolderFeedV3Async(
                    packageSource.FullName,
                    new PackageIdentity("packageA", NuGetVersion.Parse("4.0.0")));

                // Act
                var command = new RestoreCommand(request);
                var result = await command.ExecuteAsync();
                var lockFile = result.LockFile;
                await result.CommitAsync(logger, CancellationToken.None);

                // Assert
                Assert.True(result.Success);
                Assert.Equal(1, lockFile.Libraries.Count);
            }
        }

        [Fact]
        public async Task RestoreCommand_FileUriV2FolderAsync()
        {
            // Arrange
            var sources = new List<PackageSource>();

            // Both TxMs reference packageA, but they are different types.
            // Verify that the reference does not show up under libraries.
            var project1Json = @"
            {
              ""version"": ""1.0.0"",
              ""description"": """",
              ""authors"": [ ""author"" ],
              ""tags"": [ """" ],
              ""projectUrl"": """",
              ""licenseUrl"": """",
              ""frameworks"": {
                ""netstandard1.3"": {
                    ""dependencies"": {
                        ""packageA"": ""4.0.0""
                    }
                }
              }
            }";

            using (var workingDir = TestDirectory.Create())
            {
                var packagesDir = new DirectoryInfo(Path.Combine(workingDir, "globalPackages"));
                var packageSource = new DirectoryInfo(Path.Combine(workingDir, "packageSource"));
                var project1 = new DirectoryInfo(Path.Combine(workingDir, "projects", "project1"));
                packagesDir.Create();
                packageSource.Create();
                project1.Create();
                sources.Add(new PackageSource(UriUtility.CreateSourceUri(packageSource.FullName).AbsoluteUri));

                File.WriteAllText(Path.Combine(project1.FullName, "project.json"), project1Json);

                var specPath1 = Path.Combine(project1.FullName, "project.json");
                var spec1 = JsonPackageSpecReader.GetPackageSpec(project1Json, "project1", specPath1);

                var logger = new TestLogger();
                var request = new TestRestoreRequest(spec1, sources, packagesDir.FullName, logger)
                {
                    LockFilePath = Path.Combine(project1.FullName, "project.lock.json")
                };

                await SimpleTestPackageUtility.CreateFullPackageAsync(packageSource.FullName, "packageA", "4.0.0");

                // Act
                var command = new RestoreCommand(request);
                var result = await command.ExecuteAsync();
                var lockFile = result.LockFile;
                await result.CommitAsync(logger, CancellationToken.None);

                // Assert
                Assert.True(result.Success);
                Assert.Equal(1, lockFile.Libraries.Count);
            }
        }

        [Fact]
        public async Task RestoreCommand_FindInV2FolderWithDifferentCasingAsync()
        {
            // Arrange
            var sources = new List<PackageSource>();

            // Both TxMs reference packageA, but they are different types.
            // Verify that the reference does not show up under libraries.
            var project1Json = @"
            {
              ""version"": ""1.0.0"",
              ""description"": """",
              ""authors"": [ ""author"" ],
              ""tags"": [ """" ],
              ""projectUrl"": """",
              ""licenseUrl"": """",
              ""frameworks"": {
                ""netstandard1.3"": {
                    ""dependencies"": {
                        ""PACKAGEA"": ""4.0.0""
                    }
                }
              }
            }";

            using (var workingDir = TestDirectory.Create())
            {
                var packagesDir = new DirectoryInfo(Path.Combine(workingDir, "globalPackages"));
                var packageSource = new DirectoryInfo(Path.Combine(workingDir, "packageSource"));
                var project1 = new DirectoryInfo(Path.Combine(workingDir, "projects", "project1"));
                packagesDir.Create();
                packageSource.Create();
                project1.Create();
                sources.Add(new PackageSource(packageSource.FullName));

                File.WriteAllText(Path.Combine(project1.FullName, "project.json"), project1Json);

                var specPath1 = Path.Combine(project1.FullName, "project.json");
                var spec1 = JsonPackageSpecReader.GetPackageSpec(project1Json, "project1", specPath1);

                var logger = new TestLogger();
                var request = new TestRestoreRequest(spec1, sources, packagesDir.FullName, logger)
                {
                    LockFilePath = Path.Combine(project1.FullName, "project.lock.json")
                };

                await SimpleTestPackageUtility.CreateFullPackageAsync(packageSource.FullName, "packageA", "4.0.0");

                // Act
                var command = new RestoreCommand(request);
                var result = await command.ExecuteAsync();
                var lockFile = result.LockFile;
                await result.CommitAsync(logger, CancellationToken.None);

                // Assert
                Assert.True(result.Success);
                Assert.Equal(1, lockFile.Libraries.Count);
            }
        }

        [Fact]
        public async Task RestoreCommand_ReferenceWithSameNameDifferentCasingAsync()
        {
            // Arrange
            var sources = new List<PackageSource>();

            // Both TxMs reference packageA, but they are different types.
            // Verify that the reference does not show up under libraries.
            var project1Json = @"
            {
              ""version"": ""1.0.0"",
              ""description"": """",
              ""authors"": [ ""author"" ],
              ""tags"": [ """" ],
              ""projectUrl"": """",
              ""licenseUrl"": """",
              ""frameworks"": {
                ""netstandard1.3"": {
                    ""dependencies"": {
                        ""packageA"": ""4.0.0""
                    }
                }
              }
            }";

            using (var workingDir = TestDirectory.Create())
            {
                var packagesDir = new DirectoryInfo(Path.Combine(workingDir, "globalPackages"));
                var packageSource = new DirectoryInfo(Path.Combine(workingDir, "packageSource"));
                var project1 = new DirectoryInfo(Path.Combine(workingDir, "projects", "PROJECT1"));
                packagesDir.Create();
                packageSource.Create();
                project1.Create();
                sources.Add(new PackageSource(packageSource.FullName));

                File.WriteAllText(Path.Combine(project1.FullName, "project.json"), project1Json);

                var specPath1 = Path.Combine(project1.FullName, "project.json");
                var spec1 = JsonPackageSpecReader.GetPackageSpec(project1Json, "PROJECT1", specPath1);

                var logger = new TestLogger();
                var request = new TestRestoreRequest(spec1, sources, packagesDir.FullName, logger)
                {
                    LockFilePath = Path.Combine(project1.FullName, "project.lock.json")
                };

                var aContext = new SimpleTestPackageContext()
                {
                    Id = "packageA",
                    Version = "4.0.0"
                };

                aContext.Dependencies.Add(new SimpleTestPackageContext("proJect1"));

                await SimpleTestPackageUtility.CreateFullPackageAsync(packageSource.FullName, "projeCt1", "4.0.0");

                // Act
                var command = new RestoreCommand(request);
                var result = await command.ExecuteAsync();
                var lockFile = result.LockFile;
                await result.CommitAsync(logger, CancellationToken.None);

                // Assert
                // Verify no stack overflows from circular dependencies
                Assert.False(result.Success);
            }
        }

        [Fact]
        public async Task RestoreCommand_ImportsWithHigherVersion_NoFallbackAsync()
        {
            // Arrange
            var sources = new List<PackageSource>();

            var project1Json = @"
            {
              ""version"": ""1.0.0"",
              ""description"": """",
              ""authors"": [ ""author"" ],
              ""tags"": [ """" ],
              ""projectUrl"": """",
              ""licenseUrl"": """",
              ""frameworks"": {
                ""netstandard1.3"": {
                    ""imports"": [ ""netstandard1.5"" ],
                    ""dependencies"": {
                        ""packageA"": ""1.0.0""
                    }
                }
              }
            }";

            using (var workingDir = TestDirectory.Create())
            {
                var packagesDir = new DirectoryInfo(Path.Combine(workingDir, "globalPackages"));
                var packageSource = new DirectoryInfo(Path.Combine(workingDir, "packageSource"));
                var project1 = new DirectoryInfo(Path.Combine(workingDir, "projects", "project1"));
                packagesDir.Create();
                packageSource.Create();
                project1.Create();
                sources.Add(new PackageSource(packageSource.FullName));

                File.WriteAllText(Path.Combine(project1.FullName, "project.json"), project1Json);

                var specPath1 = Path.Combine(project1.FullName, "project.json");
                var spec1 = JsonPackageSpecReader.GetPackageSpec(project1Json, "project1", specPath1);

                var logger = new TestLogger();
                var request = new TestRestoreRequest(spec1, sources, packagesDir.FullName, logger)
                {
                    LockFilePath = Path.Combine(project1.FullName, "project.lock.json")
                };

                var packageAContext = new SimpleTestPackageContext("packageA");
                packageAContext.AddFile("lib/netstandard1.0/a.dll");
                packageAContext.AddFile("lib/netstandard1.5/a.dll");
                packageAContext.AddFile("lib/net46/a.dll");

                await SimpleTestPackageUtility.CreateFullPackageAsync(packageSource.FullName, packageAContext);

                // Act
                var command = new RestoreCommand(request);
                var result = await command.ExecuteAsync();
                var lockFile = result.LockFile;
                await result.CommitAsync(logger, CancellationToken.None);

                var targetLib = lockFile.GetTarget(NuGetFramework.Parse("netstandard1.3"), null)
                    .Libraries
                    .Single(library => library.Name == "packageA");

                var compile = targetLib.CompileTimeAssemblies.Single();

                // Assert
                Assert.True(result.Success);
                Assert.Equal("lib/netstandard1.0/a.dll", compile.Path);
            }
        }

        [Fact]
        public async Task RestoreCommand_ImportsWithHigherVersion_FallbackAsync()
        {
            // Arrange
            var sources = new List<PackageSource>();

            var project1Json = @"
            {
              ""version"": ""1.0.0"",
              ""description"": """",
              ""authors"": [ ""author"" ],
              ""tags"": [ """" ],
              ""projectUrl"": """",
              ""licenseUrl"": """",
              ""frameworks"": {
                ""netstandard1.3"": {
                    ""imports"": [ ""netstandard1.5"" ],
                    ""dependencies"": {
                        ""packageA"": ""1.0.0""
                    }
                }
              }
            }";

            using (var workingDir = TestDirectory.Create())
            {
                var packagesDir = new DirectoryInfo(Path.Combine(workingDir, "globalPackages"));
                var packageSource = new DirectoryInfo(Path.Combine(workingDir, "packageSource"));
                var project1 = new DirectoryInfo(Path.Combine(workingDir, "projects", "project1"));
                packagesDir.Create();
                packageSource.Create();
                project1.Create();
                sources.Add(new PackageSource(packageSource.FullName));

                File.WriteAllText(Path.Combine(project1.FullName, "project.json"), project1Json);

                var specPath1 = Path.Combine(project1.FullName, "project.json");
                var spec1 = JsonPackageSpecReader.GetPackageSpec(project1Json, "project1", specPath1);

                var logger = new TestLogger();
                var request = new TestRestoreRequest(spec1, sources, packagesDir.FullName, logger)
                {
                    LockFilePath = Path.Combine(project1.FullName, "project.lock.json")
                };

                var packageAContext = new SimpleTestPackageContext("packageA");
                packageAContext.AddFile("lib/netstandard1.5/a.dll");
                packageAContext.AddFile("lib/netstandard1.6/a.dll");
                packageAContext.AddFile("lib/net46/a.dll");

                await SimpleTestPackageUtility.CreateFullPackageAsync(packageSource.FullName, packageAContext);

                // Act
                var command = new RestoreCommand(request);
                var result = await command.ExecuteAsync();
                var lockFile = result.LockFile;
                await result.CommitAsync(logger, CancellationToken.None);

                var targetLib = lockFile.GetTarget(NuGetFramework.Parse("netstandard1.3"), null)
                    .Libraries
                    .Single(library => library.Name == "packageA");

                var compile = targetLib.CompileTimeAssemblies.Single();

                // Assert
                Assert.True(result.Success);
                Assert.Equal("lib/netstandard1.5/a.dll", compile.Path);
            }
        }

        [Fact]
        public async Task RestoreCommand_ImportsWithHigherVersion_MultiFallbackAsync()
        {
            // Arrange
            var sources = new List<PackageSource>();

            var project1Json = @"
            {
              ""version"": ""1.0.0"",
              ""description"": """",
              ""authors"": [ ""author"" ],
              ""tags"": [ """" ],
              ""projectUrl"": """",
              ""licenseUrl"": """",
              ""frameworks"": {
                ""netstandard1.0"": {
                    ""imports"": [ ""netstandard1.1"", ""netstandard1.2"", ""dnxcore50""  ],
                    ""dependencies"": {
                        ""packageA"": ""1.0.0""
                    }
                }
              }
            }";

            using (var workingDir = TestDirectory.Create())
            {
                var packagesDir = new DirectoryInfo(Path.Combine(workingDir, "globalPackages"));
                var packageSource = new DirectoryInfo(Path.Combine(workingDir, "packageSource"));
                var project1 = new DirectoryInfo(Path.Combine(workingDir, "projects", "project1"));
                packagesDir.Create();
                packageSource.Create();
                project1.Create();
                sources.Add(new PackageSource(packageSource.FullName));

                File.WriteAllText(Path.Combine(project1.FullName, "project.json"), project1Json);

                var specPath1 = Path.Combine(project1.FullName, "project.json");
                var spec1 = JsonPackageSpecReader.GetPackageSpec(project1Json, "project1", specPath1);

                var logger = new TestLogger();
                var request = new TestRestoreRequest(spec1, sources, packagesDir.FullName, logger)
                {
                    LockFilePath = Path.Combine(project1.FullName, "project.lock.json")
                };

                var packageAContext = new SimpleTestPackageContext("packageA");
                packageAContext.AddFile("lib/netstandard1.2/a.dll");
                packageAContext.AddFile("lib/netstandard1.5/a.dll");
                packageAContext.AddFile("lib/net46/a.dll");

                await SimpleTestPackageUtility.CreateFullPackageAsync(packageSource.FullName, packageAContext);

                // Act
                var command = new RestoreCommand(request);
                var result = await command.ExecuteAsync();
                var lockFile = result.LockFile;
                await result.CommitAsync(logger, CancellationToken.None);

                var targetLib = lockFile.GetTarget(NuGetFramework.Parse("netstandard1.0"), null)
                    .Libraries
                    .Single(library => library.Name == "packageA");

                var compile = targetLib.CompileTimeAssemblies.Single();

                // Assert
                Assert.True(result.Success);
                Assert.Equal("lib/netstandard1.2/a.dll", compile.Path);
            }
        }

        [Fact]
        public async Task RestoreCommand_ImportsNoMatchAsync()
        {
            // Arrange
            var sources = new List<PackageSource>();

            var project1Json = @"
            {
              ""version"": ""1.0.0"",
              ""description"": """",
              ""authors"": [ ""author"" ],
              ""tags"": [ """" ],
              ""projectUrl"": """",
              ""licenseUrl"": """",
              ""frameworks"": {
                ""netstandard1.0"": {
                    ""imports"": [ ""netstandard1.1"", ""netstandard1.2""  ],
                    ""dependencies"": {
                        ""packageA"": ""1.0.0""
                    }
                }
              }
            }";

            using (var workingDir = TestDirectory.Create())
            {
                var packagesDir = new DirectoryInfo(Path.Combine(workingDir, "globalPackages"));
                var packageSource = new DirectoryInfo(Path.Combine(workingDir, "packageSource"));
                var project1 = new DirectoryInfo(Path.Combine(workingDir, "projects", "project1"));
                packagesDir.Create();
                packageSource.Create();
                project1.Create();
                sources.Add(new PackageSource(packageSource.FullName));

                File.WriteAllText(Path.Combine(project1.FullName, "project.json"), project1Json);

                var specPath1 = Path.Combine(project1.FullName, "project.json");
                var spec1 = JsonPackageSpecReader.GetPackageSpec(project1Json, "project1", specPath1);

                var logger = new TestLogger();
                var request = new TestRestoreRequest(spec1, sources, packagesDir.FullName, logger)
                {
                    LockFilePath = Path.Combine(project1.FullName, "project.lock.json")
                };

                var packageAContext = new SimpleTestPackageContext("packageA");
                packageAContext.AddFile("lib/netstandard1.5/a.dll");
                packageAContext.AddFile("lib/netstandard1.6/a.dll");
                packageAContext.AddFile("lib/net46/a.dll");

                await SimpleTestPackageUtility.CreateFullPackageAsync(packageSource.FullName, packageAContext);

                // Act
                var command = new RestoreCommand(request);
                var result = await command.ExecuteAsync();
                var lockFile = result.LockFile;
                await result.CommitAsync(logger, CancellationToken.None);

                var targetLib = lockFile.GetTarget(NuGetFramework.Parse("netstandard1.0"), null)
                                    .Libraries
                                    .Single(library => library.Name == "packageA");

                var compileItems = targetLib.CompileTimeAssemblies;

                // Assert
                Assert.False(result.Success);
                Assert.Equal(0, compileItems.Count);
            }
        }

#if IS_SIGNING_SUPPORTED
        [Fact]
        public async Task RestoreCommand_InvalidSignedPackageAsync()
        {
            // Arrange
            var sources = new List<PackageSource>();

            var project1Json = @"
            {
              ""version"": ""1.0.0"",
              ""description"": """",
              ""authors"": [ ""author"" ],
              ""tags"": [ """" ],
              ""projectUrl"": """",
              ""licenseUrl"": """",
              ""frameworks"": {
                ""net46"": {
                    ""dependencies"": {
                        ""packageA"": ""1.0.0""
                    }
                }
              }
            }";

            using (var workingDir = TestDirectory.Create())
            {
                var packagesDir = new DirectoryInfo(Path.Combine(workingDir, "globalPackages"));
                var packageSource = new DirectoryInfo(Path.Combine(workingDir, "packageSource"));
                var project1 = new DirectoryInfo(Path.Combine(workingDir, "projects", "project1"));
                packagesDir.Create();
                packageSource.Create();
                project1.Create();
                sources.Add(new PackageSource(packageSource.FullName));

                File.WriteAllText(Path.Combine(project1.FullName, "project.json"), project1Json);

                var specPath1 = Path.Combine(project1.FullName, "project.json");
                var spec1 = JsonPackageSpecReader.GetPackageSpec(project1Json, "project1", specPath1);

                var logger = new TestLogger();

                var signedPackageVerifier = new Mock<IPackageSignatureVerifier>(MockBehavior.Strict);

                signedPackageVerifier.Setup(x => x.VerifySignaturesAsync(
                    It.IsAny<ISignedPackageReader>(),
                    It.Is<SignedPackageVerifierSettings>(s => SigningTestUtility.AreVerifierSettingsEqual(s, DefaultSettings)),
                    It.IsAny<CancellationToken>(),
                    It.IsAny<Guid>())).
                    ReturnsAsync(new VerifySignaturesResult(isValid: false, isSigned: true));

                var clientPolicyContext = ClientPolicyContext.GetClientPolicy(NullSettings.Instance, logger);
                var request = new TestRestoreRequest(spec1, sources, packagesDir.FullName, clientPolicyContext, logger)
                {
                    LockFilePath = Path.Combine(project1.FullName, "project.lock.json"),
                    SignedPackageVerifier = signedPackageVerifier.Object
                };

                var packageAContext = new SimpleTestPackageContext("packageA");
                packageAContext.AddFile("lib/net46/a.dll");

                await SimpleTestPackageUtility.CreateFullPackageAsync(packageSource.FullName, packageAContext);

                // Act
                var command = new RestoreCommand(request);
                var result = await command.ExecuteAsync();

                // Assert
                Assert.False(result.Success);
            }
        }

        [Fact]
        public async Task RestoreCommand_SignedPackageAsync()
        {
            // Arrange
            var sources = new List<PackageSource>();

            var project1Json = @"
            {
              ""version"": ""1.0.0"",
              ""description"": """",
              ""authors"": [ ""author"" ],
              ""tags"": [ """" ],
              ""projectUrl"": """",
              ""licenseUrl"": """",
              ""frameworks"": {
                ""net46"": {
                    ""dependencies"": {
                        ""packageA"": ""1.0.0""
                    }
                }
              }
            }";

            using (var workingDir = TestDirectory.Create())
            {
                var packagesDir = new DirectoryInfo(Path.Combine(workingDir, "globalPackages"));
                var packageSource = new DirectoryInfo(Path.Combine(workingDir, "packageSource"));
                var project1 = new DirectoryInfo(Path.Combine(workingDir, "projects", "project1"));
                packagesDir.Create();
                packageSource.Create();
                project1.Create();
                sources.Add(new PackageSource(packageSource.FullName));

                File.WriteAllText(Path.Combine(project1.FullName, "project.json"), project1Json);

                var specPath1 = Path.Combine(project1.FullName, "project.json");
                var spec1 = JsonPackageSpecReader.GetPackageSpec(project1Json, "project1", specPath1);

                var logger = new TestLogger();

                var signedPackageVerifier = new Mock<IPackageSignatureVerifier>(MockBehavior.Strict);

                signedPackageVerifier.Setup(x => x.VerifySignaturesAsync(
                    It.IsAny<ISignedPackageReader>(),
                    It.Is<SignedPackageVerifierSettings>(s => SigningTestUtility.AreVerifierSettingsEqual(s, DefaultSettings)),
                    It.IsAny<CancellationToken>(),
                    It.IsAny<Guid>())).
                    ReturnsAsync(new VerifySignaturesResult(isValid: true, isSigned: true));

                var clientPolicyContext = ClientPolicyContext.GetClientPolicy(NullSettings.Instance, logger);
                var request = new TestRestoreRequest(spec1, sources, packagesDir.FullName, clientPolicyContext, logger)
                {
                    LockFilePath = Path.Combine(project1.FullName, "project.lock.json"),
                    SignedPackageVerifier = signedPackageVerifier.Object
                };

                var packageAContext = new SimpleTestPackageContext("packageA");
                packageAContext.AddFile("lib/net46/a.dll");

                await SimpleTestPackageUtility.CreateFullPackageAsync(packageSource.FullName, packageAContext);

                // Act
                var command = new RestoreCommand(request);
                var result = await command.ExecuteAsync();

                // Assert
                Assert.True(result.Success);
            }
        }
#endif

        [Fact]
        public async Task RestoreCommand_PathInPackageLibraryAsync()
        {
            // Arrange
            using (var workingDir = TestDirectory.Create())
            {
                var packagesDir = new DirectoryInfo(Path.Combine(workingDir, "globalPackages"));
                var packageSource = new DirectoryInfo(Path.Combine(workingDir, "packageSource"));
                var project1 = new DirectoryInfo(Path.Combine(workingDir, "projects", "project1"));
                packagesDir.Create();
                packageSource.Create();
                project1.Create();

                var sources = new List<PackageSource>
                {
                    new PackageSource(packageSource.FullName)
                };

                var project1Json = @"
                {
                  ""frameworks"": {
                    ""netstandard1.0"": {
                      ""dependencies"": {
                        ""packageA"": ""1.0.0""
                      }
                    }
                  }
                }";

                File.WriteAllText(Path.Combine(project1.FullName, "project.json"), project1Json);

                var specPath1 = Path.Combine(project1.FullName, "project.json");
                var spec1 = JsonPackageSpecReader.GetPackageSpec(project1Json, "project1", specPath1);

                var logger = new TestLogger();
                var request = new TestRestoreRequest(spec1, sources, packagesDir.FullName, logger)
                {
                    LockFilePath = Path.Combine(project1.FullName, "project.lock.json")
                };

                var packageAContext = new SimpleTestPackageContext("packageA");
                packageAContext.AddFile("lib/netstandard1.0/a.dll");

                await SimpleTestPackageUtility.CreateFullPackageAsync(packageSource.FullName, packageAContext);

                // Act
                var command = new RestoreCommand(request);
                var result = await command.ExecuteAsync();
                var lockFile = result.LockFile;

                // Assert
                Assert.True(result.Success);
                var library = lockFile.Libraries.FirstOrDefault(l => l.Name == "packageA");
                Assert.NotNull(library);
                Assert.Equal("packagea/1.0.0", library.Path);
            }
        }

        [Fact]
        public async Task RestoreCommand_PackageWithSameNameAsync()
        {
            // Arrange
            var sources = new List<PackageSource>();

            var project1Json = @"
            {
              ""version"": ""1.0.0-*"",
              ""description"": """",
              ""authors"": [ ""author"" ],
              ""tags"": [ """" ],
              ""projectUrl"": """",
              ""licenseUrl"": """",
              ""dependencies"": {
                ""project1"": { ""version"": ""1.0.0"", ""target"": ""package"" }
              },
              ""frameworks"": {
                ""net45"": {
                }
              }
            }";

            using (var workingDir = TestDirectory.Create())
            {
                var packagesDir = new DirectoryInfo(Path.Combine(workingDir, "globalPackages"));
                var packageSource = new DirectoryInfo(Path.Combine(workingDir, "packageSource"));
                var project1 = new DirectoryInfo(Path.Combine(workingDir, "projects", "project1"));
                packagesDir.Create();
                packageSource.Create();
                project1.Create();

                File.WriteAllText(Path.Combine(project1.FullName, "project.json"), project1Json);

                await SimpleTestPackageUtility.CreateFullPackageAsync(packageSource.FullName, "project1", "1.0.0");

                var specPath1 = Path.Combine(project1.FullName, "project.json");
                var spec1 = JsonPackageSpecReader.GetPackageSpec(project1Json, "project1", specPath1);

                var logger = new TestLogger();
                var request = new TestRestoreRequest(spec1, sources, packagesDir.FullName, logger)
                {
                    LockFilePath = Path.Combine(project1.FullName, "project.lock.json")
                };

                // Act
                var command = new RestoreCommand(request);
                var result = await command.ExecuteAsync();
                var lockFile = result.LockFile;
                await result.CommitAsync(logger, CancellationToken.None);

                // Assert
                Assert.False(result.Success);
                Assert.True(logger.ErrorMessages.Any(s => s.Contains("Cycle detected")));
            }
        }

        [Fact]
        public async Task RestoreCommand_PackageAndReferenceWithSameNameAndVersionAsync()
        {
            // Arrange
            var sources = new List<PackageSource>();

            // Both TxMs reference packageA, but they are different types.
            // Verify that the reference does not show up under libraries.
            var project1Json = @"
            {
              ""version"": ""1.0.0"",
              ""description"": """",
              ""authors"": [ ""author"" ],
              ""tags"": [ """" ],
              ""projectUrl"": """",
              ""licenseUrl"": """",
              ""frameworks"": {
                ""net45"": {
                    ""frameworkAssemblies"": {
                         ""packageA"": ""4.0.0""
                    }
                },
                ""netstandard1.3"": {
                    ""dependencies"": {
                        ""packageA"": ""4.0.0""
                    }
                }
              }
            }";

            using (var workingDir = TestDirectory.Create())
            {
                var packagesDir = new DirectoryInfo(Path.Combine(workingDir, "globalPackages"));
                var packageSource = new DirectoryInfo(Path.Combine(workingDir, "packageSource"));
                var project1 = new DirectoryInfo(Path.Combine(workingDir, "projects", "project1"));
                packagesDir.Create();
                packageSource.Create();
                project1.Create();
                sources.Add(new PackageSource(packageSource.FullName));

                File.WriteAllText(Path.Combine(project1.FullName, "project.json"), project1Json);

                var specPath1 = Path.Combine(project1.FullName, "project.json");
                var spec1 = JsonPackageSpecReader.GetPackageSpec(project1Json, "project1", specPath1);

                var logger = new TestLogger();
                var request = new TestRestoreRequest(spec1, sources, packagesDir.FullName, logger)
                {
                    LockFilePath = Path.Combine(project1.FullName, "project.lock.json")
                };

                await SimpleTestPackageUtility.CreateFullPackageAsync(packageSource.FullName, "packageA", "4.0.0");

                // Act
                var command = new RestoreCommand(request);
                var result = await command.ExecuteAsync();
                var lockFile = result.LockFile;
                await result.CommitAsync(logger, CancellationToken.None);

                // Assert
                Assert.True(result.Success);
                Assert.Equal(1, lockFile.Libraries.Count);
            }
        }

        [Fact]
        public async Task RestoreCommand_RestoreProjectWithNoDependenciesAsync()
        {
            // Arrange
            var sources = new List<PackageSource>();

            var project1Json = @"
            {
              ""version"": ""1.0.0"",
              ""description"": """",
              ""authors"": [ ""author"" ],
              ""tags"": [ """" ],
              ""projectUrl"": """",
              ""licenseUrl"": """",
              ""frameworks"": {
                ""net45"": {
                }
              }
            }";

            using (var workingDir = TestDirectory.Create())
            {
                var packagesDir = new DirectoryInfo(Path.Combine(workingDir, "globalPackages"));
                var packageSource = new DirectoryInfo(Path.Combine(workingDir, "packageSource"));
                var project1 = new DirectoryInfo(Path.Combine(workingDir, "projects", "project1"));
                packagesDir.Create();
                packageSource.Create();
                project1.Create();
                sources.Add(new PackageSource(packageSource.FullName));

                File.WriteAllText(Path.Combine(project1.FullName, "project.json"), project1Json);

                var specPath1 = Path.Combine(project1.FullName, "project.json");
                var spec1 = JsonPackageSpecReader.GetPackageSpec(project1Json, "project1", specPath1);

                var logger = new TestLogger();
                var request = new TestRestoreRequest(spec1, sources, packagesDir.FullName, logger)
                {
                    LockFilePath = Path.Combine(project1.FullName, "project.lock.json")
                };

                // Act
                var command = new RestoreCommand(request);
                var result = await command.ExecuteAsync();
                var lockFile = result.LockFile;
                await result.CommitAsync(logger, CancellationToken.None);

                // Assert
                Assert.True(result.Success);
                Assert.Equal(0, lockFile.Libraries.Count);
            }
        }

        [Fact]
        public async Task RestoreCommand_MinimalProjectWithAdditionalMessages_WritesAssetsFileWithMessages()
        {
            // Arrange
            var sources = new List<PackageSource>();

            using (var workingDir = TestDirectory.Create())
            {
                var packagesDir = new DirectoryInfo(Path.Combine(workingDir, "globalPackages"));
                var packageSource = new DirectoryInfo(Path.Combine(workingDir, "packageSource"));
                var project1 = new DirectoryInfo(Path.Combine(workingDir, "projects", "project1"));
                var project1Obj = new DirectoryInfo(Path.Combine(project1.FullName, "obj"));
                packagesDir.Create();
                packageSource.Create();
                project1.Create();
                sources.Add(new PackageSource(packageSource.FullName));

                var dgspec1 = CreateMinimalDependencyGraphSpec(Path.Combine(project1.FullName, "project1.csproj"), project1Obj.FullName);
                var spec1 = dgspec1.Projects[0];

                var logger = new TestLogger();
                var request = new TestRestoreRequest(spec1, sources, packagesDir.FullName, logger)
                {
                    AdditionalMessages = new List<IAssetsLogMessage>()
                    {
                        new AssetsLogMessage(LogLevel.Error, NuGetLogCode.NU1105, "Test error")
                    }
                };

                // Act
                var command = new RestoreCommand(request);
                var result = await command.ExecuteAsync();
                var lockFile = result.LockFile;
                await result.CommitAsync(logger, CancellationToken.None);

                // Assert
                Assert.False(result.Success);
                Assert.Equal(1, lockFile.LogMessages.Count);
            }
        }

        [Fact]
        public async Task RestoreCommand_CentralVersion_ErrorWhenDependenciesHaveVersion()
        {
            // Arrange
            using (var pathContext = new SimpleTestPathContext())
            {
                var projectName = "TestProject";
                var projectPath = Path.Combine(pathContext.SolutionRoot, projectName);

                var dependencyBar = new LibraryDependency(new LibraryRange("bar", VersionRange.Parse("3.0.0"), LibraryDependencyTarget.All),
                        LibraryDependencyType.Default,
                        LibraryIncludeFlags.All,
                        LibraryIncludeFlags.All,
                        new List<NuGetLogCode>(),
                        autoReferenced: false,
                        generatePathProperty: true,
                        versionCentrallyManaged: false,
                        LibraryDependencyReferenceType.Direct,
                        aliases: null);

                var centralVersionFoo = new CentralPackageVersion("foo", VersionRange.Parse("1.0.0"));
                var centralVersionBar = new CentralPackageVersion("bar", VersionRange.Parse("2.0.0"));

                var tfi = CreateTargetFrameworkInformation(new List<LibraryDependency>() { dependencyBar }, new List<CentralPackageVersion>() { centralVersionFoo, centralVersionBar });
                var packageSpec = new PackageSpec(new List<TargetFrameworkInformation>() { tfi });
                packageSpec.RestoreMetadata = new ProjectRestoreMetadata()
                {
                    ProjectUniqueName = projectName,
                    CentralPackageVersionsEnabled = true,
                    ProjectStyle = ProjectStyle.PackageReference,
                };
                packageSpec.FilePath = projectPath;

                var sources = new List<PackageSource>();
                var logger = new TestLogger();

                var request = new TestRestoreRequest(packageSpec, sources, "", logger)
                {
                    LockFilePath = Path.Combine(projectPath, "project.assets.json"),
                    ProjectStyle = ProjectStyle.PackageReference
                };

                var restoreCommand = new RestoreCommand(request);

                var result = await restoreCommand.ExecuteAsync();

                // Assert
                Assert.False(result.Success);
                Assert.Equal(1, logger.ErrorMessages.Count);
                logger.ErrorMessages.TryDequeue(out var errorMessage);
                Assert.True(errorMessage.Contains("Projects that use central package version management should not define the version on the PackageReference items but on the PackageVersion"));
                Assert.True(errorMessage.Contains("bar"));
                var NU1801Messages = result.LockFile.LogMessages.Where(m => m.Code == NuGetLogCode.NU1008);
                Assert.Equal(1, NU1801Messages.Count());
            }
        }

        [Theory]
        [InlineData("bar")]
        [InlineData("Bar")]
        public async Task RestoreCommand_CentralVersion_ErrorWhenCentralPackageVersionFileContainsAutoReferencedReferences(string autoreferencedpackageId)
        {
            // Arrange
            using (var pathContext = new SimpleTestPathContext())
            {
                var projectName = "TestProject";
                var projectPath = Path.Combine(pathContext.SolutionRoot, projectName);

                var dependencyBar = new LibraryDependency(new LibraryRange(autoreferencedpackageId, VersionRange.Parse("3.0.0"), LibraryDependencyTarget.All),
               LibraryDependencyType.Default,
               LibraryIncludeFlags.All,
               LibraryIncludeFlags.All,
               new List<NuGetLogCode>(),
               autoReferenced: true,
               generatePathProperty: true,
               versionCentrallyManaged: false,
               LibraryDependencyReferenceType.Direct,
               aliases: null);

                var centralVersionFoo = new CentralPackageVersion("foo", VersionRange.Parse("1.0.0"));
                var centralVersionBar = new CentralPackageVersion(autoreferencedpackageId.ToLowerInvariant(), VersionRange.Parse("2.0.0"));

                var tfi = CreateTargetFrameworkInformation(new List<LibraryDependency>() { dependencyBar }, new List<CentralPackageVersion>() { centralVersionFoo, centralVersionBar });
                var packageSpec = new PackageSpec(new List<TargetFrameworkInformation>() { tfi });
                packageSpec.RestoreMetadata = new ProjectRestoreMetadata()
                {
                    ProjectUniqueName = projectName,
                    CentralPackageVersionsEnabled = true,
                    ProjectStyle = ProjectStyle.PackageReference,
                };
                packageSpec.FilePath = projectPath;

                var sources = new List<PackageSource>();
                var logger = new TestLogger();

                var request = new TestRestoreRequest(packageSpec, sources, "", logger)
                {
                    LockFilePath = Path.Combine(projectPath, "project.assets.json"),
                    ProjectStyle = ProjectStyle.PackageReference
                };

                var restoreCommand = new RestoreCommand(request);

                var result = await restoreCommand.ExecuteAsync();

                // Assert
                Assert.False(result.Success);
                Assert.Equal(1, logger.ErrorMessages.Count);
                logger.ErrorMessages.TryDequeue(out var errorMessage);
                Assert.True(errorMessage.Contains("You do not typically need to reference them from your project or in your central package versions management file. For more information, see https://aka.ms/sdkimplicitrefs"));
                Assert.True(errorMessage.Contains(autoreferencedpackageId));
                var NU1009Messages = result.LockFile.LogMessages.Where(m => m.Code == NuGetLogCode.NU1009);
                Assert.Equal(1, NU1009Messages.Count());
            }
        }

        [Fact]
        public async Task RestoreCommand_LogDowngradeWarningsOrErrorsAsync_ErrorWhenCpvmEnabled()
        {
            // Arrange
            // create graph with a downgrade
            var centralPackageName = "D";
            var centralPackageVersion = "2.0.0";
            var otherVersion = "3.0.0";
            NuGetFramework framework = NuGetFramework.Parse("net45");
            var logger = new TestLogger();

            var context = new TestRemoteWalkContext();
            var provider = new DependencyProvider();
            // D is a transitive dependency for package A through package B -> C -> D
            // D is defined as a Central Package Version
            // In this context Package D with version centralPackageVersion will be added as inner node of Node A, next to B 

            // Input 
            // A -> B (version = 3.0.0) -> C (version = 3.0.0) -> D (version = 3.0.0)
            // A ~> D (version = 2.0.0
            //         the dependency is not direct,
            //         it simulates the fact that there is a centrally defined "D" package
            //         the information is added to the provider)

            // The expected output graph
            //    -> B (version = 3.0.0) -> C (version = 3.0.0)
            // A
            //    -> D (version = 2.0.0)
            provider.Package("A", otherVersion)
                    .DependsOn("B", otherVersion)
                    .DependsOn(centralPackageName, centralPackageVersion, LibraryDependencyTarget.Package, versionCentrallyManaged: true, libraryDependencyReferenceType: LibraryDependencyReferenceType.None);

            provider.Package("B", otherVersion)
                   .DependsOn("C", otherVersion);

            provider.Package("C", otherVersion)
                  .DependsOn(centralPackageName, otherVersion);

            // Simulates the existence of a D centrally defined package that is not direct dependency
            provider.Package("A", otherVersion)
                     .DependsOn(centralPackageName, centralPackageVersion, LibraryDependencyTarget.Package, versionCentrallyManaged: true, libraryDependencyReferenceType: LibraryDependencyReferenceType.None);

            // Add central package to the source with multiple versions
            provider.Package(centralPackageName, "1.0.0");
            provider.Package(centralPackageName, centralPackageVersion);
            provider.Package(centralPackageName, "3.0.0");

            context.LocalLibraryProviders.Add(provider);
            var walker = new RemoteDependencyWalker(context);

            // Act
            var rootNode = await DoWalkAsync(walker, "A", framework);
            RestoreTargetGraph restoreTargetGraph = RestoreTargetGraph.Create(new List<GraphNode<RemoteResolveResult>>() { rootNode }, context, logger, framework);

            await RestoreCommand.LogDowngradeWarningsOrErrorsAsync(new List<RestoreTargetGraph>() { restoreTargetGraph }, logger);

            // Assert
            Assert.Equal(1, logger.Errors);
            Assert.Equal(1, logger.LogMessages.Count);
            var logMessage = logger.LogMessages.First();
            Assert.Equal(LogLevel.Error, logMessage.Level);
            Assert.True(logMessage.Message.Contains("Detected package downgrade: D from 3.0.0 to centrally defined 2.0.0. "));
            Assert.Equal(NuGetLogCode.NU1109, logMessage.Code);
        }

        [Fact]
        public async Task RestoreCommand_DowngradeIsErrorWhen_DowngradedByCentralTransitiveDependency()
        {
            // Arrange
            using (var pathContext = new SimpleTestPathContext())
            {
                var logger = new TestLogger();
                var projectName = "TestProject";
                var projectPath = Path.Combine(pathContext.SolutionRoot, projectName);
                var sources = new List<PackageSource> { new PackageSource(pathContext.PackageSource) };

                var project1Json = @"
                {
                  ""version"": ""1.0.0"",
                    ""restore"": {
                                    ""projectUniqueName"": ""TestProject"",
                                    ""centralPackageVersionsManagementEnabled"": true
                    },
                  ""frameworks"": {
                    ""net472"": {
                        ""dependencies"": {
                                ""packageA"": {
                                    ""version"": ""[2.0.0)"",
                                    ""target"": ""Package"",
                                    ""versionCentrallyManaged"": true
                                }
                        },
                        ""centralPackageVersions"": {
                            ""packageA"": ""[2.0.0)"",
                            ""packageB"": ""[1.0.0)""
                        }
                    }
                  }
                }";

                var packageA_Version200 = new SimpleTestPackageContext("packageA", "2.0.0");
                var packageB_Version100 = new SimpleTestPackageContext("packageB", "1.0.0");
                var packageB_Version200 = new SimpleTestPackageContext("packageB", "2.0.0");

                packageA_Version200.Dependencies.Add(packageB_Version200);


                await SimpleTestPackageUtility.CreateFolderFeedV3Async(
                    pathContext.PackageSource,
                    PackageSaveMode.Defaultv3,
                    packageA_Version200,
                    packageB_Version100,
                    packageB_Version200
                    );

                // set up the project
                var spec = JsonPackageSpecReader.GetPackageSpec(project1Json, projectName, Path.Combine(projectPath, $"{projectName}.json")).WithTestRestoreMetadata();

                var request = new TestRestoreRequest(spec, sources, pathContext.UserPackagesFolder, logger)
                {
                    LockFilePath = Path.Combine(projectPath, "project.assets.json"),
                    ProjectStyle = ProjectStyle.PackageReference
                };

                var command = new RestoreCommand(request);

                // Act
                var result = await command.ExecuteAsync();

                // Assert
                Assert.False(result.Success);
                var downgradeErrorMessages = logger.Messages.Where(s => s.Contains("Detected package downgrade: packageB from 2.0.0 to centrally defined 1.0.0.")).ToList();
                Assert.Equal(1, downgradeErrorMessages.Count);
            }
        }

        [Fact]
        public async Task RestoreCommand_DowngradeIsNotErrorWhen_DowngradedByCentralDirectDependency()
        {
            // Arrange
            using (var pathContext = new SimpleTestPathContext())
            {
                var logger = new TestLogger();
                var projectName = "TestProject";
                var projectPath = Path.Combine(pathContext.SolutionRoot, projectName);
                var sources = new List<PackageSource> { new PackageSource(pathContext.PackageSource) };

                var project1Json = @"
                {
                  ""version"": ""1.0.0"",
                    ""restore"": {
                                    ""projectUniqueName"": ""TestProject"",
                                    ""centralPackageVersionsManagementEnabled"": true
                    },
                  ""frameworks"": {
                    ""net472"": {
                        ""dependencies"": {
                                ""packageA"": {
                                    ""version"": ""[2.0.0)"",
                                    ""target"": ""Package"",
                                    ""versionCentrallyManaged"": true
                                },
                                ""packageB"": {
                                    ""version"": ""[1.0.0)"",
                                    ""target"": ""Package"",
                                    ""versionCentrallyManaged"": true
                                }
                        },
                        ""centralPackageVersions"": {
                            ""packageA"": ""[2.0.0)"",
                            ""packageB"": ""[1.0.0)""
                        }
                    }
                  }
                }";

                var packageA_Version200 = new SimpleTestPackageContext("packageA", "2.0.0");
                var packageB_Version100 = new SimpleTestPackageContext("packageB", "1.0.0");
                var packageB_Version200 = new SimpleTestPackageContext("packageB", "2.0.0");

                packageA_Version200.Dependencies.Add(packageB_Version200);

                await SimpleTestPackageUtility.CreateFolderFeedV3Async(
                    pathContext.PackageSource,
                    PackageSaveMode.Defaultv3,
                    packageA_Version200,
                    packageB_Version100,
                    packageB_Version200
                    );

                // set up the project
                var spec = JsonPackageSpecReader.GetPackageSpec(project1Json, projectName, Path.Combine(projectPath, $"{projectName}.json")).WithTestRestoreMetadata();

                var request = new TestRestoreRequest(spec, sources, pathContext.UserPackagesFolder, logger)
                {
                    LockFilePath = Path.Combine(projectPath, "project.assets.json"),
                    ProjectStyle = ProjectStyle.PackageReference
                };

                var command = new RestoreCommand(request);

                // Act
                var result = await command.ExecuteAsync();

                // Assert
                Assert.True(result.Success);
            }
        }

        [Fact]
<<<<<<< HEAD
        public async Task RestoreCommand_CentralVersion_ErrorWhenNotAllPRItemsHaveCorespondingPackageVersion()
=======
        public async Task RestoreCommand_CentralVersion_ErrorWhenFloatingCentralVersions()
>>>>>>> 01fbfa44
        {
            // Arrange
            using (var pathContext = new SimpleTestPathContext())
            {
                var projectName = "TestProject";
                var projectPath = Path.Combine(pathContext.SolutionRoot, projectName);

                // Package Bar does not have a corresponding PackageVersion 
<<<<<<< HEAD
                var packageRefDependecyBar = new LibraryDependency()
                {
                    LibraryRange = new LibraryRange("bar", versionRange: null, typeConstraint: LibraryDependencyTarget.Package) ,
                };

                var centralVersionFoo = new CentralPackageVersion("foo", VersionRange.Parse("1.0.0"));

                var tfi = CreateTargetFrameworkInformation(
                    new List<LibraryDependency>() { packageRefDependecyBar },
                    new List<CentralPackageVersion>() { centralVersionFoo});
=======
                var packageRefDependecyFoo = new LibraryDependency()
                {
                    LibraryRange = new LibraryRange("foo", versionRange: null, typeConstraint: LibraryDependencyTarget.Package),
                };

                var centralVersionFoo = new CentralPackageVersion("foo", VersionRange.Parse("1.*", allowFloating:true));

                var tfi = CreateTargetFrameworkInformation(
                    new List<LibraryDependency>() { packageRefDependecyFoo },
                    new List<CentralPackageVersion>() { centralVersionFoo });
>>>>>>> 01fbfa44
                var packageSpec = new PackageSpec(new List<TargetFrameworkInformation>() { tfi });
                packageSpec.RestoreMetadata = new ProjectRestoreMetadata()
                {
                    ProjectUniqueName = projectName,
                    CentralPackageVersionsEnabled = true,
                    ProjectStyle = ProjectStyle.PackageReference,
                };
                packageSpec.FilePath = projectPath;

                var dgspec = new DependencyGraphSpec();
                dgspec.AddProject(packageSpec);

                var sources = new List<PackageSource>();
                var logger = new TestLogger();

                var request = new TestRestoreRequest(dgspec.GetProjectSpec(projectName), sources, "", logger)
                {
                    LockFilePath = Path.Combine(projectPath, "project.assets.json"),
                    ProjectStyle = ProjectStyle.PackageReference
                };

                var restoreCommand = new RestoreCommand(request);

                var result = await restoreCommand.ExecuteAsync();

                // Assert
                Assert.False(result.Success);
                Assert.Equal(1, logger.ErrorMessages.Count);
                logger.ErrorMessages.TryDequeue(out var errorMessage);
<<<<<<< HEAD
                Assert.True(errorMessage.Contains("The PackageReference items bar do not have corresponding PackageVersion."));
                var messagesForNU1010 = result.LockFile.LogMessages.Where(m => m.Code == NuGetLogCode.NU1010);
                Assert.Equal(1, messagesForNU1010.Count());
=======
                Assert.True(errorMessage.Contains("Centrally defined floating package versions are not allowed."));
                var messagesForNU1011 = result.LockFile.LogMessages.Where(m => m.Code == NuGetLogCode.NU1011);
                Assert.Equal(1, messagesForNU1011.Count());
>>>>>>> 01fbfa44
            }
        }

        private static TargetFrameworkInformation CreateTargetFrameworkInformation(List<LibraryDependency> dependencies, List<CentralPackageVersion> centralVersionsDependencies)
        {
            NuGetFramework nugetFramework = new NuGetFramework("net40");
            TargetFrameworkInformation tfi = new TargetFrameworkInformation()
            {
                AssetTargetFallback = true,
                Warn = false,
                FrameworkName = nugetFramework,
                Dependencies = dependencies,
            };

            foreach (var cvd in centralVersionsDependencies)
            {
                tfi.CentralPackageVersions.Add(cvd.Name, cvd);
            }

            return tfi;
        }

        private Task<GraphNode<RemoteResolveResult>> DoWalkAsync(RemoteDependencyWalker walker, string name, NuGetFramework framework)
        {
            var range = new LibraryRange
            {
                Name = name,
                VersionRange = new VersionRange(new NuGetVersion("1.0"))
            };

            return walker.WalkAsync(range, framework, runtimeIdentifier: null, runtimeGraph: null, recursive: true);
        }
        
        private static DependencyGraphSpec CreateMinimalDependencyGraphSpec(string projectPath, string outputPath)
        {
            var packageSpec = new PackageSpec();
            packageSpec.FilePath = projectPath;
            packageSpec.RestoreMetadata = new ProjectRestoreMetadata();
            packageSpec.RestoreMetadata.ProjectUniqueName = projectPath;
            packageSpec.RestoreMetadata.ProjectStyle = ProjectStyle.PackageReference;
            packageSpec.RestoreMetadata.OutputPath = outputPath;

            var dgSpec = new DependencyGraphSpec();
            dgSpec.AddProject(packageSpec);

            return dgSpec;
        }
    }
}<|MERGE_RESOLUTION|>--- conflicted
+++ resolved
@@ -1713,11 +1713,7 @@
         }
 
         [Fact]
-<<<<<<< HEAD
-        public async Task RestoreCommand_CentralVersion_ErrorWhenNotAllPRItemsHaveCorespondingPackageVersion()
-=======
         public async Task RestoreCommand_CentralVersion_ErrorWhenFloatingCentralVersions()
->>>>>>> 01fbfa44
         {
             // Arrange
             using (var pathContext = new SimpleTestPathContext())
@@ -1726,7 +1722,63 @@
                 var projectPath = Path.Combine(pathContext.SolutionRoot, projectName);
 
                 // Package Bar does not have a corresponding PackageVersion 
-<<<<<<< HEAD
+                var packageRefDependecyFoo = new LibraryDependency()
+                {
+                    LibraryRange = new LibraryRange("foo", versionRange: null, typeConstraint: LibraryDependencyTarget.Package),
+                };
+
+                var centralVersionFoo = new CentralPackageVersion("foo", VersionRange.Parse("1.*", allowFloating:true));
+
+                var tfi = CreateTargetFrameworkInformation(
+                    new List<LibraryDependency>() { packageRefDependecyFoo },
+                    new List<CentralPackageVersion>() { centralVersionFoo });
+
+                var packageSpec = new PackageSpec(new List<TargetFrameworkInformation>() { tfi });
+                packageSpec.RestoreMetadata = new ProjectRestoreMetadata()
+                {
+                    ProjectUniqueName = projectName,
+                    CentralPackageVersionsEnabled = true,
+                    ProjectStyle = ProjectStyle.PackageReference,
+                };
+                packageSpec.FilePath = projectPath;
+
+                var dgspec = new DependencyGraphSpec();
+                dgspec.AddProject(packageSpec);
+
+                var sources = new List<PackageSource>();
+                var logger = new TestLogger();
+
+                var request = new TestRestoreRequest(dgspec.GetProjectSpec(projectName), sources, "", logger)
+                {
+                    LockFilePath = Path.Combine(projectPath, "project.assets.json"),
+                    ProjectStyle = ProjectStyle.PackageReference
+                };
+
+                var restoreCommand = new RestoreCommand(request);
+
+                var result = await restoreCommand.ExecuteAsync();
+
+                // Assert
+                Assert.False(result.Success);
+                Assert.Equal(1, logger.ErrorMessages.Count);
+                logger.ErrorMessages.TryDequeue(out var errorMessage);
+                Assert.True(errorMessage.Contains("Centrally defined floating package versions are not allowed."));
+                var messagesForNU1011 = result.LockFile.LogMessages.Where(m => m.Code == NuGetLogCode.NU1011);
+                Assert.Equal(1, messagesForNU1011.Count());
+
+            }
+        }
+
+        [Fact]
+        public async Task RestoreCommand_CentralVersion_ErrorWhenNotAllPRItemsHaveCorespondingPackageVersion()
+        {
+            // Arrange
+            using (var pathContext = new SimpleTestPathContext())
+            {
+                var projectName = "TestProject";
+                var projectPath = Path.Combine(pathContext.SolutionRoot, projectName);
+
+                // Package Bar does not have a corresponding PackageVersion 
                 var packageRefDependecyBar = new LibraryDependency()
                 {
                     LibraryRange = new LibraryRange("bar", versionRange: null, typeConstraint: LibraryDependencyTarget.Package) ,
@@ -1737,18 +1789,7 @@
                 var tfi = CreateTargetFrameworkInformation(
                     new List<LibraryDependency>() { packageRefDependecyBar },
                     new List<CentralPackageVersion>() { centralVersionFoo});
-=======
-                var packageRefDependecyFoo = new LibraryDependency()
-                {
-                    LibraryRange = new LibraryRange("foo", versionRange: null, typeConstraint: LibraryDependencyTarget.Package),
-                };
-
-                var centralVersionFoo = new CentralPackageVersion("foo", VersionRange.Parse("1.*", allowFloating:true));
-
-                var tfi = CreateTargetFrameworkInformation(
-                    new List<LibraryDependency>() { packageRefDependecyFoo },
-                    new List<CentralPackageVersion>() { centralVersionFoo });
->>>>>>> 01fbfa44
+
                 var packageSpec = new PackageSpec(new List<TargetFrameworkInformation>() { tfi });
                 packageSpec.RestoreMetadata = new ProjectRestoreMetadata()
                 {
@@ -1778,15 +1819,9 @@
                 Assert.False(result.Success);
                 Assert.Equal(1, logger.ErrorMessages.Count);
                 logger.ErrorMessages.TryDequeue(out var errorMessage);
-<<<<<<< HEAD
                 Assert.True(errorMessage.Contains("The PackageReference items bar do not have corresponding PackageVersion."));
                 var messagesForNU1010 = result.LockFile.LogMessages.Where(m => m.Code == NuGetLogCode.NU1010);
                 Assert.Equal(1, messagesForNU1010.Count());
-=======
-                Assert.True(errorMessage.Contains("Centrally defined floating package versions are not allowed."));
-                var messagesForNU1011 = result.LockFile.LogMessages.Where(m => m.Code == NuGetLogCode.NU1011);
-                Assert.Equal(1, messagesForNU1011.Count());
->>>>>>> 01fbfa44
             }
         }
 
