--- conflicted
+++ resolved
@@ -1418,15 +1418,6 @@
         }
 
         [Fact]
-<<<<<<< HEAD
-        public async Task RestoreCommand_DowngradeIsErrorWhenCpvmEnabled()
-        {
-            // Arange
-            // create graph with a downgrade
-            string centralPackageName = "D";
-            string centralPackageVersion = "2.0.0";
-            string otherVersion = "3.0.0";
-=======
         public async Task RestoreCommand_LogDowngradeWarningsOrErrorsAsync_ErrorWhenCpvmEnabled()
         {
             // Arrange
@@ -1434,7 +1425,6 @@
             var centralPackageName = "D";
             var centralPackageVersion = "2.0.0";
             var otherVersion = "3.0.0";
->>>>>>> e3f61725
             NuGetFramework framework = NuGetFramework.Parse("net45");
             var logger = new TestLogger();
 
@@ -1442,12 +1432,6 @@
             var provider = new DependencyProvider();
             // D is a transitive dependency for package A through package B -> C -> D
             // D is defined as a Central Package Version
-<<<<<<< HEAD
-            // In this context Package D with version 2.0.0 will be added as inner node of Node A, next to B 
-            provider.Package("A", otherVersion)
-                    .DependsOn("B", otherVersion)
-                    .DependsOn(centralPackageName, centralPackageVersion, LibraryDependencyTarget.Package, versionCentrallyManaged: true, autoReferenced: true);
-=======
             // In this context Package D with version centralPackageVersion will be added as inner node of Node A, next to B 
 
             // Input 
@@ -1464,7 +1448,6 @@
             provider.Package("A", otherVersion)
                     .DependsOn("B", otherVersion)
                     .DependsOn(centralPackageName, centralPackageVersion, LibraryDependencyTarget.Package, versionCentrallyManaged: true, libraryDependencyReferenceType: LibraryDependencyReferenceType.None);
->>>>>>> e3f61725
 
             provider.Package("B", otherVersion)
                    .DependsOn("C", otherVersion);
@@ -1472,13 +1455,10 @@
             provider.Package("C", otherVersion)
                   .DependsOn(centralPackageName, otherVersion);
 
-<<<<<<< HEAD
-=======
             // Simulates the existence of a D centrally defined package that is not direct dependency
             provider.Package("A", otherVersion)
                      .DependsOn(centralPackageName, centralPackageVersion, LibraryDependencyTarget.Package, versionCentrallyManaged: true, libraryDependencyReferenceType: LibraryDependencyReferenceType.None);
 
->>>>>>> e3f61725
             // Add central package to the source with multiple versions
             provider.Package(centralPackageName, "1.0.0");
             provider.Package(centralPackageName, centralPackageVersion);
@@ -1491,11 +1471,7 @@
             var rootNode = await DoWalkAsync(walker, "A", framework);
             RestoreTargetGraph restoreTargetGraph = RestoreTargetGraph.Create(new List<GraphNode<RemoteResolveResult>>() { rootNode }, context, logger, framework);
 
-<<<<<<< HEAD
-            await RestoreCommand.LogDowngradeWarningsOrErrorsAsync(new List<RestoreTargetGraph>() { restoreTargetGraph }, logger, isCpvmEnabled: true);
-=======
             await RestoreCommand.LogDowngradeWarningsOrErrorsAsync(new List<RestoreTargetGraph>() { restoreTargetGraph }, logger);
->>>>>>> e3f61725
 
             // Assert
             Assert.Equal(1, logger.Errors);
@@ -1506,8 +1482,6 @@
             Assert.Equal(NuGetLogCode.NU1109, logMessage.Code);
         }
 
-<<<<<<< HEAD
-=======
         [Fact]
         public async Task RestoreCommand_DowngradeIsErrorWhen_DowngradedByCentralTransitiveDependency()
         {
@@ -1652,7 +1626,6 @@
             }
         }
 
->>>>>>> e3f61725
         private static TargetFrameworkInformation CreateTargetFrameworkInformation(List<LibraryDependency> dependencies, List<CentralPackageVersion> centralVersionsDependencies)
         {
             NuGetFramework nugetFramework = new NuGetFramework("net40");
@@ -1681,10 +1654,6 @@
             };
 
             return walker.WalkAsync(range, framework, runtimeIdentifier: null, runtimeGraph: null, recursive: true);
-<<<<<<< HEAD
-
-=======
->>>>>>> e3f61725
         }
     }
 }