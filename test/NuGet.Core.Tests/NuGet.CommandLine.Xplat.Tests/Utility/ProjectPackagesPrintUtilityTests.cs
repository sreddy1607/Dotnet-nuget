// Copyright (c) .NET Foundation. All rights reserved.
// Licensed under the Apache License, Version 2.0. See License.txt in the project root for license information.

using System;
using System.Collections.Generic;
using System.Linq;
using System.Threading;
using Moq;
using NuGet.CommandLine.XPlat;
using NuGet.CommandLine.XPlat.ListPackage;
using NuGet.CommandLine.XPlat.Utility;
using NuGet.Common;
using NuGet.Configuration;
using Xunit;

namespace NuGet.CommandLine.Xplat.Tests.Utility
{
    public class ProjectPackagesPrintUtilityTests
    {
        [Theory]
        [MemberData(nameof(ReportData))]
        public void CreatesCorrectPackagesReportTableForVariousPackageCollections(
            object[] packages,
            bool printingTransitive,
            object listPackageArgs,
            object[] expectedReport)
        {
            // Arrange
            var installPackageRefs = packages as InstalledPackageReference[];
            bool autoReference = false;
            var pkgArgs = listPackageArgs as ListPackageArgs;
            var listReportPackages = installPackageRefs?
                .Select(p => ProjectPackagesPrintUtility.GetFrameworkPackageMetadata(
                    new List<InstalledPackageReference> { p },
                    printingTransitive,
                    pkgArgs?.ReportType ?? ReportType.Default,
                    ref autoReference)
                .First())
                .ToArray();

            if (listReportPackages != null &&
                expectedReport is FormattedCell[] expectedResult &&
                pkgArgs != null)
            {
                // Act
                var autoReferenceFound = false;
                IEnumerable<FormattedCell> report = ProjectPackagesPrintUtility.BuildPackagesTable(listReportPackages, printingTransitive, pkgArgs, ref autoReferenceFound);

                // Assert
                var reportArr = report.ToArray();
                Assert.Equal(expectedResult.Length, reportArr.Length);
                var autoReferenceFoundExpected = false;
                for (int i = 0; i < expectedResult.Length; i++)
                {
                    autoReferenceFoundExpected = autoReferenceFoundExpected || (reportArr[i].Value?.Contains(" (A)") ?? false);
                    Assert.Equal(expectedResult[i], reportArr[i]);
                }

                Assert.Equal(autoReferenceFoundExpected, autoReferenceFound);
            }
        }

        public static IEnumerable<object[]> ReportData =>
            new List<object[]>
            {
                new object[]
                {
                    new[] { StandardPackage },
                    false, // printing transitives
                    StandardListReportArgs,
                    ProcessExpectedReport(new[]
                    {
                    "   Top-level Package ", "   ", "   Requested", "   Resolved", Environment.NewLine,
                    "   > Package.Standard", "   ", "   2.0.0    ", "   2.0.0   ", Environment.NewLine
                    }),
                },
                new object[]
                {
                    new[] { StandardPackage },
                    true, // printing transitives
                    StandardListReportArgs,
                    ProcessExpectedReport(new[]
                    {
                    "   Transitive Package", "   ", "   Resolved", Environment.NewLine,
                    "   > Package.Standard", "   ", "   2.0.0   ", Environment.NewLine
                    }),
                },
                new object[]
                {
                    new[] { AutoReferencePackage, DeprecatedOutdatedPackage, Vulnerable1Package },
                    false, // printing transitives
                    StandardListReportArgs,
                    ProcessExpectedReport(new[]
                    {
                    "   Top-level Package           ", "      ", "   Requested", "   Resolved", Environment.NewLine,
                    "   > Package.AutoReference     ", "   (A)", "   2.0.0    ", "   2.0.0   ", Environment.NewLine,
                    "   > Package.DeprecatedOutdated", "      ", "   1.0.0    ", "   1.0.0   ", Environment.NewLine,
                    "   > Package.foo1Vulnerable    ", "      ", "   2.0.0    ", "   2.0.0   ", Environment.NewLine
                    })
                },
                new object[]
                {
                    new[] { AutoReferencePackage, DeprecatedOutdatedPackage, Vulnerable1Package },
                    true, // printing transitives
                    StandardListReportArgs,
                    ProcessExpectedReport(new[]
                    {
                    "   Transitive Package          ", "   ", "   Resolved", Environment.NewLine,
                    "   > Package.AutoReference     ", "   ", "   2.0.0   ", Environment.NewLine,
                    "   > Package.DeprecatedOutdated", "   ", "   1.0.0   ", Environment.NewLine,
                    "   > Package.foo1Vulnerable    ", "   ", "   2.0.0   ", Environment.NewLine
                    })
                },
                new object[]
                {
                    new[] { DeprecatedOutdatedPackage, OutdatedPackage },
                    false, // printing transitives
                    OutdatedReportArgs,
                    ProcessExpectedReport(new[]
                    {
                    "   Top-level Package           ", "   ", "   Requested", "   Resolved", "   Latest",  Environment.NewLine,
                    "   > Package.DeprecatedOutdated", "   ", "   1.0.0    ", "   1.0.0   ", "   2.0.0 ",  Environment.NewLine,
                    "   > Package.Outdated          ", "   ", "   1.0.0    ", "   1.0.0   ", "   2.0.0 ",  Environment.NewLine
                    })
                },
                new object[]
                {
                    new[] { DeprecatedPackage, DeprecatedOutdatedPackage },
                    false, // printing transitives
                    DeprecatedReportArgs,
                    ProcessExpectedReport(new[]
                    {
                    "   Top-level Package           ", "   ", "   Requested", "   Resolved", "   Reason(s)", "   Alternative         ", Environment.NewLine,
                    "   > Package.Deprecated        ", "   ", "   2.0.0    ", "   2.0.0   ", "   Legacy   ", "   Package.New >= 1.0.0", Environment.NewLine,
                    "   > Package.DeprecatedOutdated", "   ", "   1.0.0    ", "   1.0.0   ", "   Legacy   ", "   Package.New >= 1.0.0", Environment.NewLine
                    })
                },
                new object[]
                {
                    new[] { Vulnerable1Package, Vulnerable2OutdatedDeprecatedPackage, Vulnerable3Package },
                    false, // printing transitives
                    VulnerableReportArgs,
                    ProcessExpectedReport(new[]
                    {
                    "   Top-level Package                         ", "   ", "   Requested", "   Resolved", "   Severity", "   Advisory URL            ", Environment.NewLine,
                    "   > Package.foo1Vulnerable                  ", "   ", "   2.0.0    ", "   2.0.0   ", "   Low     ", "   http://example/advisory0", Environment.NewLine,
                    "   > Package.foo2VulnerableOutdatedDeprecated", "   ", "   1.0.0    ", "   1.0.0   ", "   Low     ", "   http://example/advisory0", Environment.NewLine,
                    "                                             ", "   ", "            ", "           ", "_y   Moderate", "   http://example/advisory1", Environment.NewLine,
                    "   > Package.foo3Vulnerable                  ", "   ", "   2.0.0    ", "   2.0.0   ", "   Low     ", "   http://example/advisory0", Environment.NewLine,
                    "                                             ", "   ", "            ", "           ", "_y   Moderate", "   http://example/advisory1", Environment.NewLine,
                    "                                             ", "   ", "            ", "           ", "_r   High    ", "   http://example/advisory2", Environment.NewLine
                    })
                },
            };

        private static ListPackageArgs StandardListReportArgsCache;
        private static ListPackageArgs StandardListReportArgs => StandardListReportArgsCache ?? (StandardListReportArgsCache =
            new ListPackageArgs(
<<<<<<< HEAD
                        path: string.Empty, packageSources: Enumerable.Empty<PackageSource>(), frameworks: Enumerable.Empty<string>(),
                        ReportType.Default, new ListPackageConsoleRenderer(), includeTransitive: false, excludeProject: false,
=======
                        path: string.Empty, packageSources: new List<PackageSource>(), frameworks: new List<string>(),
                        ReportType.Default, new ListPackageConsoleRenderer(), includeTransitive: false,
>>>>>>> c7035e05
                        prerelease: false, highestPatch: false, highestMinor: false, logger: new Mock<ILogger>().Object, cancellationToken: CancellationToken.None));

        private static ListPackageArgs OutdatedReportArgsCache;
        private static ListPackageArgs OutdatedReportArgs => OutdatedReportArgsCache ?? (OutdatedReportArgsCache =
            new ListPackageArgs(
<<<<<<< HEAD
                        path: string.Empty, packageSources: Enumerable.Empty<PackageSource>(), frameworks: Enumerable.Empty<string>(),
                        ReportType.Outdated, new ListPackageConsoleRenderer(), includeTransitive: false, excludeProject: false,
=======
                        path: string.Empty, packageSources: new List<PackageSource>(), frameworks: new List<string>(),
                        ReportType.Outdated, new ListPackageConsoleRenderer(), includeTransitive: false,
>>>>>>> c7035e05
                        prerelease: false, highestPatch: false, highestMinor: false, logger: new Mock<ILogger>().Object, cancellationToken: CancellationToken.None));

        private static ListPackageArgs DeprecatedReportArgsCache;
        private static ListPackageArgs DeprecatedReportArgs => DeprecatedReportArgsCache ?? (DeprecatedReportArgsCache =
            new ListPackageArgs(
<<<<<<< HEAD
                        path: string.Empty, packageSources: Enumerable.Empty<PackageSource>(), frameworks: Enumerable.Empty<string>(),
                        ReportType.Deprecated, new ListPackageConsoleRenderer(), includeTransitive: false, excludeProject: false,
=======
                        path: string.Empty, packageSources: new List<PackageSource>(), frameworks: new List<string>(),
                        ReportType.Deprecated, new ListPackageConsoleRenderer(), includeTransitive: false,
>>>>>>> c7035e05
                        prerelease: false, highestPatch: false, highestMinor: false, logger: new Mock<ILogger>().Object, cancellationToken: CancellationToken.None));

        private static ListPackageArgs VulnerableReportArgsCache;
        private static ListPackageArgs VulnerableReportArgs => VulnerableReportArgsCache ?? (VulnerableReportArgsCache =
            new ListPackageArgs(
<<<<<<< HEAD
                        path: string.Empty, packageSources: Enumerable.Empty<PackageSource>(), frameworks: Enumerable.Empty<string>(),
                        ReportType.Vulnerable, new ListPackageConsoleRenderer(), includeTransitive: false, excludeProject: false,
=======
                        path: string.Empty, packageSources: new List<PackageSource>(), frameworks: new List<string>(),
                        ReportType.Vulnerable, new ListPackageConsoleRenderer(), includeTransitive: false,
>>>>>>> c7035e05
                        prerelease: false, highestPatch: false, highestMinor: false, logger: new Mock<ILogger>().Object, cancellationToken: CancellationToken.None));

        private static InstalledPackageReference StandardPackageCache;
        private static InstalledPackageReference StandardPackage =>
            StandardPackageCache ?? (StandardPackageCache =
            ListPackageTestHelper.CreateInstalledPackageReference(
                packageId: "Package.Standard",
                resolvedPackageVersionString: "2.0.0",
                latestPackageVersionString: "2.0.0"));

        private static InstalledPackageReference AutoReferencePackageCache;
        private static InstalledPackageReference AutoReferencePackage =>
            AutoReferencePackageCache ?? (AutoReferencePackageCache =
            ListPackageTestHelper.CreateInstalledPackageReference(
                packageId: "Package.AutoReference",
                autoReference: true,
                resolvedPackageVersionString: "2.0.0",
                latestPackageVersionString: "2.0.0"));

        private static InstalledPackageReference OutdatedPackageCache;
        private static InstalledPackageReference OutdatedPackage =>
            OutdatedPackageCache ?? (OutdatedPackageCache =
            ListPackageTestHelper.CreateInstalledPackageReference(
                packageId: "Package.Outdated",
                resolvedPackageVersionString: "1.0.0",
                latestPackageVersionString: "2.0.0"));

        private static InstalledPackageReference DeprecatedPackageCache;
        private static InstalledPackageReference DeprecatedPackage =>
            DeprecatedPackageCache ?? (DeprecatedPackageCache =
            ListPackageTestHelper.CreateInstalledPackageReference(
                packageId: "Package.Deprecated",
                resolvedPackageVersionString: "2.0.0",
                latestPackageVersionString: "2.0.0",
                isDeprecated: true));

        private static InstalledPackageReference DeprecatedOutdatedPackageCache;
        private static InstalledPackageReference DeprecatedOutdatedPackage =>
            DeprecatedOutdatedPackageCache ?? (DeprecatedOutdatedPackageCache =
            ListPackageTestHelper.CreateInstalledPackageReference(
                packageId: "Package.DeprecatedOutdated",
                resolvedPackageVersionString: "1.0.0",
                latestPackageVersionString: "2.0.0",
                isDeprecated: true));

        private static InstalledPackageReference Vulnerable1PackageCache;
        private static InstalledPackageReference Vulnerable1Package =>
            Vulnerable1PackageCache ?? (Vulnerable1PackageCache =
            ListPackageTestHelper.CreateInstalledPackageReference(
                packageId: "Package.foo1Vulnerable",  // strange name because these are sorted, and this will put it between report entries
                resolvedPackageVersionString: "2.0.0",
                latestPackageVersionString: "2.0.0",
                vulnerabilityCount: 1));

        private static InstalledPackageReference Vulnerable3PackageCache;
        private static InstalledPackageReference Vulnerable3Package =>
            Vulnerable3PackageCache ?? (Vulnerable3PackageCache =
            ListPackageTestHelper.CreateInstalledPackageReference(
                packageId: "Package.foo3Vulnerable",  // strange name because these are sorted, and this will put it between report entries
                resolvedPackageVersionString: "2.0.0",
                latestPackageVersionString: "2.0.0",
                vulnerabilityCount: 3));

        private static InstalledPackageReference Vulnerable2OutdatedDeprecatedPackageCache;
        private static InstalledPackageReference Vulnerable2OutdatedDeprecatedPackage =>
            Vulnerable2OutdatedDeprecatedPackageCache ?? (Vulnerable2OutdatedDeprecatedPackageCache =
            ListPackageTestHelper.CreateInstalledPackageReference(
                packageId: "Package.foo2VulnerableOutdatedDeprecated",  // strange name because these are sorted, and this will put it between report entries
                resolvedPackageVersionString: "1.0.0",
                latestPackageVersionString: "2.0.0",
                isDeprecated: true,
                vulnerabilityCount: 2));


        private static FormattedCell[] ProcessExpectedReport(string[] unformattedReport)
        {
            var result = new List<FormattedCell>();
            for (int cellIndex = 0; cellIndex < unformattedReport.Length; cellIndex++)
            {
                var cellText = unformattedReport[cellIndex];
                var foregroundColor = (ConsoleColor?)null;
                if (cellText.Length > 2 && cellText.StartsWith("_"))
                {
                    var format = cellText.Substring(0, 2);
                    cellText = cellText.Substring(2, cellText.Length - 2);
                    switch (format)
                    {
                        case "_r":
                            foregroundColor = ConsoleColor.Red;
                            break;
                        case "_y":
                            foregroundColor = ConsoleColor.Yellow;
                            break;
                    }
                }

                result.Add(new FormattedCell(cellText, foregroundColor));
            }

            return result.ToArray();
        }
    }
}<|MERGE_RESOLUTION|>--- conflicted
+++ resolved
@@ -156,49 +156,29 @@
         private static ListPackageArgs StandardListReportArgsCache;
         private static ListPackageArgs StandardListReportArgs => StandardListReportArgsCache ?? (StandardListReportArgsCache =
             new ListPackageArgs(
-<<<<<<< HEAD
-                        path: string.Empty, packageSources: Enumerable.Empty<PackageSource>(), frameworks: Enumerable.Empty<string>(),
+                        path: string.Empty, packageSources: new List<PackageSource>(), frameworks: new List<string>(),
                         ReportType.Default, new ListPackageConsoleRenderer(), includeTransitive: false, excludeProject: false,
-=======
-                        path: string.Empty, packageSources: new List<PackageSource>(), frameworks: new List<string>(),
-                        ReportType.Default, new ListPackageConsoleRenderer(), includeTransitive: false,
->>>>>>> c7035e05
                         prerelease: false, highestPatch: false, highestMinor: false, logger: new Mock<ILogger>().Object, cancellationToken: CancellationToken.None));
 
         private static ListPackageArgs OutdatedReportArgsCache;
         private static ListPackageArgs OutdatedReportArgs => OutdatedReportArgsCache ?? (OutdatedReportArgsCache =
             new ListPackageArgs(
-<<<<<<< HEAD
-                        path: string.Empty, packageSources: Enumerable.Empty<PackageSource>(), frameworks: Enumerable.Empty<string>(),
+                        path: string.Empty, packageSources: new List<PackageSource>(), frameworks: new List<string>(),
                         ReportType.Outdated, new ListPackageConsoleRenderer(), includeTransitive: false, excludeProject: false,
-=======
-                        path: string.Empty, packageSources: new List<PackageSource>(), frameworks: new List<string>(),
-                        ReportType.Outdated, new ListPackageConsoleRenderer(), includeTransitive: false,
->>>>>>> c7035e05
                         prerelease: false, highestPatch: false, highestMinor: false, logger: new Mock<ILogger>().Object, cancellationToken: CancellationToken.None));
 
         private static ListPackageArgs DeprecatedReportArgsCache;
         private static ListPackageArgs DeprecatedReportArgs => DeprecatedReportArgsCache ?? (DeprecatedReportArgsCache =
             new ListPackageArgs(
-<<<<<<< HEAD
-                        path: string.Empty, packageSources: Enumerable.Empty<PackageSource>(), frameworks: Enumerable.Empty<string>(),
+                        path: string.Empty, packageSources: new List<PackageSource>(), frameworks: new List<string>(),
                         ReportType.Deprecated, new ListPackageConsoleRenderer(), includeTransitive: false, excludeProject: false,
-=======
-                        path: string.Empty, packageSources: new List<PackageSource>(), frameworks: new List<string>(),
-                        ReportType.Deprecated, new ListPackageConsoleRenderer(), includeTransitive: false,
->>>>>>> c7035e05
                         prerelease: false, highestPatch: false, highestMinor: false, logger: new Mock<ILogger>().Object, cancellationToken: CancellationToken.None));
 
         private static ListPackageArgs VulnerableReportArgsCache;
         private static ListPackageArgs VulnerableReportArgs => VulnerableReportArgsCache ?? (VulnerableReportArgsCache =
             new ListPackageArgs(
-<<<<<<< HEAD
-                        path: string.Empty, packageSources: Enumerable.Empty<PackageSource>(), frameworks: Enumerable.Empty<string>(),
+                        path: string.Empty, packageSources: new List<PackageSource>(), frameworks: new List<string>(),
                         ReportType.Vulnerable, new ListPackageConsoleRenderer(), includeTransitive: false, excludeProject: false,
-=======
-                        path: string.Empty, packageSources: new List<PackageSource>(), frameworks: new List<string>(),
-                        ReportType.Vulnerable, new ListPackageConsoleRenderer(), includeTransitive: false,
->>>>>>> c7035e05
                         prerelease: false, highestPatch: false, highestMinor: false, logger: new Mock<ILogger>().Object, cancellationToken: CancellationToken.None));
 
         private static InstalledPackageReference StandardPackageCache;
