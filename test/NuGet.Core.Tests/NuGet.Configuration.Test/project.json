﻿{
  "dependencies": {
    "NuGet.Configuration": {
      "target": "project"
    },
    "xunit": "2.1.0",
    "NuGet.Test.Utility": {
      "target": "project"
    },
    "NuGet.Common": {
      "target": "project"
    }
  },
  "frameworks": {
    "netstandardapp1.5": {
      "imports": [
        "dotnet5.6",
        "dnxcore50",
        "portable-net45+win8"
      ],
      "dependencies": {
        "moq.netcore": "4.4.0-beta8",
        "NETStandard.Library": "1.5.0-rc2-23930",
<<<<<<< HEAD
        "dotnet-test-xunit": "1.0.0-dev-*",
        "System.Threading.Tasks.Parallel": "4.0.1-rc2-23930",
        "runtime.any.System.Linq.Expressions": "4.0.11-rc2-23930"
=======
        "dotnet-test-xunit": "1.0.0-dev-48273-16",
        "System.Threading.Tasks.Parallel": "4.0.1-rc2-23930"
>>>>>>> 446814f0
      }
    },
    "net46": {
      "frameworkAssemblies": {
        "Microsoft.CSharp": "",
        "System": "",
        "System.Core": "",
        "System.Runtime": "",
        "System.Threading.Tasks": "",
        "System.Net": "",
        "System.Net.Http": ""
      },
      "dependencies": {
        "Moq": "4.2.1510.2205"
      }
    }
  },
  "testRunner": "xunit"
}<|MERGE_RESOLUTION|>--- conflicted
+++ resolved
@@ -1,50 +1,44 @@
-﻿{
-  "dependencies": {
-    "NuGet.Configuration": {
-      "target": "project"
-    },
-    "xunit": "2.1.0",
-    "NuGet.Test.Utility": {
-      "target": "project"
-    },
-    "NuGet.Common": {
-      "target": "project"
-    }
-  },
-  "frameworks": {
-    "netstandardapp1.5": {
-      "imports": [
-        "dotnet5.6",
-        "dnxcore50",
-        "portable-net45+win8"
-      ],
-      "dependencies": {
-        "moq.netcore": "4.4.0-beta8",
-        "NETStandard.Library": "1.5.0-rc2-23930",
-<<<<<<< HEAD
-        "dotnet-test-xunit": "1.0.0-dev-*",
-        "System.Threading.Tasks.Parallel": "4.0.1-rc2-23930",
-        "runtime.any.System.Linq.Expressions": "4.0.11-rc2-23930"
-=======
-        "dotnet-test-xunit": "1.0.0-dev-48273-16",
-        "System.Threading.Tasks.Parallel": "4.0.1-rc2-23930"
->>>>>>> 446814f0
-      }
-    },
-    "net46": {
-      "frameworkAssemblies": {
-        "Microsoft.CSharp": "",
-        "System": "",
-        "System.Core": "",
-        "System.Runtime": "",
-        "System.Threading.Tasks": "",
-        "System.Net": "",
-        "System.Net.Http": ""
-      },
-      "dependencies": {
-        "Moq": "4.2.1510.2205"
-      }
-    }
-  },
-  "testRunner": "xunit"
+﻿{
+  "dependencies": {
+    "NuGet.Configuration": {
+      "target": "project"
+    },
+    "xunit": "2.1.0",
+    "NuGet.Test.Utility": {
+      "target": "project"
+    },
+    "NuGet.Common": {
+      "target": "project"
+    }
+  },
+  "frameworks": {
+    "netstandardapp1.5": {
+      "imports": [
+        "dotnet5.6",
+        "dnxcore50",
+        "portable-net45+win8"
+      ],
+      "dependencies": {
+        "moq.netcore": "4.4.0-beta8",
+        "NETStandard.Library": "1.5.0-rc2-23930",
+        "dotnet-test-xunit": "1.0.0-dev-*",
+        "System.Threading.Tasks.Parallel": "4.0.1-rc2-23930"
+      }
+    },
+    "net46": {
+      "frameworkAssemblies": {
+        "Microsoft.CSharp": "",
+        "System": "",
+        "System.Core": "",
+        "System.Runtime": "",
+        "System.Threading.Tasks": "",
+        "System.Net": "",
+        "System.Net.Http": ""
+      },
+      "dependencies": {
+        "Moq": "4.2.1510.2205"
+      }
+    }
+  },
+  "testRunner": "xunit"
 }