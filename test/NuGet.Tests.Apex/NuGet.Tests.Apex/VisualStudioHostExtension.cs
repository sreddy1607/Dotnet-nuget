--- conflicted
+++ resolved
@@ -22,11 +22,7 @@
         /// <summary>
         /// Assert no messages in the Messages list of the Error List.
         /// </summary>
-<<<<<<< HEAD
-        public static List<string> GetErrorListErrors(this VisualStudioHost host)
-=======
-        internal static List<string> GetMessagesFromErrorList(this VisualStudioHost host)
->>>>>>> ef2334c8
+        public static List<string> GetMessagesFromErrorList(this VisualStudioHost host)
         {
             var errors = new List<string>();
 
