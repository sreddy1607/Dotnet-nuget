--- conflicted
+++ resolved
@@ -30,18 +30,13 @@
             var packageIdentity = new PackageIdentity("nuget.versioning", NuGetVersion.Parse("1.0.7"));
             var sourceRepositoryProvider = TestSourceRepositoryUtility.CreateV2OnlySourceRepositoryProvider();
             var testSolutionManager = new TestSolutionManager();
-<<<<<<< HEAD
-            var testSettings = new Configuration.NullSettings();
-            var nuGetPackageManager = new NuGetPackageManager(sourceRepositoryProvider, testSettings, testSolutionManager);
-=======
-            var testSettings = new NullSettings();
+            var testSettings = new Configuration.NullSettings();
             var deleteOnRestartManager = new TestDeleteOnRestartManager();
             var nuGetPackageManager = new NuGetPackageManager(
                 sourceRepositoryProvider,
                 testSettings,
                 testSolutionManager,
                 deleteOnRestartManager);
->>>>>>> 67d943bc
 
             var randomProjectFolderPath = TestFilesystemUtility.CreateRandomTestFolder();
             var randomConfig = Path.Combine(randomProjectFolderPath, "project.json");
@@ -79,18 +74,13 @@
             var packageIdentity2 = new PackageIdentity("newtonsoft.json", NuGetVersion.Parse("6.0.4"));
             var sourceRepositoryProvider = TestSourceRepositoryUtility.CreateV2OnlySourceRepositoryProvider();
             var testSolutionManager = new TestSolutionManager();
-<<<<<<< HEAD
-            var testSettings = new Configuration.NullSettings();
-            var nuGetPackageManager = new NuGetPackageManager(sourceRepositoryProvider, testSettings, testSolutionManager);
-=======
-            var testSettings = new NullSettings();
+            var testSettings = new Configuration.NullSettings();
             var deleteOnRestartManager = new TestDeleteOnRestartManager();
             var nuGetPackageManager = new NuGetPackageManager(
                 sourceRepositoryProvider,
                 testSettings,
                 testSolutionManager,
                 deleteOnRestartManager);
->>>>>>> 67d943bc
 
             var randomProjectFolderPath = TestFilesystemUtility.CreateRandomTestFolder();
             var randomConfig = Path.Combine(randomProjectFolderPath, "project.json");
@@ -136,18 +126,13 @@
             var versioning105 = new PackageIdentity("nuget.versioning", NuGetVersion.Parse("1.0.5"));
             var sourceRepositoryProvider = TestSourceRepositoryUtility.CreateV2OnlySourceRepositoryProvider();
             var testSolutionManager = new TestSolutionManager();
-<<<<<<< HEAD
-            var testSettings = new Configuration.NullSettings();
-            var nuGetPackageManager = new NuGetPackageManager(sourceRepositoryProvider, testSettings, testSolutionManager);
-=======
-            var testSettings = new NullSettings();
+            var testSettings = new Configuration.NullSettings();
             var deleteOnRestartManager = new TestDeleteOnRestartManager();
             var nuGetPackageManager = new NuGetPackageManager(
                 sourceRepositoryProvider,
                 testSettings,
                 testSolutionManager,
                 deleteOnRestartManager);
->>>>>>> 67d943bc
 
             var randomProjectFolderPath = TestFilesystemUtility.CreateRandomTestFolder();
             var randomConfig = Path.Combine(randomProjectFolderPath, "project.json");
@@ -188,18 +173,13 @@
             var packageIdentity = new PackageIdentity("newtonsoft.json", NuGetVersion.Parse("6.0.8"));
             var sourceRepositoryProvider = TestSourceRepositoryUtility.CreateV2OnlySourceRepositoryProvider();
             var testSolutionManager = new TestSolutionManager();
-<<<<<<< HEAD
-            var testSettings = new Configuration.NullSettings();
-            var nuGetPackageManager = new NuGetPackageManager(sourceRepositoryProvider, testSettings, testSolutionManager);
-=======
-            var testSettings = new NullSettings();
+            var testSettings = new Configuration.NullSettings();
             var deleteOnRestartManager = new TestDeleteOnRestartManager();
             var nuGetPackageManager = new NuGetPackageManager(
                 sourceRepositoryProvider,
                 testSettings,
                 testSolutionManager,
                 deleteOnRestartManager);
->>>>>>> 67d943bc
 
             var randomProjectFolderPath = TestFilesystemUtility.CreateRandomTestFolder();
             var randomConfig = Path.Combine(randomProjectFolderPath, "project.json");
@@ -242,18 +222,13 @@
             var packageIdentity = new PackageIdentity("newtonsoft.json", NuGetVersion.Parse("6.0.8"));
             var sourceRepositoryProvider = TestSourceRepositoryUtility.CreateV2OnlySourceRepositoryProvider();
             var testSolutionManager = new TestSolutionManager();
-<<<<<<< HEAD
-            var testSettings = new Configuration.NullSettings();
-            var nuGetPackageManager = new NuGetPackageManager(sourceRepositoryProvider, testSettings, testSolutionManager);
-=======
-            var testSettings = new NullSettings();
+            var testSettings = new Configuration.NullSettings();
             var deleteOnRestartManager = new TestDeleteOnRestartManager();
             var nuGetPackageManager = new NuGetPackageManager(
                 sourceRepositoryProvider,
                 testSettings,
                 testSolutionManager,
                 deleteOnRestartManager);
->>>>>>> 67d943bc
 
             var randomProjectFolderPath = TestFilesystemUtility.CreateRandomTestFolder();
             var randomConfig = Path.Combine(randomProjectFolderPath, "project.json");
@@ -297,7 +272,8 @@
             var sourceRepositoryProvider = TestSourceRepositoryUtility.CreateV2OnlySourceRepositoryProvider();
             var testSolutionManager = new TestSolutionManager();
             var testSettings = new Configuration.NullSettings();
-            var nuGetPackageManager = new NuGetPackageManager(sourceRepositoryProvider, testSettings, testSolutionManager);
+            var deleteOnRestartManager = new TestDeleteOnRestartManager();
+            var nuGetPackageManager = new NuGetPackageManager(sourceRepositoryProvider, testSettings, testSolutionManager, deleteOnRestartManager);
 
             var randomProjectFolderPath = TestFilesystemUtility.CreateRandomTestFolder();
             var randomConfig = Path.Combine(randomProjectFolderPath, "project.json");
@@ -366,7 +342,8 @@
             var sourceRepositoryProvider = TestSourceRepositoryUtility.CreateV2OnlySourceRepositoryProvider();
             var testSolutionManager = new TestSolutionManager();
             var testSettings = new Configuration.NullSettings();
-            var nuGetPackageManager = new NuGetPackageManager(sourceRepositoryProvider, testSettings, testSolutionManager);
+            var deleteManager = new TestDeleteOnRestartManager();
+            var nuGetPackageManager = new NuGetPackageManager(sourceRepositoryProvider, testSettings, testSolutionManager, deleteManager);
 
             var randomProjectFolderPath = TestFilesystemUtility.CreateRandomTestFolder();
             var randomConfig = Path.Combine(randomProjectFolderPath, "project.json");
@@ -402,7 +379,8 @@
             var sourceRepositoryProvider = TestSourceRepositoryUtility.CreateV2OnlySourceRepositoryProvider();
             var testSolutionManager = new TestSolutionManager();
             var testSettings = new Configuration.NullSettings();
-            var nuGetPackageManager = new NuGetPackageManager(sourceRepositoryProvider, testSettings, testSolutionManager);
+            var testDeleteManager = new TestDeleteOnRestartManager();
+            var nuGetPackageManager = new NuGetPackageManager(sourceRepositoryProvider, testSettings, testSolutionManager, testDeleteManager);
 
             var randomProjectFolderPath = TestFilesystemUtility.CreateRandomTestFolder();
             var randomConfig = Path.Combine(randomProjectFolderPath, "project.json");
@@ -443,7 +421,8 @@
             var sourceRepositoryProvider = TestSourceRepositoryUtility.CreateV2OnlySourceRepositoryProvider();
             var testSolutionManager = new TestSolutionManager();
             var testSettings = new Configuration.NullSettings();
-            var nuGetPackageManager = new NuGetPackageManager(sourceRepositoryProvider, testSettings, testSolutionManager);
+            var deleteOnRestartManager = new TestDeleteOnRestartManager();
+            var nuGetPackageManager = new NuGetPackageManager(sourceRepositoryProvider, testSettings, testSolutionManager, deleteOnRestartManager);
 
             var randomProjectFolderPath = TestFilesystemUtility.CreateRandomTestFolder();
             var randomConfig = Path.Combine(randomProjectFolderPath, "project.json");
