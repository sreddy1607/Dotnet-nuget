// Copyright (c) .NET Foundation. All rights reserved.
// Licensed under the Apache License, Version 2.0. See License.txt in the project root for license information.

using System;
using System.Globalization;
using System.IO;
using System.Linq;
using NuGet.CommandLine.XPlat;
using NuGet.Configuration;
using NuGet.Test.Utility;
using Xunit;

namespace NuGet.XPlat.FuncTest
{
    public class XPlatConfigTests
    {
        private static readonly string XplatDll = DotnetCliUtil.GetXplatDll();
        private static readonly string DotnetCli = TestFileSystemUtility.GetDotnetCli();

        [Fact]
        public void ConfigPathsCommand_ListConfigPathsWithArgs_Success()
        {
            // Arrange & Act
            using var testInfo = new TestInfo("NuGet.Config");
        
            var result = CommandRunner.Run(
                DotnetCli,
                Directory.GetCurrentDirectory(),
                $"{XplatDll} config paths {testInfo.WorkingPath}",
                waitForExit: true);

            // Assert
            DotnetCliUtil.VerifyResultSuccess(result, Path.Combine(testInfo.WorkingPath.Path, "NuGet.Config"));
        }

        [Fact]
        public void ConfigPathsCommand_NoDirectoryArg_Success()
        {
            // Arrange & Act
            using var testInfo = new TestInfo("NuGet.Config");
        
            var result = CommandRunner.Run(
                DotnetCli,
                testInfo.WorkingPath,
                $"{XplatDll} config paths",
                waitForExit: true);

            // Assert
            DotnetCliUtil.VerifyResultSuccess(result, Path.Combine(testInfo.WorkingPath.Path, "NuGet.Config"));
        }

        [Fact]
        public void ConfigPathsCommand_HelpMessage_Success()
        {
            // Arrange
            var helpMessage = string.Format(CultureInfo.CurrentCulture, Strings.ConfigPathsWorkingDirectoryDescription);

            // Act
            var result = CommandRunner.Run(
                DotnetCli,
                Directory.GetCurrentDirectory(),
                $"{XplatDll} config paths --help",
                waitForExit: true);

            // Assert
            DotnetCliUtil.VerifyResultSuccess(result, helpMessage);
        }

        [Fact]
        public void ConfigGetCommand_ConfigKeyArg_Success()
        {
            // Arrange & Act
            using var testInfo = new TestInfo("NuGet.Config");
        
            var result = CommandRunner.Run(
                DotnetCli,
                Directory.GetCurrentDirectory(),
                $"{XplatDll} config get http_proxy {testInfo.WorkingPath}",
                waitForExit: true);

            // Assert
            DotnetCliUtil.VerifyResultSuccess(result, @"http://company-squid:3128@contoso.test");
        }

        [Fact]
        public void ConfigGetCommand_ConfigKeyArgShowPath_Success()
        {
            // Arrange & Act
            using var testInfo = new TestInfo("NuGet.Config");

            var result = CommandRunner.Run(
                DotnetCli,
                Directory.GetCurrentDirectory(),
                $"{XplatDll} config get http_proxy {testInfo.WorkingPath} --show-path",
                waitForExit: true);

            // Assert
            DotnetCliUtil.VerifyResultSuccess(result, Path.Combine(testInfo.WorkingPath.Path, "NuGet.Config"));
            DotnetCliUtil.VerifyResultSuccess(result, @"http://company-squid:3128@contoso.test");
        }

        [Fact]
        public void ConfigGetCommand_ConfigKeyArgNoDirectoryArg_Success()
        {
            // Arrange & Act
            var testInfo = new TestInfo("NuGet.Config");

            var result = CommandRunner.Run(
                DotnetCli,
                testInfo.WorkingPath,
                $"{XplatDll} config get http_proxy",
                waitForExit: true);

            // Assert
            DotnetCliUtil.VerifyResultSuccess(result, @"http://company-squid:3128@contoso.test");
        }

        [Fact]
        public void ConfigGetCommand_AllArg_Success()
        {
            // Arrange & Act
            using var testInfo = new TestInfo("NuGet.Config", "subfolder");

            var result = CommandRunner.Run(
                DotnetCli,
                Directory.GetCurrentDirectory(),
                $"{XplatDll} config get all {Path.Combine(testInfo.WorkingPath, "subfolder")}",
                waitForExit: true);

            // Assert
            DotnetCliUtil.VerifyResultSuccess(result, "value=\"https://fontoso.test/v3/index.json\"");
            DotnetCliUtil.VerifyResultSuccess(result, "value=\"https://bontoso.test/v3/index.json\"");
        }

        [Fact]
        public void ConfigGetCommand_AllArgShowPath_Success()
        {
            // Arrange & Act
            using var testInfo = new TestInfo("NuGet.Config", "subfolder");

            var result = CommandRunner.Run(
                DotnetCli,
                Directory.GetCurrentDirectory(),
                $"{XplatDll} config get all {Path.Combine(testInfo.WorkingPath, "subfolder")} --show-path",
                waitForExit: true);

            // Assert
            DotnetCliUtil.VerifyResultSuccess(result, Path.Combine(testInfo.WorkingPath.Path, "NuGet.Config"));
            DotnetCliUtil.VerifyResultSuccess(result, Path.Combine(testInfo.WorkingPath.Path, "subfolder", "NuGet.Config"));
            DotnetCliUtil.VerifyResultSuccess(result, "value=\"https://fontoso.test/v3/index.json\"");
            DotnetCliUtil.VerifyResultSuccess(result, "value=\"https://bontoso.test/v3/index.json\"");
        }

        [Fact]
        public void ConfigGetCommand_AllArgNoDirectoryArg_Success()
        {
            // Arrange & Act
            using var testInfo = new TestInfo("NuGet.Config", "subfolder");

            var result = CommandRunner.Run(
                DotnetCli,
                Path.Combine(testInfo.WorkingPath, "subfolder"),
                $"{XplatDll} config get all",
                waitForExit: true);

            // Assert
            DotnetCliUtil.VerifyResultSuccess(result, "value=\"https://fontoso.test/v3/index.json\"");
            DotnetCliUtil.VerifyResultSuccess(result, "value=\"https://bontoso.test/v3/index.json\"");
        }

        [Fact]
        public void ConfigGetCommand_HelpMessage_Success()
        {
            // Arrange
            var helpMessage = string.Format(CultureInfo.CurrentCulture, Strings.ConfigGetAllOrConfigKeyDescription);

            // Act
            var result = CommandRunner.Run(
                DotnetCli,
                Directory.GetCurrentDirectory(),
                $"{XplatDll} config get --help",
                waitForExit: true);

            // Assert
            DotnetCliUtil.VerifyResultSuccess(result, helpMessage);
        }

        [Fact]
        public void ConfigGetAllCommand_HelpMessage_Success()
        {
            // Arrange
            var helpMessage = string.Format(CultureInfo.CurrentCulture, Strings.ConfigGetAllOrConfigKeyDescription); ;

            // Act
            var result = CommandRunner.Run(
                DotnetCli,
                Directory.GetCurrentDirectory(),
                $"{XplatDll} config get all --help",
                waitForExit: true);

            // Assert
            DotnetCliUtil.VerifyResultSuccess(result, helpMessage);
        }

        [Fact]
        public void ConfigGetConfigKeyCommand_HelpMessage_Success()
        {
            // Arrange
            var helpMessage = string.Format(CultureInfo.CurrentCulture, Strings.ConfigGetAllOrConfigKeyDescription); ;

            // Act
            var result = CommandRunner.Run(
                DotnetCli,
                Directory.GetCurrentDirectory(),
                $"{XplatDll} config get http_proxy --help",
                waitForExit: true);

            // Assert
            DotnetCliUtil.VerifyResultSuccess(result, helpMessage);
        }

        [Theory]
        [InlineData("signatureValidationMode", "accept")]
        [InlineData("maxHttpRequestsPerSource", "64")]
        public void ConfigSetCommand_WithConfigFileArg_AddsSetting(string key, string value)
        {
            // Arrange & Act
            using var testInfo = new TestInfo("NuGet.Config");
            var filePath = Path.Combine(testInfo.WorkingPath, "NuGet.Config");

            var result = CommandRunner.Run(
                DotnetCli,
                Directory.GetCurrentDirectory(),
                $"{XplatDll} config set {key} {value} --configfile {filePath}",
                waitForExit: true);

            ISettings settings = Configuration.Settings.LoadDefaultSettings(
                testInfo.WorkingPath,
                configFileName: null,
                machineWideSettings: new XPlatMachineWideSetting());

            var configSection = settings.GetSection("config");
            var values = configSection.Items.Select(c => c as AddItem).Where(c => c != null).ToList();
            var configItems = values.Where(i => i.Key == key);
            var configFilePath = configItems.Single().ConfigPath;

            // Assert
            Assert.Equal(0, result.ExitCode);
            Assert.Equal(value, configItems.Single().Value);
            Assert.Equal(filePath, configFilePath);
        }

        [Fact]
        public void ConfigSetCommand_WithConfigFileArg_UpdatesSetting()
        {
            // Arrange & Act
            using var testInfo = new TestInfo("NuGet.Config");
            var key = "http_proxy";
            var value = "http://company-octopus:8765@contoso.test";
            var filePath = Path.Combine(testInfo.WorkingPath, "NuGet.Config");

            var result = CommandRunner.Run(
                DotnetCli,
                Directory.GetCurrentDirectory(),
                $"{XplatDll} config set {key} {value} --configfile {filePath}",
                waitForExit: true);

            var settings = Configuration.Settings.LoadDefaultSettings(
                testInfo.WorkingPath,
                configFileName: null,
                machineWideSettings: new XPlatMachineWideSetting());

            var configSection = settings.GetSection("config");
            var values = configSection.Items.Select(c => c as AddItem).Where(c => c != null).ToList();
            var configItems = values.Where(i => i.Key == key);
            var configFilePath = configItems.Single().ConfigPath;

            // Assert
            Assert.Equal(0, result.ExitCode);
            Assert.Equal(value, configItems.Single().Value);
            Assert.Equal(filePath, configFilePath);
        }

        [Fact]
        public void ConfigSetCommand_WithNonExistingConfigSection_AddsConfigSetting()
        {
            // Arrange & Act
            using var testInfo = new TestInfo();
            var key = "signatureValidationMode";
            var value = "accept";
            var filePath = Path.Combine(testInfo.WorkingPath, "NuGet.Config");

            var result = CommandRunner.Run(
                DotnetCli,
                Directory.GetCurrentDirectory(),
                $"{XplatDll} config set {key} {value} --configfile {filePath}",
                waitForExit: true);

            var settings = Configuration.Settings.LoadDefaultSettings(
                testInfo.WorkingPath,
                configFileName: null,
                machineWideSettings: new XPlatMachineWideSetting());

            var configSection = settings.GetSection("config");
            var values = configSection.Items.Select(c => c as AddItem).Where(c => c != null).ToList();
            var configItems = values.Where(i => i.Key == key);
            var configFilePath = configItems.Single().ConfigPath;

            // Assert
            Assert.Equal(0, result.ExitCode);
            Assert.Equal(1, configItems.Count());
            Assert.Equal(value, configItems.First().Value);
            Assert.Equal(filePath, configFilePath);
        }

        [Fact]
        public void ConfigSetCommand_UsingHelpOption_DisplaysHelpMessage()
        {
            // Arrange
            var helpMessage = string.Format(CultureInfo.CurrentCulture, Strings.ConfigSetConfigKeyDescription);

            // Act
            var result = CommandRunner.Run(
                DotnetCli,
                Directory.GetCurrentDirectory(),
                $"{XplatDll} config set --help",
                waitForExit: true);

            // Assert
            DotnetCliUtil.VerifyResultSuccess(result, helpMessage);
        }

        [Fact]
        public void ConfigUnsetCommand_DeleteConfigSettingWithConfigFileArg_Success()
        {
            // Arrange & Act
            using var testInfo = new TestInfo("NuGet.Config");
            var filePath = Path.Combine(testInfo.WorkingPath, "NuGet.Config");
            var key = "http_proxy";

            var result = CommandRunner.Run(
                DotnetCli,
                Directory.GetCurrentDirectory(),
                $"{XplatDll} config unset {key} --configfile {filePath}",
                waitForExit: true);
            var settings = Settings.LoadSpecificSettings(testInfo.WorkingPath, filePath);
            var configSection = settings.GetSection("config");

            // Assert
            Assert.Equal(0, result.ExitCode);
            Assert.Null(configSection);
        }

        [Fact]
        public void ConfigUnsetCommand_NonExistingConfigKey_SuccessfullyDisplaysMessage()
        {
            // Arrange & Act
            using var testInfo = new TestInfo();
            var filePath = Path.Combine(testInfo.WorkingPath, "NuGet.Config");
            var key = "http_proxy";

            var result = CommandRunner.Run(
                DotnetCli,
                Directory.GetCurrentDirectory(),
                $"{XplatDll} config unset {key} --configfile {filePath}",
                waitForExit: true);
            var expectedMessage = string.Format(CultureInfo.CurrentCulture, Strings.ConfigUnsetNonExistingKey, key);

            // Assert
            DotnetCliUtil.VerifyResultSuccess(result, expectedMessage);
        }

        [Fact]
        public void ConfigUnsetCommand_HelpMessage_Success()
        {
            // Arrange
            var helpMessage = string.Format(CultureInfo.CurrentCulture, Strings.ConfigUnsetConfigKeyDescription);

            // Act
            var result = CommandRunner.Run(
                DotnetCli,
                Directory.GetCurrentDirectory(),
                $"{XplatDll} config unset --help",
                waitForExit: true);

            // Assert
            DotnetCliUtil.VerifyResultSuccess(result, helpMessage);
        }

        [Fact]
        public void ConfigCommand_HelpMessage_Success()
        {
            // Arrange
            var helpMessage = string.Format(CultureInfo.CurrentCulture, Strings.ConfigPathsCommandDescription);

            // Act
            var result = CommandRunner.Run(
                DotnetCli,
                Directory.GetCurrentDirectory(),
                $"{XplatDll} config --help",
                waitForExit: true);

            // Assert
            DotnetCliUtil.VerifyResultSuccess(result, helpMessage);
        }

        [Fact]
        public void ConfigPathsCommand_ListConfigPathsNonExistingDirectory_Fail()
        {
            // Arrange & Act
            using var testInfo = new TestInfo("NuGet.Config");

            var nonExistingDirectory = Path.Combine(testInfo.WorkingPath.Path, @"\NonExistingRepos");
            var result = CommandRunner.Run(
                DotnetCli,
                Directory.GetCurrentDirectory(),
                $"{XplatDll} config paths {nonExistingDirectory}",
                waitForExit: true);
            var expectedError = string.Format(CultureInfo.CurrentCulture, Strings.Error_PathNotFound, nonExistingDirectory);

            // Assert
            DotnetCliUtil.VerifyResultFailure(result, expectedError);
        }

        [Fact]
        public void ConfigPathsCommand_NullArgs_Fail()
        {
            // Arrange
            var log = new TestCommandOutputLogger();

            // Act & Assert
            Assert.Throws<ArgumentNullException>(() => ConfigPathsRunner.Run(null, () => log));
        }

        [Fact]
        public void ConfigPathsCommand_NullGetLogger_Fail()
        {
            // Arrange
            var args = new ConfigPathsArgs()
            {
            };

            // Act & Assert
            Assert.Throws<ArgumentNullException>(() => ConfigPathsRunner.Run(args, null));
        }

        [Fact]
        public void ConfigGetCommand_NonExistingDirectory_Fail()
        {
            // Arrange & Act
            using var testInfo = new TestInfo("NuGet.Config");

            var nonExistingDirectory = Path.Combine(testInfo.WorkingPath.Path, @"\NonExistingRepos");
            var result = CommandRunner.Run(
                DotnetCli,
                Directory.GetCurrentDirectory(),
                $"{XplatDll} config get all {nonExistingDirectory}",
                waitForExit: true);
            var expectedError = string.Format(CultureInfo.CurrentCulture, Strings.Error_PathNotFound, nonExistingDirectory);

            // Assert
            DotnetCliUtil.VerifyResultFailure(result, expectedError);
        }

        [Fact]
        public void ConfigGetCommand_InvalidConfigKeyArg_Fail()
        {
            // Arrange & Act
            using var testInfo = new TestInfo("NuGet.Config");

            var invalidKey = "invalidKey";
            var result = CommandRunner.Run(
                DotnetCli,
                Directory.GetCurrentDirectory(),
                $"{XplatDll} config get {invalidKey} {testInfo.WorkingPath}",
                waitForExit: true);
            var expectedError = string.Format(CultureInfo.CurrentCulture, Strings.ConfigCommandKeyNotFound, invalidKey);

            // Assert
            DotnetCliUtil.VerifyResultFailure(result, expectedError);
        }

        [Fact]
        public void ConfigGetCommand_NullAllOrConfigKeyArg_Fail()
        {
            // Arrange & Act
            using var testInfo = new TestInfo("NuGet.Config");

            var result = CommandRunner.Run(
                DotnetCli,
                Directory.GetCurrentDirectory(),
                $"{XplatDll} config get",
                waitForExit: true);
            var expectedError = string.Format(CultureInfo.CurrentCulture, Strings.ConfigCommandKeyNotFound, "");

            // Assert
            DotnetCliUtil.VerifyResultFailure(result, expectedError);
        }

        [Fact]
        public void ConfigGetCommand_NullArgs_Fail()
        {
            // Arrange
            var log = new TestCommandOutputLogger();

            // Act & Assert
            Assert.Throws<ArgumentNullException>(() => ConfigGetRunner.Run(null, () => log));
        }

        [Fact]
        public void ConfigGetCommand_NullGetLogger_Fail()
        {
            // Arrange
            var args = new ConfigGetArgs()
            {
            };

            // Act & Assert
            Assert.Throws<ArgumentNullException>(() => ConfigGetRunner.Run(args, null));
        }

        [Fact]
<<<<<<< HEAD
        public void ConfigSetCommand_WithInvalidConfigKey_ThrowsCommandException()
=======
        public void ConfigUnsetCommand_InvalidConfigKey_Fail()
>>>>>>> bd39b9c5
        {
            // Arrange & Act
            using var testInfo = new TestInfo("NuGet.Config");
            var key = "InvalidConfigKey123";
<<<<<<< HEAD
            var value = "https://TestRepo2/ES/api/v2/package";
            var filePath = Path.Combine(testInfo.WorkingPath, "NuGet.Config");
=======
>>>>>>> bd39b9c5

            var result = CommandRunner.Run(
                DotnetCli,
                Directory.GetCurrentDirectory(),
<<<<<<< HEAD
                $"{XplatDll} config set {key} {value} --configfile {filePath}",
                waitForExit: true
                );
=======
                $"{XplatDll} config unset {key}",
                waitForExit: true);
>>>>>>> bd39b9c5
            var expectedError = string.Format(CultureInfo.CurrentCulture, Strings.Error_ConfigSetInvalidKey, key);

            // Assert
            DotnetCliUtil.VerifyResultFailure(result, expectedError);
        }

        [Fact]
<<<<<<< HEAD
        public void ConfigSetCommand_WithNullArgs_ThrowsArgumentNullException()
=======
        public void ConfigUnsetCommand_NullArgs_Fail()
>>>>>>> bd39b9c5
        {
            // Arrange
            var log = new TestCommandOutputLogger();

            // Act & Assert
<<<<<<< HEAD
            Assert.Throws<ArgumentNullException>(() => ConfigSetRunner.Run(args: null, () => log));
        }

        [Fact]
        public void ConfigSetCommand_WithNullGetLogger_ThrowsArgumentNullException()
        {
            // Arrange
            var args = new ConfigSetArgs();

            // Act & Assert
            Assert.Throws<ArgumentNullException>(() => ConfigSetRunner.Run(args, getLogger: null));
=======
            Assert.Throws<ArgumentNullException>(() => ConfigUnsetRunner.Run(args: null, () => log));
        }

        [Fact]
        public void ConfigUnsetCommand_NullGetLogger_Fail()
        {
            // Arrange
            var args = new ConfigUnsetArgs();

            // Act & Assert
            Assert.Throws<ArgumentNullException>(() => ConfigUnsetRunner.Run(args, getLogger: null));
>>>>>>> bd39b9c5
        }

        internal class TestInfo : IDisposable
        {
            public static void CreateFile(string directory, string fileName, string fileContent)
            {
                if (!Directory.Exists(directory))
                {
                    Directory.CreateDirectory(directory);
                }

                var fileFullName = Path.Combine(directory, fileName);
                CreateFile(fileFullName, fileContent);
            }

            public static void CreateFile(string fileFullName, string fileContent)
            {
                using var writer = new StreamWriter(fileFullName);
                writer.Write(fileContent);
            }

            public TestInfo(string configPath)
            {
                WorkingPath = TestDirectory.Create();
                ConfigFile = configPath;
                CreateFile(
                    WorkingPath.Path,
                    Path.GetFileName(ConfigFile),
                    $@"
<configuration>
    <packageSources>
        <add key=""Foo"" value=""https://contoso.test/v3/index.json"" />
    </packageSources>
    <config>
        <add key=""http_proxy"" value=""http://company-squid:3128@contoso.test"" />
    </config>
</configuration>
");
            }

            public TestInfo (string configPath, string subfolder)
            {
                WorkingPath = TestDirectory.Create();
                ConfigFile = configPath;
                CreateFile(
                    WorkingPath.Path,
                    Path.GetFileName(ConfigFile),
                    $@"
<configuration>
    <packageSources>
        <add key=""Foo"" value=""https://fontoso.test/v3/index.json"" />
    </packageSources>
</configuration>
");
                var subfolderPath = Path.Combine(WorkingPath.Path, subfolder);
                CreateFile(
                    subfolderPath,
                    Path.GetFileName(ConfigFile),
                    $@"
<configuration>
    <packageSources>
        <add key=""Bar"" value=""https://bontoso.test/v3/index.json"" />
    </packageSources>
    <config>
        <add key=""http_proxy"" value=""http://company-squid:3128@bontoso.test"" />
    </config>
</configuration>
");
            }

            public TestInfo()
            {
                WorkingPath = TestDirectory.Create();
                ConfigFile = "NuGet.Config";
                CreateFile(
                    WorkingPath.Path,
                    Path.GetFileName(ConfigFile),
                    $@"
<configuration>
</configuration>
");
            }

            public TestDirectory WorkingPath { get; }
            public string ConfigFile { get; }
            public void Dispose()
            {
                WorkingPath.Dispose();
            }
        }
    }
}<|MERGE_RESOLUTION|>--- conflicted
+++ resolved
@@ -520,32 +520,58 @@
         }
 
         [Fact]
-<<<<<<< HEAD
         public void ConfigSetCommand_WithInvalidConfigKey_ThrowsCommandException()
-=======
-        public void ConfigUnsetCommand_InvalidConfigKey_Fail()
->>>>>>> bd39b9c5
         {
             // Arrange & Act
             using var testInfo = new TestInfo("NuGet.Config");
             var key = "InvalidConfigKey123";
-<<<<<<< HEAD
             var value = "https://TestRepo2/ES/api/v2/package";
             var filePath = Path.Combine(testInfo.WorkingPath, "NuGet.Config");
-=======
->>>>>>> bd39b9c5
-
-            var result = CommandRunner.Run(
-                DotnetCli,
-                Directory.GetCurrentDirectory(),
-<<<<<<< HEAD
+
+            var result = CommandRunner.Run(
+                DotnetCli,
+                Directory.GetCurrentDirectory(),
                 $"{XplatDll} config set {key} {value} --configfile {filePath}",
                 waitForExit: true
                 );
-=======
+            var expectedError = string.Format(CultureInfo.CurrentCulture, Strings.Error_ConfigSetInvalidKey, key);
+
+            // Assert
+            DotnetCliUtil.VerifyResultFailure(result, expectedError);
+        }
+
+        [Fact]
+        public void ConfigSetCommand_WithNullArgs_ThrowsArgumentNullException()
+        {
+            // Arrange
+            var log = new TestCommandOutputLogger();
+
+            // Act & Assert
+            Assert.Throws<ArgumentNullException>(() => ConfigSetRunner.Run(args: null, () => log));
+        }
+
+        [Fact]
+        public void ConfigSetCommand_WithNullGetLogger_ThrowsArgumentNullException()
+        {
+            // Arrange
+            var args = new ConfigSetArgs();
+
+            // Act & Assert
+            Assert.Throws<ArgumentNullException>(() => ConfigSetRunner.Run(args, getLogger: null));
+        }
+
+        [Fact]
+        public void ConfigUnsetCommand_InvalidConfigKey_Fail()
+        {
+            // Arrange & Act
+            using var testInfo = new TestInfo("NuGet.Config");
+            var key = "InvalidConfigKey123";
+
+            var result = CommandRunner.Run(
+                DotnetCli,
+                Directory.GetCurrentDirectory(),
                 $"{XplatDll} config unset {key}",
                 waitForExit: true);
->>>>>>> bd39b9c5
             var expectedError = string.Format(CultureInfo.CurrentCulture, Strings.Error_ConfigSetInvalidKey, key);
 
             // Assert
@@ -553,29 +579,12 @@
         }
 
         [Fact]
-<<<<<<< HEAD
-        public void ConfigSetCommand_WithNullArgs_ThrowsArgumentNullException()
-=======
         public void ConfigUnsetCommand_NullArgs_Fail()
->>>>>>> bd39b9c5
         {
             // Arrange
             var log = new TestCommandOutputLogger();
 
             // Act & Assert
-<<<<<<< HEAD
-            Assert.Throws<ArgumentNullException>(() => ConfigSetRunner.Run(args: null, () => log));
-        }
-
-        [Fact]
-        public void ConfigSetCommand_WithNullGetLogger_ThrowsArgumentNullException()
-        {
-            // Arrange
-            var args = new ConfigSetArgs();
-
-            // Act & Assert
-            Assert.Throws<ArgumentNullException>(() => ConfigSetRunner.Run(args, getLogger: null));
-=======
             Assert.Throws<ArgumentNullException>(() => ConfigUnsetRunner.Run(args: null, () => log));
         }
 
@@ -587,7 +596,6 @@
 
             // Act & Assert
             Assert.Throws<ArgumentNullException>(() => ConfigUnsetRunner.Run(args, getLogger: null));
->>>>>>> bd39b9c5
         }
 
         internal class TestInfo : IDisposable
