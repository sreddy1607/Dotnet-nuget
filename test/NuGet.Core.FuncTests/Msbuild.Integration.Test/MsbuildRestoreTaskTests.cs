// Copyright (c) .NET Foundation. All rights reserved.
// Licensed under the Apache License, Version 2.0. See License.txt in the project root for license information.

using System;
using System.Collections.Generic;
using System.IO;
using System.Linq;
using System.Threading.Tasks;
using System.Xml.Linq;
using FluentAssertions;
using NuGet.Common;
using NuGet.Frameworks;
using NuGet.Packaging;
using NuGet.ProjectModel;
using NuGet.Test.Utility;
using NuGet.Versioning;
using Xunit;

namespace Msbuild.Integration.Test
{
    [Collection("Msbuild Integration Tests")]
    public class MsbuildRestoreTaskTests
    {
        private MsbuildIntegrationTestFixture _msbuildFixture;

        public MsbuildRestoreTaskTests(MsbuildIntegrationTestFixture fixture)
        {
            _msbuildFixture = fixture;
        }

        [PlatformFact(Platform.Windows)]
        public async Task MsbuildRestore_PackagesConfigDependencyAsync()
        {
            // Arrange
            using (var pathContext = new SimpleTestPathContext())
            {
                // Set up solution, project, and packages
                var solution = new SimpleTestSolutionContext(pathContext.SolutionRoot);

                var net461 = NuGetFramework.Parse("net461");

                var projectA = new SimpleTestProjectContext(
                    "a",
                    ProjectStyle.PackagesConfig,
                    pathContext.SolutionRoot);
                projectA.Frameworks.Add(new SimpleTestProjectFrameworkContext(net461));

                var packageX = new SimpleTestPackageContext()
                {
                    Id = "x",
                    Version = "1.0.0"
                };
                packageX.Files.Clear();
                packageX.AddFile("lib/net461/a.dll");

                solution.Projects.Add(projectA);
                solution.Create(pathContext.SolutionRoot);

                using (var writer = new StreamWriter(Path.Combine(Path.GetDirectoryName(projectA.ProjectPath), "packages.config")))
                {
                    writer.Write(
@"<packages>
  <package id=""x"" version=""1.0.0"" targetFramework=""net461"" />
</packages>");
                }

                await SimpleTestPackageUtility.CreateFolderFeedV3Async(
                    pathContext.PackageSource,
                    packageX);

                // Act
                var result = _msbuildFixture.RunMsBuild(pathContext.WorkingDirectory, $"/t:restore {pathContext.SolutionRoot} /p:RestorePackagesConfig=true", ignoreExitCode: true);


                // Assert
                Assert.True(result.ExitCode == 0, result.AllOutput);
                Assert.Contains("Added package 'x.1.0.0' to folder", result.AllOutput);
            }
        }

        [PlatformFact(Platform.Windows)]
        public async Task MsbuildRestore_PackagesConfigIsOptInAsync()
        {
            // Arrange
            using (var pathContext = new SimpleTestPathContext())
            {
                // Set up solution, project, and packages
                var solution = new SimpleTestSolutionContext(pathContext.SolutionRoot);

                var net461 = NuGetFramework.Parse("net461");

                var projectA = new SimpleTestProjectContext(
                    "a",
                    ProjectStyle.PackagesConfig,
                    pathContext.SolutionRoot);
                projectA.Frameworks.Add(new SimpleTestProjectFrameworkContext(net461));

                var packageX = new SimpleTestPackageContext()
                {
                    Id = "x",
                    Version = "1.0.0"
                };
                packageX.Files.Clear();
                packageX.AddFile("lib/net461/a.dll");

                solution.Projects.Add(projectA);
                solution.Create(pathContext.SolutionRoot);

                using (var writer = new StreamWriter(Path.Combine(Path.GetDirectoryName(projectA.ProjectPath), "packages.config")))
                {
                    writer.Write(
@"<packages>
  <package id=""x"" version=""1.0.0"" targetFramework=""net461"" />
</packages>");
                }

                await SimpleTestPackageUtility.CreateFolderFeedV3Async(
                    pathContext.PackageSource,
                    packageX);

                // Act
                var result = _msbuildFixture.RunMsBuild(pathContext.WorkingDirectory, $"/t:restore {pathContext.SolutionRoot}", ignoreExitCode: true);


                // Assert
                Assert.True(result.ExitCode == 0, result.AllOutput);
                Assert.Contains("Nothing to do. None of the projects specified contain packages to restore.", result.AllOutput);
            }
        }

        [PlatformFact(Platform.Windows)]
        public async Task MsbuildRestore_InsecurePackagesConfigDependencyAsync_Throws()
        {
            // Arrange
            using (var pathContext = new SimpleTestPathContext())
            {
                // Set up solution, project, and packages
                var solution = new SimpleTestSolutionContext(pathContext.SolutionRoot);

                NuGetFramework net461 = NuGetFramework.Parse("net461");

                var projectA = new SimpleTestProjectContext(
                    "a",
                    ProjectStyle.PackagesConfig,
                    pathContext.SolutionRoot);
                projectA.Frameworks.Add(new SimpleTestProjectFrameworkContext(net461));

                var packageX = new SimpleTestPackageContext()
                {
                    Id = "x",
                    Version = "1.0.0"
                };
                packageX.Files.Clear();
                packageX.AddFile("lib/net461/a.dll");

                solution.Projects.Add(projectA);
                solution.Create(pathContext.SolutionRoot);

                using (var writer = new StreamWriter(Path.Combine(Path.GetDirectoryName(projectA.ProjectPath), "packages.config")))
                {
                    writer.Write(
@"<!DOCTYPE package [
   <!ENTITY greeting ""Hello"">
   <!ENTITY name ""NuGet Client "">
   <!ENTITY sayhello ""&greeting; &name;"">
]>
<packages>
    <package id=""&sayhello;"" version=""1.1.0"" targetFramework=""net45"" />
    <package id=""x"" version=""1.0.0"" targetFramework=""net45"" />
</packages>");
                }

                await SimpleTestPackageUtility.CreateFolderFeedV3Async(
                    pathContext.PackageSource,
                    packageX);

                // Act
                CommandRunnerResult result = _msbuildFixture.RunMsBuild(pathContext.WorkingDirectory, $"/t:restore {pathContext.SolutionRoot} /p:RestorePackagesConfig=true", ignoreExitCode: true);

                // Assert
                Assert.Equal(1, result.ExitCode);
                Assert.Contains("Error parsing packages.config file", result.AllOutput);
            }
        }

        [PlatformFact(Platform.Windows)]
        public async Task MsbuildRestore_PackageReferenceDependencyAsync()
        {
            // Arrange
            using (var pathContext = new SimpleTestPathContext())
            {
                // Set up solution, project, and packages
                var solution = new SimpleTestSolutionContext(pathContext.SolutionRoot);

                var net461 = NuGetFramework.Parse("net461");

                var projectA = new SimpleTestProjectContext(
                    "a",
                    ProjectStyle.PackageReference,
                    pathContext.SolutionRoot);
                projectA.Frameworks.Add(new SimpleTestProjectFrameworkContext(net461));

                var packageX = new SimpleTestPackageContext()
                {
                    Id = "x",
                    Version = "1.0.0"
                };
                packageX.Files.Clear();
                projectA.AddPackageToAllFrameworks(packageX);
                packageX.AddFile("lib/net461/a.dll");

                solution.Projects.Add(projectA);
                solution.Create(pathContext.SolutionRoot);

                var configAPath = Path.Combine(Path.GetDirectoryName(projectA.ProjectPath), "NuGet.Config");
                var configText =
$@"<?xml version=""1.0"" encoding=""utf-8""?>
<configuration>
    <packageSources>
        <add key=""LocalSource"" value=""{pathContext.PackageSource}"" />
    </packageSources>
</configuration>";
                using (var writer = new StreamWriter(configAPath))
                {
                    writer.Write(configText);
                }

                await SimpleTestPackageUtility.CreateFolderFeedV3Async(
                    pathContext.PackageSource,
                    packageX);

                // Act
                var result = _msbuildFixture.RunMsBuild(pathContext.WorkingDirectory, $"/t:restore {pathContext.SolutionRoot}", ignoreExitCode: true);


                // Assert
                Assert.True(result.ExitCode == 0, result.AllOutput);
                var resolver = new VersionFolderPathResolver(pathContext.UserPackagesFolder);
                var nupkg = NupkgMetadataFileFormat.Read(resolver.GetNupkgMetadataPath(packageX.Id, NuGetVersion.Parse(packageX.Version)), NullLogger.Instance);
                Assert.Contains($"Installed x 1.0.0 from {pathContext.PackageSource} with content hash {nupkg.ContentHash}.", result.AllOutput);
                Assert.Contains(configAPath, result.AllOutput);
            }
        }

        [PlatformFact(Platform.Windows)]
        public async Task MsbuildRestore_PackageReferenceDependencyCsProjAsync()
        {
            // Arrange
            using (var pathContext = new SimpleTestPathContext())
            {
                // Set up solution, project, and packages
                var solution = new SimpleTestSolutionContext(pathContext.SolutionRoot);

                var net461 = NuGetFramework.Parse("net461");

                var projectA = new SimpleTestProjectContext(
                    "a",
                    ProjectStyle.PackageReference,
                    pathContext.SolutionRoot);
                projectA.Frameworks.Add(new SimpleTestProjectFrameworkContext(net461));

                var packageX = new SimpleTestPackageContext()
                {
                    Id = "x",
                    Version = "1.0.0"
                };
                packageX.Files.Clear();
                projectA.AddPackageToAllFrameworks(packageX);
                packageX.AddFile("lib/net461/a.dll");

                solution.Projects.Add(projectA);
                solution.Create(pathContext.SolutionRoot);

                var configAPath = Path.Combine(Path.GetDirectoryName(projectA.ProjectPath), "NuGet.Config");
                var configText =
$@"<?xml version=""1.0"" encoding=""utf-8""?>
<configuration>
    <packageSources>
        <add key=""LocalSource"" value=""{pathContext.PackageSource}"" />
    </packageSources>
</configuration>";
                using (var writer = new StreamWriter(configAPath))
                {
                    writer.Write(configText);
                }

                await SimpleTestPackageUtility.CreateFolderFeedV3Async(
                    pathContext.PackageSource,
                    packageX);

                // Act
                var result = _msbuildFixture.RunMsBuild(pathContext.WorkingDirectory, $"/t:restore {projectA.ProjectPath}", ignoreExitCode: true);


                // Assert
                Assert.True(result.ExitCode == 0, result.AllOutput);
                var resolver = new VersionFolderPathResolver(pathContext.UserPackagesFolder);
                var nupkg = NupkgMetadataFileFormat.Read(resolver.GetNupkgMetadataPath(packageX.Id, NuGetVersion.Parse(packageX.Version)), NullLogger.Instance);
                Assert.Contains($"Installed x 1.0.0 from {pathContext.PackageSource} with content hash {nupkg.ContentHash}.", result.AllOutput);
                Assert.Contains(configAPath, result.AllOutput);
            }
        }

        [PlatformFact(Platform.Windows)]
        public async Task MsbuildRestore_RequiresSolutionDirAsync()
        {
            // Arrange
            using (var pathContext = new SimpleTestPathContext())
            {
                // Set up solution, project, and packages
                var solution = new SimpleTestSolutionContext(pathContext.SolutionRoot);

                var net461 = NuGetFramework.Parse("net461");

                var projectA = new SimpleTestProjectContext(
                    "a",
                    ProjectStyle.PackagesConfig,
                    pathContext.SolutionRoot);
                projectA.Frameworks.Add(new SimpleTestProjectFrameworkContext(net461));

                var packageX = new SimpleTestPackageContext()
                {
                    Id = "x",
                    Version = "1.0.0"
                };
                packageX.Files.Clear();
                packageX.AddFile("lib/net461/a.dll");

                solution.Projects.Add(projectA);
                solution.Create(pathContext.SolutionRoot);

                using (var writer = new StreamWriter(Path.Combine(Path.GetDirectoryName(projectA.ProjectPath), "packages.config")))
                {
                    writer.Write(
@"<packages>
  <package id=""x"" version=""1.0.0"" targetFramework=""net461"" />
</packages>");
                }

                // SimpleTestPathContext adds a NuGet.Config with a repositoryPath,
                // so we go ahead and remove that config before running MSBuild.
                var configPath = Path.Combine(Path.GetDirectoryName(pathContext.SolutionRoot), "NuGet.Config");
                var doc = XDocument.Parse(File.ReadAllText(configPath));
                var root = doc.Element(XName.Get("configuration"));
                var config = root.Element(XName.Get("config"));
                foreach (var item in config.Elements(XName.Get("add")).Where(e => ((string)e.Attribute("key")).Equals("repositoryPath", StringComparison.OrdinalIgnoreCase)).ToArray())
                {
                    item.Remove();
                }
                File.Delete(configPath);
                File.WriteAllText(configPath, doc.ToString());

                await SimpleTestPackageUtility.CreateFolderFeedV3Async(
                    pathContext.PackageSource,
                    packageX);

                // Act
                var result = _msbuildFixture.RunMsBuild(pathContext.WorkingDirectory, $"/t:restore {projectA.ProjectPath} /p:RestorePackagesConfig=true", ignoreExitCode: true);


                // Assert
                Assert.True(result.ExitCode == 1, result.AllOutput);
                Assert.Contains("No solution found", result.AllOutput);
            }
        }

        [PlatformFact(Platform.Windows)]
        public async Task MsbuildRestore_SupportsPackageSaveModeAsync()
        {
            // Arrange
            using (var pathContext = new SimpleTestPathContext())
            {
                // Set up solution, project, and packages
                var solution = new SimpleTestSolutionContext(pathContext.SolutionRoot);

                var net461 = NuGetFramework.Parse("net461");

                var projectA = new SimpleTestProjectContext(
                    "a",
                    ProjectStyle.PackagesConfig,
                    pathContext.SolutionRoot);
                projectA.Frameworks.Add(new SimpleTestProjectFrameworkContext(net461));

                var packageX = new SimpleTestPackageContext()
                {
                    Id = "x",
                    Version = "1.0.0"
                };
                packageX.Files.Clear();
                packageX.AddFile("lib/net461/a.dll");

                solution.Projects.Add(projectA);
                solution.Create(pathContext.SolutionRoot);

                using (var writer = new StreamWriter(Path.Combine(Path.GetDirectoryName(projectA.ProjectPath), "packages.config")))
                {
                    writer.Write(
@"<packages>
  <package id=""x"" version=""1.0.0"" targetFramework=""net461"" />
</packages>");
                }

                var configPath = Path.Combine(Path.GetDirectoryName(pathContext.SolutionRoot), "NuGet.Config");
                var doc = XDocument.Parse(File.ReadAllText(configPath));
                var root = doc.Element(XName.Get("configuration"));
                var config = root.Element(XName.Get("config"));
                var setting = new XElement(XName.Get("add"));
                setting.Add(new XAttribute(XName.Get("key"), "PackageSaveMode"));
                setting.Add(new XAttribute(XName.Get("value"), "nuspec;nupkg"));
                config.Add(setting);
                File.Delete(configPath);
                File.WriteAllText(configPath, doc.ToString());

                await SimpleTestPackageUtility.CreateFolderFeedV3Async(
                    pathContext.PackageSource,
                    packageX);

                var pkgPath = Path.Combine(pathContext.SolutionRoot, "packages", "x.1.0.0");
                // Act
                var result = _msbuildFixture.RunMsBuild(pathContext.WorkingDirectory, $"/t:restore {pathContext.SolutionRoot} /p:RestorePackagesConfig=true", ignoreExitCode: true);


                // Assert
                Assert.True(result.ExitCode == 0, result.AllOutput);
                Assert.True(File.Exists(Path.Combine(pkgPath, "x.1.0.0.nupkg")));
                Assert.True(File.Exists(Path.Combine(pkgPath, "x.nuspec")));
            }
        }

        [PlatformTheory(Platform.Windows)]
        [InlineData(true)]
        [InlineData(false)]
        public async Task MsbuildRestore_StaticGraphEvaluation_CleanupAssetsForUnsupportedProjectsAsync(bool cleanupAssetsForUnsupportedProjects)
        {
            // Arrange
            using (var pathContext = new SimpleTestPathContext())
            {
                // Set up solution, project, and packages
                var solution = new SimpleTestSolutionContext(pathContext.SolutionRoot);

                var net461 = NuGetFramework.Parse("net461");

                var projectA = new SimpleTestProjectContext(
                    "a",
                    ProjectStyle.PackageReference,
                    pathContext.SolutionRoot);
                projectA.Frameworks.Add(new SimpleTestProjectFrameworkContext(net461));

                var packageX = new SimpleTestPackageContext()
                {
                    Id = "x",
                    Version = "1.0.0"
                };

                packageX.Files.Clear();
                projectA.AddPackageToAllFrameworks(packageX);
                packageX.AddFile("lib/net461/a.dll");

                solution.Projects.Add(projectA);
                solution.Create(pathContext.SolutionRoot);

                var configAPath = Path.Combine(Path.GetDirectoryName(projectA.ProjectPath), "NuGet.Config");
                var configText =
$@"<?xml version=""1.0"" encoding=""utf-8""?>
<configuration>
    <packageSources>
        <add key=""LocalSource"" value=""{pathContext.PackageSource}"" />
    </packageSources>
</configuration>";
                using (var writer = new StreamWriter(configAPath))
                {
                    writer.Write(configText);
                }

                await SimpleTestPackageUtility.CreateFolderFeedV3Async(
                    pathContext.PackageSource,
                    packageX);

                // Restore the project with a PackageReference which generates assets
                var result = _msbuildFixture.RunMsBuild(pathContext.WorkingDirectory, $"/t:restore /p:RestoreUseStaticGraphEvaluation=true /p:RestoreCleanupAssetsForUnsupportedProjects={cleanupAssetsForUnsupportedProjects} {projectA.ProjectPath}", ignoreExitCode: true);

                Assert.True(result.ExitCode == 0, result.AllOutput);

                var assets = new[]
                {
                    projectA.AssetsFileOutputPath,
                    projectA.PropsOutput,
                    projectA.TargetsOutput,
                    projectA.CacheFileOutputPath,
                };

                foreach (var asset in assets)
                {
                    Assert.True(File.Exists(asset), result.AllOutput);
                }

                // Recreate the project with Unknown project style and no PackageReferences
                projectA = new SimpleTestProjectContext(
                    "a",
                    ProjectStyle.Unknown,
                    pathContext.SolutionRoot);
                projectA.Frameworks.Add(new SimpleTestProjectFrameworkContext(net461));

                projectA.Save();

                // Restore the project with a PackageReference which generates assets
                result = _msbuildFixture.RunMsBuild(pathContext.WorkingDirectory, $"/t:restore /p:RestoreUseStaticGraphEvaluation=true /p:RestoreCleanupAssetsForUnsupportedProjects={cleanupAssetsForUnsupportedProjects} {projectA.ProjectPath}", ignoreExitCode: true);

                // Assert
                Assert.True(result.ExitCode == 0, result.AllOutput);

                foreach (var asset in assets)
                {
                    if (cleanupAssetsForUnsupportedProjects)
                    {
                        Assert.False(File.Exists(asset), result.AllOutput);
                    }
                    else
                    {
                        Assert.True(File.Exists(asset), result.AllOutput);
                    }
                }
            }
        }

        [PlatformFact(Platform.Windows)]
        public async Task MsbuildRestore_WithLegacyPackageReferenceProject_BothStaticGraphAndRegularRestoreNoOp()
        {
            // Arrange
            using (var pathContext = new SimpleTestPathContext())
            {
                // Set up solution, project, and packages
                var solution = new SimpleTestSolutionContext(pathContext.SolutionRoot);

                var net461 = NuGetFramework.Parse("net461");

                var project = SimpleTestProjectContext.CreateLegacyPackageReference(
                    "a",
                    pathContext.SolutionRoot,
                    net461);

                var packageX = new SimpleTestPackageContext()
                {
                    Id = "x",
                    Version = "1.0.0"
                };

                packageX.Files.Clear();
                project.AddPackageToAllFrameworks(packageX);
                packageX.AddFile("lib/net461/a.dll");

                solution.Projects.Add(project);
                solution.Create(pathContext.SolutionRoot);

                await SimpleTestPackageUtility.CreateFolderFeedV3Async(
                    pathContext.PackageSource,
                    packageX);

                var projectOutputPaths = new[]
                {
                    project.AssetsFileOutputPath,
                    project.PropsOutput,
                    project.TargetsOutput,
                    project.CacheFileOutputPath,
                };

                var projectOutputTimestamps = new Dictionary<string, DateTime>();

                // Restore the project with a PackageReference which generates assets
                var result = _msbuildFixture.RunMsBuild(pathContext.WorkingDirectory, $"/t:restore {project.ProjectPath}", ignoreExitCode: true);
                result.Success.Should().BeTrue(because: result.AllOutput);

                foreach (var asset in projectOutputPaths)
                {
                    var fileInfo = new FileInfo(asset);
                    fileInfo.Exists.Should().BeTrue(because: result.AllOutput);
                    projectOutputTimestamps.Add(asset, fileInfo.LastWriteTimeUtc);
                }

                // Restore the project with a PackageReference which generates assets
                result = _msbuildFixture.RunMsBuild(pathContext.WorkingDirectory, $"/t:restore /p:RestoreUseStaticGraphEvaluation=true {project.ProjectPath}", ignoreExitCode: true);

                result.Success.Should().BeTrue(because: result.AllOutput);

                foreach (var asset in projectOutputPaths)
                {
                    var fileInfo = new FileInfo(asset);
                    fileInfo.Exists.Should().BeTrue(because: result.AllOutput);
                    fileInfo.LastWriteTimeUtc.Should().Be(projectOutputTimestamps[asset]);
                }

                result = _msbuildFixture.RunMsBuild(pathContext.WorkingDirectory, $"/t:restore {project.ProjectPath}", ignoreExitCode: true);
                result.Success.Should().BeTrue(result.AllOutput);
            }
        }

        [PlatformFact(Platform.Windows)]
        public async Task MsbuildRestore_WithStaticGraphAndRegularRestore_ErrorLoggedWhenOutputPathNotSpecified()
        {
            // Arrange
            using (var pathContext = new SimpleTestPathContext())
            {
                // Set up solution, project, and packages
                var solution = new SimpleTestSolutionContext(pathContext.SolutionRoot);

                var net461 = NuGetFramework.Parse("net461");

                var project = new SimpleTestProjectContext("a", ProjectStyle.PackageReference, pathContext.SolutionRoot)
                {
                    ProjectExtensionsPath = string.Empty,
                    Properties =
                    {
                        // When these two properties are not defined, restore should fail with a clear error and not crash
                        ["MSBuildProjectExtensionsPath"] = string.Empty,
                        ["RestoreOutputPath"] = string.Empty
                    },
                    SetMSBuildProjectExtensionsPath = false,
                    SingleTargetFramework = true
                };

                project.Frameworks.Add(new SimpleTestProjectFrameworkContext(net461));

                var packageX = new SimpleTestPackageContext
                {
                    Id = "x",
                    Version = "1.0.0"
                };

                packageX.Files.Clear();
                project.AddPackageToAllFrameworks(packageX);
                packageX.AddFile("lib/net461/a.dll");

                solution.Projects.Add(project);
                solution.Create(pathContext.SolutionRoot);

                await SimpleTestPackageUtility.CreateFolderFeedV3Async(
                    pathContext.PackageSource,
                    packageX);

                // Restore the project with a PackageReference which generates assets
                var result = _msbuildFixture.RunMsBuild(pathContext.WorkingDirectory, $"/t:restore /p:RestoreUseStaticGraphEvaluation=true {project.ProjectPath}", ignoreExitCode: true);

                result.Success.Should().BeFalse(because: result.AllOutput);

                result.AllOutput.Should().Contain($"error : Invalid restore input. Missing required property 'OutputPath' for project type 'PackageReference'. Input files: {project.ProjectPath}.");
            }
        }

        [PlatformTheory(Platform.Windows)]
        [InlineData(true)]
        [InlineData(false)]
        public async Task MsbuildRestore_WithRelativeSource_ResolvesAgainstCurrentWorkingDirectory(bool isStaticGraphRestore)
        {
            // Arrange
            using (var pathContext = new SimpleTestPathContext())
            {
                // Set up solution, project, and packages
                var solution = new SimpleTestSolutionContext(pathContext.SolutionRoot);

                var net461 = NuGetFramework.Parse("net461");

                var project = SimpleTestProjectContext.CreateLegacyPackageReference(
                    "a",
                    pathContext.SolutionRoot,
                    net461);

                var packageX = new SimpleTestPackageContext()
                {
                    Id = "x",
                    Version = "1.0.0"
                };

                packageX.Files.Clear();
                project.AddPackageToAllFrameworks(packageX);
                packageX.AddFile("lib/net461/a.dll");

                solution.Projects.Add(project);
                solution.Create(pathContext.SolutionRoot);
                var relativePath = "relativeSource";
                var relativeSource = Path.Combine(pathContext.WorkingDirectory, relativePath);

                await SimpleTestPackageUtility.CreateFolderFeedV3Async(
                    relativeSource,
                    packageX);

                var projectOutputPaths = new[]
                {
                    project.AssetsFileOutputPath,
                    project.PropsOutput,
                    project.TargetsOutput,
                    project.CacheFileOutputPath,
                };

                // Restore the project with a PackageReference which generates assets
                var result = _msbuildFixture.RunMsBuild(pathContext.WorkingDirectory, $"/t:restore {project.ProjectPath} /p:RestoreSources=\"{relativePath}\"" +
                    (isStaticGraphRestore ? " /p:RestoreUseStaticGraphEvaluation=true" : string.Empty),
                    ignoreExitCode: true);
                result.Success.Should().BeTrue(because: result.AllOutput);

                foreach (var asset in projectOutputPaths)
                {
                    new FileInfo(asset).Exists.Should().BeTrue(because: result.AllOutput);
                }
            }
        }

        [PlatformFact(Platform.Windows)]
        public Task MsbuildRestore_WithStaticGraphRestore_MessageLoggedAtDefaultVerbosityWhenThereAreNoProjectsToRestore()
        {
            using (var pathContext = new SimpleTestPathContext())
            {
                // Set up solution, project, and packages
                var solution = new SimpleTestSolutionContext(pathContext.SolutionRoot);

                var net461 = NuGetFramework.Parse("net461");

                var project = SimpleTestProjectContext.CreateLegacyPackageReference(
                    "a",
                    pathContext.SolutionRoot,
                    net461);

                solution.Projects.Add(project);
                solution.Create(pathContext.SolutionRoot);

                var result = _msbuildFixture.RunMsBuild(pathContext.WorkingDirectory, $"/t:restore {pathContext.SolutionRoot} /p:RestoreUseStaticGraphEvaluation=true",
                    ignoreExitCode: true);

                result.Success.Should().BeTrue(because: result.AllOutput);
                result.AllOutput.Should().Contain("The solution did not have any projects to restore, ensure that all projects are known to " +
                    "be MSBuild and that the projects exist.", because: result.AllOutput);
            }

            return Task.CompletedTask;
        }

        [PlatformFact(Platform.Windows)]
        public Task MsbuildRestore_WithStaticGraphRestore_MessageLoggedAtDefaultVerbosityWhenAProjectIsNotKnownToMSBuild()
        {
            using (var pathContext = new SimpleTestPathContext())
            {
                // Set up solution, project, and packages
                var solution = new SimpleTestSolutionContext(pathContext.SolutionRoot);

                var net461 = NuGetFramework.Parse("net461");

                var project = SimpleTestProjectContext.CreateLegacyPackageReference(
                    "a",
                    pathContext.SolutionRoot,
                    net461);

                solution.Projects.Add(project);
                solution.Create(pathContext.SolutionRoot);

                string newSlnFileContent = File.ReadAllText(solution.SolutionPath);
                newSlnFileContent = newSlnFileContent.Replace("FAE04EC0-301F-11D3-BF4B-00C04F79EFBC", Guid.Empty.ToString());
                File.WriteAllText(solution.SolutionPath, newSlnFileContent);

                var result = _msbuildFixture.RunMsBuild(pathContext.WorkingDirectory, $"/t:restore {pathContext.SolutionRoot} /p:RestoreUseStaticGraphEvaluation=true",
                    ignoreExitCode: true);

                result.Success.Should().BeTrue(because: result.AllOutput);
                result.AllOutput.Should().Contain($"The solution contains '{solution.Projects.Count}' project(s) '{project.ProjectName}' that are not known to MSBuild. " +
                    "Ensure that all projects are known to be MSBuild before running restore on the solution.", because: result.AllOutput);
            }

            return Task.CompletedTask;
        }

        [PlatformTheory(Platform.Windows)]
        [InlineData(true)]
        [InlineData(false)]
        public async Task MsbuildRestore_WithCPPCliVcxproj_RestoresSuccessfullyWithPackageReference(bool isStaticGraphRestore)
        {
            // Arrange
            using (var pathContext = new SimpleTestPathContext())
            {
                // Set-up packages
                var packageX = new SimpleTestPackageContext("x", "1.0.0");
                packageX.AddFile("lib/net5.0/a.dll");
                await SimpleTestPackageUtility.CreateFolderFeedV3Async(
                    pathContext.PackageSource,
                    packageX);
                // Set up project
                var solution = new SimpleTestSolutionContext(pathContext.SolutionRoot);
                var framework = NuGetFramework.Parse("net5.0-windows7.0");
                var projectA = SimpleTestProjectContext.CreateNETCore("projectName", pathContext.SolutionRoot, framework);
                projectA.Properties.Add("CLRSupport", "NetCore");
                //update path to vcxproj
                projectA.ProjectPath = Path.Combine(Path.GetDirectoryName(projectA.ProjectPath), projectA.ProjectName + ".vcxproj");
                projectA.AddPackageToAllFrameworks(packageX);
                solution.Projects.Add(projectA);
                solution.Create(pathContext.SolutionRoot);
                // Act
                var result = _msbuildFixture.RunMsBuild(pathContext.WorkingDirectory,
                    $"/t:restore {pathContext.SolutionRoot}" + (isStaticGraphRestore ? " /p:RestoreUseStaticGraphEvaluation=true" : string.Empty));

                // Assert
                result.Success.Should().BeTrue(because: result.AllOutput);
                File.Exists(projectA.AssetsFileOutputPath).Should().BeTrue(because: result.AllOutput);
                File.Exists(projectA.TargetsOutput).Should().BeTrue(because: result.AllOutput);
                File.Exists(projectA.PropsOutput).Should().BeTrue(because: result.AllOutput);

                var targetsSection = projectA.AssetsFile.Targets.First(e => string.IsNullOrEmpty(e.RuntimeIdentifier));
                targetsSection.Libraries.Should().Contain(e => e.Name.Equals("x"), because: string.Join(",", targetsSection.Libraries));
                var lockFileTargetLibrary = targetsSection.Libraries.First(e => e.Name.Equals("x"));
                lockFileTargetLibrary.CompileTimeAssemblies.Should().Contain("lib/net5.0/a.dll");
            }
        }

        [PlatformFact(Platform.Windows)]
        public async Task MsbuildRestore_WithCPPCliVcxproj_WithNativeDependency_Succeeds()
        {
            // Arrange
            using (var pathContext = new SimpleTestPathContext())
            {
                // Set-up packages
                var packageX = new SimpleTestPackageContext("x", "1.0.0");
                packageX.AddFile("build/native/x.targets");
                packageX.AddFile("lib/native/x.dll");
                await SimpleTestPackageUtility.CreateFolderFeedV3Async(
                    pathContext.PackageSource,
                    packageX);
                // Set up project
                var solution = new SimpleTestSolutionContext(pathContext.SolutionRoot);
                var framework = NuGetFramework.Parse("net5.0-windows7.0");
                var projectA = SimpleTestProjectContext.CreateNETCore("projectName", pathContext.SolutionRoot, framework);
                projectA.Properties.Add("CLRSupport", "NetCore");
                //update path to vcxproj
                projectA.ProjectPath = Path.Combine(Path.GetDirectoryName(projectA.ProjectPath), projectA.ProjectName + ".vcxproj");
                projectA.AddPackageToAllFrameworks(packageX);
                solution.Projects.Add(projectA);
                solution.Create(pathContext.SolutionRoot);
                // Act
                var result = _msbuildFixture.RunMsBuild(pathContext.WorkingDirectory, $"/t:restore {pathContext.SolutionRoot}");

                // Assert
                result.Success.Should().BeTrue(because: result.AllOutput);
                File.Exists(projectA.AssetsFileOutputPath).Should().BeTrue(because: result.AllOutput);
                File.Exists(projectA.TargetsOutput).Should().BeTrue(because: result.AllOutput);
                File.Exists(projectA.PropsOutput).Should().BeTrue(because: result.AllOutput);

                var targetsSection = projectA.AssetsFile.Targets.First(e => string.IsNullOrEmpty(e.RuntimeIdentifier));
                targetsSection.Libraries.Should().Contain(e => e.Name.Equals("x"), because: string.Join(",", targetsSection.Libraries));
                var lockFileTargetLibrary = targetsSection.Libraries.First(e => e.Name.Equals("x"));
                lockFileTargetLibrary.CompileTimeAssemblies.Should().Contain("lib/native/x.dll");
                lockFileTargetLibrary.Build.Should().Contain("build/native/x.targets");
            }
        }

        [PlatformFact(Platform.Windows)]
        public async Task MsbuildRestore_WithCPPCliVcxproj_WithNativeAndManagedTransitiveDependency_Succeeds()
        {
            // Arrange
            using (var pathContext = new SimpleTestPathContext())
            {
                // Set-up packages
                // Managed 1.0.0 -> Managed.Child 1.0.0
                // Native 1.0.0 -> Native.Child 1.0.
                var packageNativeChild = new SimpleTestPackageContext("native.child", "1.0.0");
                packageNativeChild.AddFile("build/native/native.child.targets");
                packageNativeChild.AddFile("lib/native/native.child.dll");

                var packageNative = new SimpleTestPackageContext("native", "1.0.0");
                packageNative.AddFile("build/native/native.targets");
                packageNative.AddFile("lib/native/native.dll");


                packageNative.PerFrameworkDependencies.Add(FrameworkConstants.CommonFrameworks.Native, new List<SimpleTestPackageContext> { packageNativeChild });

                var packageManagedChild = new SimpleTestPackageContext("managed.child", "1.0.0");
                packageManagedChild.AddFile("build/net5.0/managed.child.targets");
                packageManagedChild.AddFile("lib/net5.0/managed.child.dll");

                var packageManaged = new SimpleTestPackageContext("managed", "1.0.0");
                packageManaged.AddFile("build/net5.0/managed.targets");
                packageManaged.AddFile("lib/net5.0/managed.dll");

                packageManaged.PerFrameworkDependencies.Add(FrameworkConstants.CommonFrameworks.Net50, new List<SimpleTestPackageContext> { packageManagedChild });

                await SimpleTestPackageUtility.CreateFolderFeedV3Async(
                    pathContext.PackageSource,
                    packageNative,
                    packageNativeChild,
                    packageManaged,
                    packageManagedChild);

                // Set up project
                var solution = new SimpleTestSolutionContext(pathContext.SolutionRoot);
                var framework = NuGetFramework.Parse("net5.0-windows7.0");
                var projectA = SimpleTestProjectContext.CreateNETCore("projectName", pathContext.SolutionRoot, framework);
                projectA.Properties.Add("CLRSupport", "NetCore");
                //update path to vcxproj
                projectA.ProjectPath = Path.Combine(Path.GetDirectoryName(projectA.ProjectPath), projectA.ProjectName + ".vcxproj");
                projectA.AddPackageToAllFrameworks(packageNative);
                projectA.AddPackageToAllFrameworks(packageManaged);
                solution.Projects.Add(projectA);
                solution.Create(pathContext.SolutionRoot);
                // Act
                var result = _msbuildFixture.RunMsBuild(pathContext.WorkingDirectory, $"/t:restore {pathContext.SolutionRoot}");

                // Assert
                result.Success.Should().BeTrue(because: result.AllOutput);
                File.Exists(projectA.AssetsFileOutputPath).Should().BeTrue(because: result.AllOutput);
                File.Exists(projectA.TargetsOutput).Should().BeTrue(because: result.AllOutput);
                File.Exists(projectA.PropsOutput).Should().BeTrue(because: result.AllOutput);

                var targetsSection = projectA.AssetsFile.Targets.First(e => string.IsNullOrEmpty(e.RuntimeIdentifier));
                targetsSection.Libraries.Should().Contain(e => e.Name.Equals("native"), because: string.Join(",", targetsSection.Libraries));
                targetsSection.Libraries.Should().Contain(e => e.Name.Equals("native.child"), because: string.Join(",", targetsSection.Libraries));
                targetsSection.Libraries.Should().Contain(e => e.Name.Equals("managed"), because: string.Join(",", targetsSection.Libraries));
                targetsSection.Libraries.Should().Contain(e => e.Name.Equals("managed.child"), because: string.Join(",", targetsSection.Libraries));

                var nativeChild = targetsSection.Libraries.First(e => e.Name.Equals("native.child"));
                nativeChild.CompileTimeAssemblies.Should().Contain("lib/native/native.child.dll");
                nativeChild.Build.Should().Contain("build/native/native.child.targets");
            }
        }

        [PlatformFact(Platform.Windows)]
        public async Task MsbuildRestore_WithCPPCliVcxproj_WithAssetTargetFallback_Succeeds()
        {
            // Arrange
            using (var pathContext = new SimpleTestPathContext())
            {
                // Set-up packages
                var packageNative = new SimpleTestPackageContext("native", "1.0.0");
                packageNative.AddFile("build/native/native.targets");
                packageNative.AddFile("lib/native/native.dll");

                var packageManaged = new SimpleTestPackageContext("managed", "1.0.0");
                packageManaged.AddFile("build/net472/managed.targets");
                packageManaged.AddFile("lib/net472/managed.dll");

                await SimpleTestPackageUtility.CreateFolderFeedV3Async(
                    pathContext.PackageSource,
                    packageNative,
                    packageManaged);

                // Set up project
                var solution = new SimpleTestSolutionContext(pathContext.SolutionRoot);
                var framework = NuGetFramework.Parse("net5.0-windows7.0");
                var projectA = SimpleTestProjectContext.CreateNETCore("projectName", pathContext.SolutionRoot, framework);
                projectA.Properties.Add("CLRSupport", "NetCore");
                projectA.Properties.Add("AssetTargetFallback", "net472");
                //update path to vcxproj
                projectA.ProjectPath = Path.Combine(Path.GetDirectoryName(projectA.ProjectPath), projectA.ProjectName + ".vcxproj");
                projectA.AddPackageToAllFrameworks(packageNative);
                projectA.AddPackageToAllFrameworks(packageManaged);
                solution.Projects.Add(projectA);
                solution.Create(pathContext.SolutionRoot);
                // Act
                var result = _msbuildFixture.RunMsBuild(pathContext.WorkingDirectory, $"/t:restore {pathContext.SolutionRoot}");

                // Assert
                result.Success.Should().BeTrue(because: result.AllOutput);
                File.Exists(projectA.AssetsFileOutputPath).Should().BeTrue(because: result.AllOutput);
                File.Exists(projectA.TargetsOutput).Should().BeTrue(because: result.AllOutput);
                File.Exists(projectA.PropsOutput).Should().BeTrue(because: result.AllOutput);

                var targetsSection = projectA.AssetsFile.Targets.First(e => string.IsNullOrEmpty(e.RuntimeIdentifier));
                targetsSection.Libraries.Should().Contain(e => e.Name.Equals("native"), because: string.Join(",", targetsSection.Libraries));
                targetsSection.Libraries.Should().Contain(e => e.Name.Equals("managed"), because: string.Join(",", targetsSection.Libraries));

                var native = targetsSection.Libraries.First(e => e.Name.Equals("native"));
                native.CompileTimeAssemblies.Should().Contain("lib/native/native.dll");
                native.Build.Should().Contain("build/native/native.targets");

                var managed = targetsSection.Libraries.First(e => e.Name.Equals("managed"));
                managed.CompileTimeAssemblies.Should().Contain("lib/net472/managed.dll");
                managed.Build.Should().Contain("build/net472/managed.targets");
            }
        }

        [PlatformFact(Platform.Windows)]
        public async Task MsbuildRestore_PackageNamespaceFull_Succeed()
        {
            // Arrange
            using (var pathContext = new SimpleTestPathContext())
            {

                // Set up solution, project, and packages
                var solution = new SimpleTestSolutionContext(pathContext.SolutionRoot);

                var net461 = NuGetFramework.Parse("net461");

                var projectA = new SimpleTestProjectContext(
                    "a",
                    ProjectStyle.PackagesConfig,
                    pathContext.SolutionRoot);
                projectA.Frameworks.Add(new SimpleTestProjectFrameworkContext(net461));
                var projectAPackages = Path.Combine(pathContext.SolutionRoot, "packages");

                solution.Projects.Add(projectA);
                solution.Create(pathContext.SolutionRoot);

                using (var writer = new StreamWriter(Path.Combine(Path.GetDirectoryName(projectA.ProjectPath), "packages.config")))
                {
                    writer.Write(
@"<packages>
  <package id=""Contoso.MVC.ASP"" version=""1.0.0"" targetFramework=""net461"" />
  <package id=""Contoso.Opensource.Buffers"" version=""1.0.0"" targetFramework=""net461"" />
</packages>");
                }

                var opensourceRepositoryPath = pathContext.PackageSource;
                Directory.CreateDirectory(opensourceRepositoryPath);

                var packageOpenSourceContosoMvc = new SimpleTestPackageContext()
                {
                    Id = "Contoso.MVC.ASP",  // Package Id conflict with internally created package
                    Version = "1.0.0"
                };
                packageOpenSourceContosoMvc.Files.Clear();
                packageOpenSourceContosoMvc.AddFile("lib/net461/openA.dll");

                await SimpleTestPackageUtility.CreateFolderFeedV3Async(
                    opensourceRepositoryPath,
                    packageOpenSourceContosoMvc);

                var packageContosoBuffersOpenSource = new SimpleTestPackageContext()
                {
                    Id = "Contoso.Opensource.Buffers",
                    Version = "1.0.0"
                };
                packageContosoBuffersOpenSource.Files.Clear();
                packageContosoBuffersOpenSource.AddFile("lib/net461/openA.dll");

                await SimpleTestPackageUtility.CreateFolderFeedV3Async(
                    opensourceRepositoryPath,
                    packageContosoBuffersOpenSource);

                var sharedRepositoryPath = pathContext.UserPackagesFolder;
                Directory.CreateDirectory(sharedRepositoryPath);

                var packageContosoMvcReal = new SimpleTestPackageContext()
                {
                    Id = "Contoso.MVC.ASP",
                    Version = "1.0.0"
                };
                packageContosoMvcReal.Files.Clear();
                packageContosoMvcReal.AddFile("lib/net461/realA.dll");

                await SimpleTestPackageUtility.CreateFolderFeedV3Async(
                    sharedRepositoryPath,
                    packageContosoMvcReal);

                // SimpleTestPathContext adds a NuGet.Config with a repositoryPath,
                // so we go ahead and replace that config before running MSBuild.
                var configPath = Path.Combine(Path.GetDirectoryName(pathContext.SolutionRoot), "NuGet.Config");
                var configText =
$@"<?xml version=""1.0"" encoding=""utf-8""?>
<configuration>
    <packageSources>
    <!--To inherit the global NuGet package sources remove the <clear/> line below -->
    <clear />
    <add key=""PublicRepository"" value=""{opensourceRepositoryPath}"" />
    <add key=""SharedRepository"" value=""{sharedRepositoryPath}"" />
    </packageSources>
    <packageNamespaces>
        <packageSource key=""PublicRepository""> 
            <namespace id=""Contoso.Opensource.*"" />
        </packageSource>
        <packageSource key=""SharedRepository"">
            <namespace id=""Contoso.MVC.*"" /> <!--Contoso.MVC.ASP package exist in both repository but it'll restore from this one -->
        </packageSource>
    </packageNamespaces>
</configuration>";
                using (var writer = new StreamWriter(configPath))
                {
                    writer.Write(configText);
                }

                // Act
                var result = _msbuildFixture.RunMsBuild(pathContext.WorkingDirectory, $"/t:restore {pathContext.SolutionRoot} /p:RestorePackagesConfig=true", ignoreExitCode: true);

                // Assert
                Assert.True(result.ExitCode == 0);
                var contosoRestorePath = Path.Combine(projectAPackages, packageOpenSourceContosoMvc.ToString(), packageOpenSourceContosoMvc.ToString() + ".nupkg");
                using (var nupkgReader = new PackageArchiveReader(contosoRestorePath))
                {
                    var allFiles = nupkgReader.GetFiles().ToList();
                    // Assert correct Contoso package was restored.
                    Assert.Contains("lib/net461/realA.dll", allFiles);
                }
            }
        }

        [PlatformFact(Platform.Windows)]
        public async Task MsbuildRestore_PackageNamespaceFull_Fails()
        {
            // Arrange
            using (var pathContext = new SimpleTestPathContext())
            {

                // Set up solution, project, and packages
                var solution = new SimpleTestSolutionContext(pathContext.SolutionRoot);

                var net461 = NuGetFramework.Parse("net461");

                var projectA = new SimpleTestProjectContext(
                    "a",
                    ProjectStyle.PackagesConfig,
                    pathContext.SolutionRoot);
                projectA.Frameworks.Add(new SimpleTestProjectFrameworkContext(net461));
                var projectAPackages = Path.Combine(pathContext.SolutionRoot, "packages");

                solution.Projects.Add(projectA);
                solution.Create(pathContext.SolutionRoot);

                using (var writer = new StreamWriter(Path.Combine(Path.GetDirectoryName(projectA.ProjectPath), "packages.config")))
                {
                    writer.Write(
@"<packages>
<package id=""Contoso.MVC.ASP"" version=""1.0.0"" targetFramework=""net461"" />
<package id=""Contoso.Opensource.Buffers"" version=""1.0.0"" targetFramework=""net461"" />
</packages>");
                }

                var opensourceRepositoryPath = pathContext.PackageSource;
                Directory.CreateDirectory(opensourceRepositoryPath);

                var packageOpenSourceContosoMvc = new SimpleTestPackageContext()
                {
                    Id = "Contoso.MVC.ASP",  // Package Id conflict with internally created package
                    Version = "1.0.0"
                };
                packageOpenSourceContosoMvc.AddFile("lib/net461/openA.dll");

                await SimpleTestPackageUtility.CreateFolderFeedV3Async(
                    opensourceRepositoryPath,
                    packageOpenSourceContosoMvc);

                var packageContosoBuffersOpenSource = new SimpleTestPackageContext()
                {
                    Id = "Contoso.Opensource.Buffers",
                    Version = "1.0.0"
                };
                packageContosoBuffersOpenSource.AddFile("lib/net461/openA.dll");

                await SimpleTestPackageUtility.CreateFolderFeedV3Async(
                    opensourceRepositoryPath,
                    packageContosoBuffersOpenSource);

                var sharedRepositoryPath = pathContext.UserPackagesFolder;
                Directory.CreateDirectory(sharedRepositoryPath);

                // SimpleTestPathContext adds a NuGet.Config with a repositoryPath,
                // so we go ahead and replace that config before running MSBuild.
                var configPath = Path.Combine(Path.GetDirectoryName(pathContext.SolutionRoot), "NuGet.Config");
                var configText =
$@"<?xml version=""1.0"" encoding=""utf-8""?>
<configuration>
<packageSources>
<!--To inherit the global NuGet package sources remove the <clear/> line below -->
<clear />
<add key=""PublicRepository"" value=""{opensourceRepositoryPath}"" />
<add key=""SharedRepository"" value=""{sharedRepositoryPath}"" />
</packageSources>
<packageNamespaces>
    <packageSource key=""PublicRepository""> 
        <namespace id=""Contoso.Opensource.*"" />
    </packageSource>
    <packageSource key=""SharedRepository"">
        <namespace id=""Contoso.MVC.*"" /> <!--Contoso.MVC.ASP package doesn't exist in this repostiry, so it'll fail to restore -->
    </packageSource>
</packageNamespaces>
</configuration>";
                using (var writer = new StreamWriter(configPath))
                {
                    writer.Write(configText);
                }

                // Act
                var result = _msbuildFixture.RunMsBuild(pathContext.WorkingDirectory, $"/t:restore {pathContext.SolutionRoot} /p:RestorePackagesConfig=true", ignoreExitCode: true);

                // Assert
                Assert.True(result.ExitCode == 1);
                var packageContosoBuffersPath = Path.Combine(projectAPackages, packageContosoBuffersOpenSource.ToString(), packageContosoBuffersOpenSource.ToString() + ".nupkg");
                Assert.True(File.Exists(packageContosoBuffersPath));
                // Assert Contoso.MVC.ASP is not restored.
                Assert.True(result.Output.Contains("Unable to find version '1.0.0' of package 'Contoso.MVC.ASP'."));
                var packageContosoMvcPath = Path.Combine(projectAPackages, packageOpenSourceContosoMvc.ToString(), packageOpenSourceContosoMvc.ToString() + ".nupkg");
                Assert.False(File.Exists(packageContosoMvcPath));
            }
        }

        [PlatformFact(Platform.Windows)]
        public async Task MsbuildRestore_PackageNamespacePartial_Succeed()
        {
            // Arrange
            using (var pathContext = new SimpleTestPathContext())
            {

                // Set up solution, project, and packages
                var solution = new SimpleTestSolutionContext(pathContext.SolutionRoot);

                var net461 = NuGetFramework.Parse("net461");

                var projectA = new SimpleTestProjectContext(
                    "a",
                    ProjectStyle.PackagesConfig,
                    pathContext.SolutionRoot);
                projectA.Frameworks.Add(new SimpleTestProjectFrameworkContext(net461));
                var projectAPackages = Path.Combine(pathContext.SolutionRoot, "packages");

                solution.Projects.Add(projectA);
                solution.Create(pathContext.SolutionRoot);

                using (var writer = new StreamWriter(Path.Combine(Path.GetDirectoryName(projectA.ProjectPath), "packages.config")))
                {
                    writer.Write(
@"<packages>
  <package id=""Contoso.MVC.ASP"" version=""1.0.0"" targetFramework=""net461"" />
  <package id=""Contoso.Opensource.Buffers"" version=""1.0.0"" targetFramework=""net461"" />
</packages>");
                }

                var opensourceRepositoryPath = pathContext.PackageSource;
                Directory.CreateDirectory(opensourceRepositoryPath);

                var packageOpenSourceContosoMvc = new SimpleTestPackageContext()
                {
                    Id = "Contoso.MVC.ASP",  // Package Id conflict with internally created package
                    Version = "1.0.0"
                };
                packageOpenSourceContosoMvc.AddFile("lib/net461/openA.dll");

                await SimpleTestPackageUtility.CreateFolderFeedV3Async(
                    opensourceRepositoryPath,
                    packageOpenSourceContosoMvc);

                var packageContosoBuffersOpenSource = new SimpleTestPackageContext()
                {
                    Id = "Contoso.Opensource.Buffers",
                    Version = "1.0.0"
                };
                packageContosoBuffersOpenSource.AddFile("lib/net461/openA.dll");

                await SimpleTestPackageUtility.CreateFolderFeedV3Async(
                    opensourceRepositoryPath,
                    packageContosoBuffersOpenSource);

                var sharedRepositoryPath = pathContext.UserPackagesFolder;
                Directory.CreateDirectory(sharedRepositoryPath);

                var packageContosoMvcReal = new SimpleTestPackageContext()
                {
                    Id = "Contoso.MVC.ASP",
                    Version = "1.0.0"
                };
                packageContosoMvcReal.AddFile("lib/net461/realA.dll");

                await SimpleTestPackageUtility.CreateFolderFeedV3Async(
                    sharedRepositoryPath,
                    packageContosoMvcReal);

                // SimpleTestPathContext adds a NuGet.Config with a repositoryPath,
                // so we go ahead and replace that config before running MSBuild.
                var configPath = Path.Combine(Path.GetDirectoryName(pathContext.SolutionRoot), "NuGet.Config");
                var configText =
$@"<?xml version=""1.0"" encoding=""utf-8""?>
<configuration>
    <packageSources>
    <!--To inherit the global NuGet package sources remove the <clear/> line below -->
    <clear />
    <add key=""PublicRepository"" value=""{opensourceRepositoryPath}"" />
    <add key=""SharedRepository"" value=""{sharedRepositoryPath}"" />
    </packageSources>
    <packageNamespaces>
        <packageSource key=""PublicRepository""> 
            <namespace id=""Contoso.O*"" />
        </packageSource>
        <packageSource key=""SharedRepository"">
            <namespace id=""Contoso.M*"" /> 
        </packageSource>
    </packageNamespaces>
</configuration>";
                using (var writer = new StreamWriter(configPath))
                {
                    writer.Write(configText);
                }

                // Act
                var result = _msbuildFixture.RunMsBuild(pathContext.WorkingDirectory, $"/t:restore {pathContext.SolutionRoot} /p:RestorePackagesConfig=true", ignoreExitCode: true);

                // Assert
                Assert.True(result.ExitCode == 0);
                var contosoRestorePath = Path.Combine(projectAPackages, packageOpenSourceContosoMvc.ToString(), packageOpenSourceContosoMvc.ToString() + ".nupkg");
                using (var nupkgReader = new PackageArchiveReader(contosoRestorePath))
                {
                    var allFiles = nupkgReader.GetFiles().ToList();
                    // Assert correct Contoso package was restored.
                    Assert.Contains("lib/net461/realA.dll", allFiles);
                }
            }
        }

        [PlatformFact(Platform.Windows)]
        public async Task MsbuildRestore_PackageNamespacePartial_Fails()
        {
            // Arrange
            using (var pathContext = new SimpleTestPathContext())
            {

                // Set up solution, project, and packages
                var solution = new SimpleTestSolutionContext(pathContext.SolutionRoot);

                var net461 = NuGetFramework.Parse("net461");

                var projectA = new SimpleTestProjectContext(
                    "a",
                    ProjectStyle.PackagesConfig,
                    pathContext.SolutionRoot);
                projectA.Frameworks.Add(new SimpleTestProjectFrameworkContext(net461));
                var projectAPackages = Path.Combine(pathContext.SolutionRoot, "packages");

                solution.Projects.Add(projectA);
                solution.Create(pathContext.SolutionRoot);

                using (var writer = new StreamWriter(Path.Combine(Path.GetDirectoryName(projectA.ProjectPath), "packages.config")))
                {
                    writer.Write(
@"<packages>
<package id=""Contoso.MVC.ASP"" version=""1.0.0"" targetFramework=""net461"" />
<package id=""Contoso.Opensource.Buffers"" version=""1.0.0"" targetFramework=""net461"" />
</packages>");
                }

                var opensourceRepositoryPath = pathContext.PackageSource;
                Directory.CreateDirectory(opensourceRepositoryPath);

                var packageOpenSourceContosoMvc = new SimpleTestPackageContext()
                {
                    Id = "Contoso.MVC.ASP",  // Package Id conflict with internally created package
                    Version = "1.0.0"
                };
                packageOpenSourceContosoMvc.AddFile("lib/net461/openA.dll");

                await SimpleTestPackageUtility.CreateFolderFeedV3Async(
                    opensourceRepositoryPath,
                    packageOpenSourceContosoMvc);

                var packageContosoBuffersOpenSource = new SimpleTestPackageContext()
                {
                    Id = "Contoso.Opensource.Buffers",
                    Version = "1.0.0"
                };
                packageContosoBuffersOpenSource.AddFile("lib/net461/openA.dll");

                await SimpleTestPackageUtility.CreateFolderFeedV3Async(
                    opensourceRepositoryPath,
                    packageContosoBuffersOpenSource);

                var sharedRepositoryPath = pathContext.UserPackagesFolder;
                Directory.CreateDirectory(sharedRepositoryPath);

                // SimpleTestPathContext adds a NuGet.Config with a repositoryPath,
                // so we go ahead and remove that config before running MSBuild.
                var configPath = Path.Combine(Path.GetDirectoryName(pathContext.SolutionRoot), "NuGet.Config");
                var configText =
$@"<?xml version=""1.0"" encoding=""utf-8""?>
<configuration>
<packageSources>
<!--To inherit the global NuGet package sources remove the <clear/> line below -->
<clear />
<add key=""PublicRepository"" value=""{opensourceRepositoryPath}"" />
<add key=""SharedRepository"" value=""{sharedRepositoryPath}"" />
</packageSources>
<packageNamespaces>
    <packageSource key=""PublicRepository""> 
        <namespace id=""Contoso.O*"" />
    </packageSource>
    <packageSource key=""SharedRepository"">
        <namespace id=""Contoso.M*"" />  <!--Contoso.MVC.ASP package doesn't exist in this repostiry, so it'll fail to restore -->
    </packageSource>
</packageNamespaces>
</configuration>";
                using (var writer = new StreamWriter(configPath))
                {
                    writer.Write(configText);
                }

                // Act
                var result = _msbuildFixture.RunMsBuild(pathContext.WorkingDirectory, $"/t:restore {pathContext.SolutionRoot} /p:RestorePackagesConfig=true", ignoreExitCode: true);

                // Assert
                Assert.True(result.ExitCode == 1);
                var packageContosoBuffersPath = Path.Combine(projectAPackages, packageContosoBuffersOpenSource.ToString(), packageContosoBuffersOpenSource.ToString() + ".nupkg");
                Assert.True(File.Exists(packageContosoBuffersPath));
                // Assert Contoso.MVC.ASP is not restored.
                Assert.True(result.Output.Contains("Unable to find version '1.0.0' of package 'Contoso.MVC.ASP'."));
                var packageContosoMvcPath = Path.Combine(projectAPackages, packageOpenSourceContosoMvc.ToString(), packageOpenSourceContosoMvc.ToString() + ".nupkg");
                Assert.False(File.Exists(packageContosoMvcPath));
            }
        }

        [PlatformFact(Platform.Windows)]
        public async Task MsbuildRestore_PackageNamespaceLongerMatches_Succeed()
        {
            // Arrange
            using (var pathContext = new SimpleTestPathContext())
            {

                // Set up solution, project, and packages
                var solution = new SimpleTestSolutionContext(pathContext.SolutionRoot);

                var net461 = NuGetFramework.Parse("net461");

                var projectA = new SimpleTestProjectContext(
                    "a",
                    ProjectStyle.PackagesConfig,
                    pathContext.SolutionRoot);
                projectA.Frameworks.Add(new SimpleTestProjectFrameworkContext(net461));
                var projectAPackages = Path.Combine(pathContext.SolutionRoot, "packages");

                solution.Projects.Add(projectA);
                solution.Create(pathContext.SolutionRoot);

                using (var writer = new StreamWriter(Path.Combine(Path.GetDirectoryName(projectA.ProjectPath), "packages.config")))
                {
                    writer.Write(
@"<packages>
  <package id=""Contoso.MVC.ASP"" version=""1.0.0"" targetFramework=""net461"" />
  <package id=""Contoso.Opensource.Buffers"" version=""1.0.0"" targetFramework=""net461"" />
</packages>");
                }

                var opensourceRepositoryPath = pathContext.PackageSource;
                Directory.CreateDirectory(opensourceRepositoryPath);

                var packageOpenSourceContosoMvc = new SimpleTestPackageContext()
                {
                    Id = "Contoso.MVC.ASP",  // Package Id conflict with internally created package
                    Version = "1.0.0"
                };
                packageOpenSourceContosoMvc.AddFile("lib/net461/openA.dll");

                await SimpleTestPackageUtility.CreateFolderFeedV3Async(
                    opensourceRepositoryPath,
                    packageOpenSourceContosoMvc);

                var packageContosoBuffersOpenSource = new SimpleTestPackageContext()
                {
                    Id = "Contoso.Opensource.Buffers",
                    Version = "1.0.0"
                };
                packageContosoBuffersOpenSource.AddFile("lib/net461/openA.dll");

                await SimpleTestPackageUtility.CreateFolderFeedV3Async(
                    opensourceRepositoryPath,
                    packageContosoBuffersOpenSource);

                var sharedRepositoryPath = pathContext.UserPackagesFolder;
                Directory.CreateDirectory(sharedRepositoryPath);

                var packageContosoMvcReal = new SimpleTestPackageContext()
                {
                    Id = "Contoso.MVC.ASP",
                    Version = "1.0.0"
                };
                packageContosoMvcReal.AddFile("lib/net461/realA.dll");

                await SimpleTestPackageUtility.CreateFolderFeedV3Async(
                    sharedRepositoryPath,
                    packageContosoMvcReal);

                // SimpleTestPathContext adds a NuGet.Config with a repositoryPath,
                // so we go ahead and remove that config before running MSBuild.
                var configPath = Path.Combine(Path.GetDirectoryName(pathContext.SolutionRoot), "NuGet.Config");
                var configText =
$@"<?xml version=""1.0"" encoding=""utf-8""?>
<configuration>
    <packageSources>
    <!--To inherit the global NuGet package sources remove the <clear/> line below -->
    <clear />
    <add key=""PublicRepository"" value=""{opensourceRepositoryPath}"" />
    <add key=""SharedRepository"" value=""{sharedRepositoryPath}"" />
    </packageSources>
    <packageNamespaces>
        <packageSource key=""PublicRepository""> 
            <namespace id=""Contoso.Opensource.*"" />
            <namespace id=""Contoso.MVC.*"" /> 
        </packageSource>
        <packageSource key=""SharedRepository"">
            <namespace id=""Contoso.MVC.ASP"" />   <!-- Longer prefix prevails over Contoso.MVC.* -->
        </packageSource>
    </packageNamespaces>
</configuration>";

                using (var writer = new StreamWriter(configPath))
                {
                    writer.Write(configText);
                }

                // Act
                var result = _msbuildFixture.RunMsBuild(pathContext.WorkingDirectory, $"/t:restore -v:d {pathContext.SolutionRoot} /p:RestorePackagesConfig=true", ignoreExitCode: true);

                // Assert
                Assert.True(result.ExitCode == 0);
                var contosoRestorePath = Path.Combine(projectAPackages, packageOpenSourceContosoMvc.ToString(), packageOpenSourceContosoMvc.ToString() + ".nupkg");
                using (var nupkgReader = new PackageArchiveReader(contosoRestorePath))
                {
                    var allFiles = nupkgReader.GetFiles().ToList();
                    // Assert correct Contoso package was restored.
                    Assert.Contains("lib/net461/realA.dll", allFiles);
                }

                Assert.True(result.ExitCode == 0);
                Assert.Contains("Package namespace matches found for package ID 'Contoso.MVC.ASP' are: 'SharedRepository'", result.Output);
            }
        }

        [PlatformFact(Platform.Windows)]
<<<<<<< HEAD
=======
        public async Task MsbuildRestore_PackageNamespaceLongerMatches_NoNamespaceMatchesLog()
        {
            // Arrange
            using (var pathContext = new SimpleTestPathContext())
            {

                // Set up solution, project, and packages
                var solution = new SimpleTestSolutionContext(pathContext.SolutionRoot);

                var net461 = NuGetFramework.Parse("net461");

                var projectA = new SimpleTestProjectContext(
                    "a",
                    ProjectStyle.PackagesConfig,
                    pathContext.SolutionRoot);
                projectA.Frameworks.Add(new SimpleTestProjectFrameworkContext(net461));
                var projectAPackages = Path.Combine(pathContext.SolutionRoot, "packages");

                solution.Projects.Add(projectA);
                solution.Create(pathContext.SolutionRoot);

                using (var writer = new StreamWriter(Path.Combine(Path.GetDirectoryName(projectA.ProjectPath), "packages.config")))
                {
                    writer.Write(
@"<packages>
  <package id=""My.MVC.ASP"" version=""1.0.0"" targetFramework=""net461"" />
</packages>");
                }

                var opensourceRepositoryPath = pathContext.PackageSource;
                Directory.CreateDirectory(opensourceRepositoryPath);

                var packageOpenSourceContosoMvc = new SimpleTestPackageContext()
                {
                    Id = "My.MVC.ASP",  // Package Id conflict with internally created package
                    Version = "1.0.0"
                };
                packageOpenSourceContosoMvc.AddFile("lib/net461/openA.dll");

                await SimpleTestPackageUtility.CreateFolderFeedV3Async(
                    opensourceRepositoryPath,
                    packageOpenSourceContosoMvc);

                var packageContosoBuffersOpenSource = new SimpleTestPackageContext()
                {
                    Id = "Contoso.Opensource.Buffers",
                    Version = "1.0.0"
                };
                packageContosoBuffersOpenSource.AddFile("lib/net461/openA.dll");

                await SimpleTestPackageUtility.CreateFolderFeedV3Async(
                    opensourceRepositoryPath,
                    packageContosoBuffersOpenSource);

                // SimpleTestPathContext adds a NuGet.Config with a repositoryPath,
                // so we go ahead and remove that config before running MSBuild.
                var configPath = Path.Combine(Path.GetDirectoryName(pathContext.SolutionRoot), "NuGet.Config");
                var configText =
$@"<?xml version=""1.0"" encoding=""utf-8""?>
<configuration>
    <packageSources>
    <!--To inherit the global NuGet package sources remove the <clear/> line below -->
    <clear />
    <add key=""PublicRepository"" value=""{opensourceRepositoryPath}"" />
    </packageSources>
    <packageNamespaces>
        <packageSource key=""PublicRepository"">
            <namespace id=""Contoso.MVC.ASP"" />   <!-- My.MVC.ASP doesn't match any package name spaces -->
        </packageSource>
    </packageNamespaces>
</configuration>";

                using (var writer = new StreamWriter(configPath))
                {
                    writer.Write(configText);
                }

                // Act
                var result = _msbuildFixture.RunMsBuild(pathContext.WorkingDirectory, $"/t:restore -v:d {pathContext.SolutionRoot} /p:RestorePackagesConfig=true", ignoreExitCode: true);

                // Assert
                Assert.Equal(1, result.ExitCode);
                Assert.Contains("Package namespace match not found for package ID 'My.MVC.ASP'", result.Output);
                Assert.Contains("warning : Unable to find version '1.0.0' of package 'My.MVC.ASP'.", result.Output);
                Assert.Contains("error MSB4181: The \"RestoreTask\" task returned false but did not log an error.", result.Output);
            }
        }

        [PlatformFact(Platform.Windows)]
>>>>>>> bb07c599
        public async Task MsbuildRestore_PackageNamespaceSameMatchesMultipleSources_Succeed()
        {
            // Arrange
            using (var pathContext = new SimpleTestPathContext())
            {

                // Set up solution, project, and packages
                var solution = new SimpleTestSolutionContext(pathContext.SolutionRoot);

                var net461 = NuGetFramework.Parse("net461");

                var projectA = new SimpleTestProjectContext(
                    "a",
                    ProjectStyle.PackagesConfig,
                    pathContext.SolutionRoot);
                projectA.Frameworks.Add(new SimpleTestProjectFrameworkContext(net461));
                var projectAPackages = Path.Combine(pathContext.SolutionRoot, "packages");

                solution.Projects.Add(projectA);
                solution.Create(pathContext.SolutionRoot);

                using (var writer = new StreamWriter(Path.Combine(Path.GetDirectoryName(projectA.ProjectPath), "packages.config")))
                {
                    writer.Write(
@"<packages>
  <package id=""Contoso.MVC.ASP"" version=""1.0.0"" targetFramework=""net461"" />
</packages>");
                }

                var sharedRepositoryPath1 = pathContext.UserPackagesFolder;
                Directory.CreateDirectory(sharedRepositoryPath1);

                var packageContosoMvcReal1 = new SimpleTestPackageContext()
                {
                    Id = "Contoso.MVC.ASP",
                    Version = "1.0.0"
                };
                packageContosoMvcReal1.AddFile("lib/net461/realA1.dll");

                await SimpleTestPackageUtility.CreateFolderFeedV3Async(
                    sharedRepositoryPath1,
                    packageContosoMvcReal1);

                var sharedRepositoryPath2 = pathContext.UserPackagesFolder;
                Directory.CreateDirectory(sharedRepositoryPath2);

                var packageContosoMvcReal2 = new SimpleTestPackageContext()
                {
                    Id = "Contoso.MVC.ASP",
                    Version = "1.0.0"
                };
                packageContosoMvcReal2.AddFile("lib/net461/realA2.dll");

                await SimpleTestPackageUtility.CreateFolderFeedV3Async(
                    sharedRepositoryPath2,
                    packageContosoMvcReal2);

                // SimpleTestPathContext adds a NuGet.Config with a repositoryPath,
                // so we go ahead and remove that config before running MSBuild.
                var configPath = Path.Combine(Path.GetDirectoryName(pathContext.SolutionRoot), "NuGet.Config");
                var configText =
$@"<?xml version=""1.0"" encoding=""utf-8""?>
<configuration>
    <packageSources>
    <!--To inherit the global NuGet package sources remove the <clear/> line below -->
    <clear />
    <add key=""SharedRepository1"" value=""{sharedRepositoryPath1}"" />
    <add key=""SharedRepository2"" value=""{sharedRepositoryPath2}"" />
    </packageSources>
    <packageNamespaces>
        <packageSource key=""SharedRepository1"">
            <namespace id=""Contoso.MVC.*"" /> <!--Same package namespace prefix matches both repository -->
        </packageSource>
        <packageSource key=""SharedRepository2"">
            <namespace id=""Contoso.MVC.*"" /> <!--Same package namespace prefix matches both repository -->
        </packageSource>
    </packageNamespaces>
</configuration>";
                using (var writer = new StreamWriter(configPath))
                {
                    writer.Write(configText);
                }

                // Act
                var result = _msbuildFixture.RunMsBuild(pathContext.WorkingDirectory, $"/t:restore {pathContext.SolutionRoot} /p:RestorePackagesConfig=true", ignoreExitCode: true);

                // Assert
                Assert.True(result.ExitCode == 0);
                var contosoRestorePath = Path.Combine(projectAPackages, packageContosoMvcReal1.ToString(), packageContosoMvcReal1.ToString() + ".nupkg");
                using (var nupkgReader = new PackageArchiveReader(contosoRestorePath))
                {
                    var allFiles = nupkgReader.GetFiles().ToList();
                    // Assert correct Contoso package was restored.
                    Assert.True(allFiles.Contains("lib/net461/realA1.dll") || allFiles.Contains("lib/net461/realA2.dll"));
                }
            }
        }

        [PlatformFact(Platform.Windows)]
        public async Task MsbuildRestore_NoPackageNamespacesection_NoSourceRelatedLogMessage()
        {
            // Arrange
            using (var pathContext = new SimpleTestPathContext())
            {

                // Set up solution, project, and packages
                var solution = new SimpleTestSolutionContext(pathContext.SolutionRoot);

                var net461 = NuGetFramework.Parse("net461");

                var projectA = new SimpleTestProjectContext(
                    "a",
                    ProjectStyle.PackagesConfig,
                    pathContext.SolutionRoot);
                projectA.Frameworks.Add(new SimpleTestProjectFrameworkContext(net461));
                var projectAPackages = Path.Combine(pathContext.SolutionRoot, "packages");

                solution.Projects.Add(projectA);
                solution.Create(pathContext.SolutionRoot);

                using (var writer = new StreamWriter(Path.Combine(Path.GetDirectoryName(projectA.ProjectPath), "packages.config")))
                {
                    writer.Write(
@"<packages>
  <package id=""Contoso.MVC.ASP"" version=""1.0.0"" targetFramework=""net461"" />
</packages>");
                }

                var sharedRepositoryPath = pathContext.UserPackagesFolder;
                Directory.CreateDirectory(sharedRepositoryPath);

                var packageContosoMvcReal = new SimpleTestPackageContext()
                {
                    Id = "Contoso.MVC.ASP",
                    Version = "1.0.0"
                };
                packageContosoMvcReal.AddFile("lib/net461/realA.dll");

                await SimpleTestPackageUtility.CreateFolderFeedV3Async(
                    sharedRepositoryPath,
                    packageContosoMvcReal);

                // SimpleTestPathContext adds a NuGet.Config with a repositoryPath,
                // so we go ahead and replace that config before running MSBuild.
                var configPath = Path.Combine(Path.GetDirectoryName(pathContext.SolutionRoot), "NuGet.Config");
                var configText =
$@"<?xml version=""1.0"" encoding=""utf-8""?>
<configuration>
    <packageSources>
    <!--To inherit the global NuGet package sources remove the <clear/> line below -->
    <clear />
    <add key=""SharedRepository"" value=""{sharedRepositoryPath}"" />
    </packageSources>
</configuration>";
                using (var writer = new StreamWriter(configPath))
                {
                    writer.Write(configText);
                }

                // Act
                var result = _msbuildFixture.RunMsBuild(pathContext.WorkingDirectory, $"/t:restore {pathContext.SolutionRoot} /p:RestorePackagesConfig=true", ignoreExitCode: true);

                // Assert
                Assert.True(result.ExitCode == 0);
                Assert.DoesNotContain("namespace", result.Output);
            }
        }

        [PlatformFact(Platform.Windows)]
        public async Task MsbuildRestore_PR_PackageNamespace_WithAllRestoreSources_Properies_Succeed()
        {
            // Arrange
            using var pathContext = new SimpleTestPathContext();
            // Set up solution, project, and packages
            var solution = new SimpleTestSolutionContext(pathContext.SolutionRoot);
            var workingPath = pathContext.WorkingDirectory;
            var opensourceRepositoryPath = Path.Combine(workingPath, "PublicRepository");
            Directory.CreateDirectory(opensourceRepositoryPath);

            var privateRepositoryPath = Path.Combine(workingPath, "PrivateRepository");
            Directory.CreateDirectory(privateRepositoryPath);

            var net461 = NuGetFramework.Parse("net461");
            var projectA = new SimpleTestProjectContext(
                "a",
                ProjectStyle.PackageReference,
                pathContext.SolutionRoot);
            projectA.Frameworks.Add(new SimpleTestProjectFrameworkContext(net461));

            // Add both repositories as RestoreSources
            projectA.Properties.Add("RestoreSources", $"{opensourceRepositoryPath};{privateRepositoryPath}");

            var packageOpenSourceA = new SimpleTestPackageContext("Contoso.Opensource.A", "1.0.0");
            packageOpenSourceA.AddFile("lib/net461/openA.dll");

            var packageOpenSourceContosoMvc = new SimpleTestPackageContext("Contoso.MVC.ASP", "1.0.0"); // Package Id conflict with internally created package
            packageOpenSourceContosoMvc.AddFile("lib/net461/openA.dll");

            var packageContosoMvcReal = new SimpleTestPackageContext("Contoso.MVC.ASP", "1.0.0");
            packageContosoMvcReal.AddFile("lib/net461/realA.dll");

            projectA.AddPackageToAllFrameworks(packageOpenSourceA);
            projectA.AddPackageToAllFrameworks(packageOpenSourceContosoMvc);
            solution.Projects.Add(projectA);
            solution.Create(pathContext.SolutionRoot);

            // SimpleTestPathContext adds a NuGet.Config with a repositoryPath,
            // so we go ahead and replace that config before running MSBuild.
            var configAPath = Path.Combine(Path.GetDirectoryName(projectA.ProjectPath), "NuGet.Config");
            var configText =
$@"<?xml version=""1.0"" encoding=""utf-8""?>
<configuration>
    <packageSources>
    <!--To inherit the global NuGet package sources remove the <clear/> line below -->
    <clear />
    <add key=""PublicRepository"" value=""{opensourceRepositoryPath}"" />
    <add key=""PrivateRepository"" value=""{privateRepositoryPath}"" />
    </packageSources>
    <packageNamespaces>
        <packageSource key=""PublicRepository""> 
            <namespace id=""Contoso.Opensource.*"" />
        </packageSource>
        <packageSource key=""PrivateRepository"">
            <namespace id=""Contoso.MVC.*"" /> <!--Contoso.MVC.ASP package exist in both repository but it'll restore from this one -->
        </packageSource>
    </packageNamespaces>
</configuration>";
            using (var writer = new StreamWriter(configAPath))
            {
                writer.Write(configText);
            }

            await SimpleTestPackageUtility.CreateFolderFeedV3Async(
                opensourceRepositoryPath,
                packageOpenSourceA,
                packageOpenSourceContosoMvc);

            await SimpleTestPackageUtility.CreateFolderFeedV3Async(
                privateRepositoryPath,
                packageContosoMvcReal);

            // Act
            var r = _msbuildFixture.RunMsBuild(pathContext.WorkingDirectory, $"/t:restore -v:d {pathContext.SolutionRoot}", ignoreExitCode: true);

            // Assert
            Assert.True(r.ExitCode == 0);
            Assert.Contains($"Package namespace matches found for package ID 'Contoso.MVC.ASP' are: 'PrivateRepository'", r.Output);
            Assert.Contains($"Package namespace matches found for package ID 'Contoso.Opensource.A' are: 'PublicRepository'", r.Output);
            var localResolver = new VersionFolderPathResolver(pathContext.UserPackagesFolder);
            var contosoMvcMetadataPath = localResolver.GetNupkgMetadataPath(packageContosoMvcReal.Identity.Id, packageContosoMvcReal.Identity.Version);
            NupkgMetadataFile contosoMvcmetadata = NupkgMetadataFileFormat.Read(contosoMvcMetadataPath);
            Assert.Equal(privateRepositoryPath, contosoMvcmetadata.Source);
        }

        [PlatformFact(Platform.Windows)]
        public async Task MsbuildRestore_PR_PackageNamespace_WithNotEnoughRestoreSources_Property_Fails()
        {
            // Arrange
            using var pathContext = new SimpleTestPathContext();
            // Set up solution, project, and packages
            var solution = new SimpleTestSolutionContext(pathContext.SolutionRoot);
            var workingPath = pathContext.WorkingDirectory;
            var opensourceRepositoryPath = Path.Combine(workingPath, "PublicRepository");
            Directory.CreateDirectory(opensourceRepositoryPath);

            var privateRepositoryPath = Path.Combine(workingPath, "PrivateRepository");
            Directory.CreateDirectory(privateRepositoryPath);

            var net461 = NuGetFramework.Parse("net461");
            var projectA = new SimpleTestProjectContext(
                "a",
                ProjectStyle.PackageReference,
                pathContext.SolutionRoot);
            projectA.Frameworks.Add(new SimpleTestProjectFrameworkContext(net461));

            // Add only 1 repository as RestoreSources
            projectA.Properties.Add("RestoreSources", $"{opensourceRepositoryPath}");

            var packageOpenSourceA = new SimpleTestPackageContext("Contoso.Opensource.A", "1.0.0");
            packageOpenSourceA.AddFile("lib/net461/openA.dll");

            var packageOpenSourceContosoMvc = new SimpleTestPackageContext("Contoso.MVC.ASP", "1.0.0"); // Package Id conflict with internally created package
            packageOpenSourceContosoMvc.AddFile("lib/net461/openA.dll");

            var packageContosoMvcReal = new SimpleTestPackageContext("Contoso.MVC.ASP", "1.0.0");
            packageContosoMvcReal.AddFile("lib/net461/realA.dll");

            projectA.AddPackageToAllFrameworks(packageOpenSourceA);
            projectA.AddPackageToAllFrameworks(packageOpenSourceContosoMvc);
            solution.Projects.Add(projectA);
            solution.Create(pathContext.SolutionRoot);

            // SimpleTestPathContext adds a NuGet.Config with a repositoryPath,
            // so we go ahead and replace that config before running MSBuild.
            var configAPath = Path.Combine(Path.GetDirectoryName(projectA.ProjectPath), "NuGet.Config");
            var configText =
$@"<?xml version=""1.0"" encoding=""utf-8""?>
<configuration>
    <packageSources>
    <!--To inherit the global NuGet package sources remove the <clear/> line below -->
    <clear />
    <add key=""PublicRepository"" value=""{opensourceRepositoryPath}"" />
    <add key=""PrivateRepository"" value=""{privateRepositoryPath}"" />
    </packageSources>
    <packageNamespaces>
        <packageSource key=""PublicRepository""> 
            <namespace id=""Contoso.Opensource.*"" />
        </packageSource>
        <packageSource key=""PrivateRepository"">
            <namespace id=""Contoso.MVC.*"" /> <!--Contoso.MVC.ASP package exist in both repository but it'll restore from this one -->
        </packageSource>
    </packageNamespaces>
</configuration>";
            using (var writer = new StreamWriter(configAPath))
            {
                writer.Write(configText);
            }

            await SimpleTestPackageUtility.CreateFolderFeedV3Async(
                opensourceRepositoryPath,
                packageOpenSourceA,
                packageOpenSourceContosoMvc);

            await SimpleTestPackageUtility.CreateFolderFeedV3Async(
                privateRepositoryPath,
                packageContosoMvcReal);

            // Act
            var r = _msbuildFixture.RunMsBuild(pathContext.WorkingDirectory, $"/t:restore -v:d {pathContext.SolutionRoot}", ignoreExitCode: true);

            // Assert
            Assert.True(r.ExitCode == 1);
            Assert.Contains($"Package namespace match not found for package ID 'Contoso.MVC.ASP'.", r.Output);
            Assert.Contains($"Package namespace matches found for package ID 'Contoso.Opensource.A' are: 'PublicRepository'", r.Output);
        }
    }
}<|MERGE_RESOLUTION|>--- conflicted
+++ resolved
@@ -1509,100 +1509,8 @@
                 Assert.Contains("Package namespace matches found for package ID 'Contoso.MVC.ASP' are: 'SharedRepository'", result.Output);
             }
         }
-
-        [PlatformFact(Platform.Windows)]
-<<<<<<< HEAD
-=======
-        public async Task MsbuildRestore_PackageNamespaceLongerMatches_NoNamespaceMatchesLog()
-        {
-            // Arrange
-            using (var pathContext = new SimpleTestPathContext())
-            {
-
-                // Set up solution, project, and packages
-                var solution = new SimpleTestSolutionContext(pathContext.SolutionRoot);
-
-                var net461 = NuGetFramework.Parse("net461");
-
-                var projectA = new SimpleTestProjectContext(
-                    "a",
-                    ProjectStyle.PackagesConfig,
-                    pathContext.SolutionRoot);
-                projectA.Frameworks.Add(new SimpleTestProjectFrameworkContext(net461));
-                var projectAPackages = Path.Combine(pathContext.SolutionRoot, "packages");
-
-                solution.Projects.Add(projectA);
-                solution.Create(pathContext.SolutionRoot);
-
-                using (var writer = new StreamWriter(Path.Combine(Path.GetDirectoryName(projectA.ProjectPath), "packages.config")))
-                {
-                    writer.Write(
-@"<packages>
-  <package id=""My.MVC.ASP"" version=""1.0.0"" targetFramework=""net461"" />
-</packages>");
-                }
-
-                var opensourceRepositoryPath = pathContext.PackageSource;
-                Directory.CreateDirectory(opensourceRepositoryPath);
-
-                var packageOpenSourceContosoMvc = new SimpleTestPackageContext()
-                {
-                    Id = "My.MVC.ASP",  // Package Id conflict with internally created package
-                    Version = "1.0.0"
-                };
-                packageOpenSourceContosoMvc.AddFile("lib/net461/openA.dll");
-
-                await SimpleTestPackageUtility.CreateFolderFeedV3Async(
-                    opensourceRepositoryPath,
-                    packageOpenSourceContosoMvc);
-
-                var packageContosoBuffersOpenSource = new SimpleTestPackageContext()
-                {
-                    Id = "Contoso.Opensource.Buffers",
-                    Version = "1.0.0"
-                };
-                packageContosoBuffersOpenSource.AddFile("lib/net461/openA.dll");
-
-                await SimpleTestPackageUtility.CreateFolderFeedV3Async(
-                    opensourceRepositoryPath,
-                    packageContosoBuffersOpenSource);
-
-                // SimpleTestPathContext adds a NuGet.Config with a repositoryPath,
-                // so we go ahead and remove that config before running MSBuild.
-                var configPath = Path.Combine(Path.GetDirectoryName(pathContext.SolutionRoot), "NuGet.Config");
-                var configText =
-$@"<?xml version=""1.0"" encoding=""utf-8""?>
-<configuration>
-    <packageSources>
-    <!--To inherit the global NuGet package sources remove the <clear/> line below -->
-    <clear />
-    <add key=""PublicRepository"" value=""{opensourceRepositoryPath}"" />
-    </packageSources>
-    <packageNamespaces>
-        <packageSource key=""PublicRepository"">
-            <namespace id=""Contoso.MVC.ASP"" />   <!-- My.MVC.ASP doesn't match any package name spaces -->
-        </packageSource>
-    </packageNamespaces>
-</configuration>";
-
-                using (var writer = new StreamWriter(configPath))
-                {
-                    writer.Write(configText);
-                }
-
-                // Act
-                var result = _msbuildFixture.RunMsBuild(pathContext.WorkingDirectory, $"/t:restore -v:d {pathContext.SolutionRoot} /p:RestorePackagesConfig=true", ignoreExitCode: true);
-
-                // Assert
-                Assert.Equal(1, result.ExitCode);
-                Assert.Contains("Package namespace match not found for package ID 'My.MVC.ASP'", result.Output);
-                Assert.Contains("warning : Unable to find version '1.0.0' of package 'My.MVC.ASP'.", result.Output);
-                Assert.Contains("error MSB4181: The \"RestoreTask\" task returned false but did not log an error.", result.Output);
-            }
-        }
-
-        [PlatformFact(Platform.Windows)]
->>>>>>> bb07c599
+        
+        [PlatformFact(Platform.Windows)]
         public async Task MsbuildRestore_PackageNamespaceSameMatchesMultipleSources_Succeed()
         {
             // Arrange
