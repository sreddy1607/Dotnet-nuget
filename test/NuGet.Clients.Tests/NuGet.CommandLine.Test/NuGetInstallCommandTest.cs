// Copyright (c) .NET Foundation. All rights reserved.
// Licensed under the Apache License, Version 2.0. See License.txt in the project root for license information.

using System;
using System.Collections.Generic;
using System.Globalization;
using System.IO;
using System.Linq;
using System.Net;
using System.Threading.Tasks;
using System.Xml.Linq;
using FluentAssertions;
using NuGet.Common;
using NuGet.Configuration.Test;
using NuGet.Packaging;
using NuGet.Packaging.Core;
using NuGet.Test.Utility;
using NuGet.Versioning;
using Xunit;

namespace NuGet.CommandLine.Test
{
    public class NuGetInstallCommandTest
    {
        [Fact]
        public async Task InstallCommand_PackageIdInstalledWithSxSAndExcludeVersionAsync()
        {
            using (var pathContext = new SimpleTestPathContext())
            {
                var packageA1 = new SimpleTestPackageContext("a", "1.0.0");

                var packageB1 = new SimpleTestPackageContext("b", "1.0.0");
                var packageB15 = new SimpleTestPackageContext("b", "1.5.0");
                var packageB2 = new SimpleTestPackageContext("b", "2.0.0");

                packageA1.Dependencies.Add(packageB2);

                await SimpleTestPackageUtility.CreatePackagesAsync(pathContext.PackageSource, packageA1, packageB1, packageB2, packageB15);

                RunInstall(pathContext, "b", 0, "-Version", "1.0.0", "-OutputDirectory", pathContext.SolutionRoot).Success.Should().BeTrue();
                RunInstall(pathContext, "b", 0, "-Version", "1.5.0", "-OutputDirectory", pathContext.SolutionRoot).Success.Should().BeTrue();
                RunInstall(pathContext, "a", 0, "-ExcludeVersion", "-Version", "1.0.0", "-OutputDirectory", pathContext.SolutionRoot).Success.Should().BeTrue();

                Directory.GetDirectories(pathContext.SolutionRoot)
                    .Select(e => Path.GetFileName(e).ToLowerInvariant())
                    .OrderBy(e => e, StringComparer.OrdinalIgnoreCase)
                    .Should()
                    .BeEquivalentTo(new[]
                    {
                        "a",
                        "b",
                        "b.1.0.0",
                        "b.1.5.0"
                    });
            }
        }

        [Fact]
        public async Task InstallCommand_PackageInstalledSxSWithOverlapOnDependencyAsync()
        {
            using (var pathContext = new SimpleTestPathContext())
            {
                var packageA1 = new SimpleTestPackageContext("a", "1.0.0");

                var packageB1 = new SimpleTestPackageContext("b", "1.0.0");
                var packageB2 = new SimpleTestPackageContext("b", "2.0.0");

                packageA1.Dependencies.Add(packageB2);

                await SimpleTestPackageUtility.CreatePackagesAsync(pathContext.PackageSource, packageA1, packageB1, packageB2);

                RunInstall(pathContext, "b", 0, "-Version", "1.0.0", "-OutputDirectory", pathContext.SolutionRoot).Success.Should().BeTrue();
                RunInstall(pathContext, "b", 0, "-Version", "2.0.0", "-OutputDirectory", pathContext.SolutionRoot).Success.Should().BeTrue();
                RunInstall(pathContext, "a", 0, "-ExcludeVersion", "-Version", "1.0.0", "-OutputDirectory", pathContext.SolutionRoot).Success.Should().BeTrue();

                Directory.GetDirectories(pathContext.SolutionRoot)
                    .Select(e => Path.GetFileName(e).ToLowerInvariant())
                    .OrderBy(e => e, StringComparer.OrdinalIgnoreCase)
                    .Should()
                    .BeEquivalentTo(new[]
                    {
                        "a",
                        "b.1.0.0",
                        "b.2.0.0"
                    });
            }
        }

        [Fact]
        public async Task InstallCommand_UpdatePackageWithExcludeVersionVerifyPackageReplacedAsync()
        {
            using (var pathContext = new SimpleTestPathContext())
            {
                // Arrange
                var packageA1 = new SimpleTestPackageContext("a", "1.0.0");
                var packageA2 = new SimpleTestPackageContext("a", "2.0.0");

                await SimpleTestPackageUtility.CreatePackagesAsync(pathContext.PackageSource, packageA1, packageA2);

                var pathResolver = new PackagePathResolver(pathContext.SolutionRoot, useSideBySidePaths: false);

                var r1 = RunInstall(pathContext, "a", 0, "-ExcludeVersion", "-Version", "1.0.0", "-OutputDirectory", pathContext.SolutionRoot);

                // Act
                var r2 = RunInstall(pathContext, "a", 0, "-ExcludeVersion", "-Version", "2.0.0", "-OutputDirectory", pathContext.SolutionRoot);

                var nupkgPath = pathResolver.GetInstalledPackageFilePath(new PackageIdentity("a", NuGetVersion.Parse("2.0.0")));

                // Assert
                r1.Success.Should().BeTrue();
                r2.Success.Should().BeTrue();
                File.Exists(nupkgPath).Should().BeTrue();

                using (var reader = new PackageArchiveReader(nupkgPath))
                {
                    reader.NuspecReader.GetVersion().ToNormalizedString().Should().Be("2.0.0");
                }
            }
        }

        [Fact]
        public async Task InstallCommand_DependencyFailsToInstallVerifyFailureAsync()
        {
            using (var pathContext = new SimpleTestPathContext())
            {
                // Arrange
                var packageA = new SimpleTestPackageContext("a", "1.0.0");
                var packageB = new SimpleTestPackageContext("b", "1.0.0");
                packageA.Dependencies.Add(packageB);

                // Only create A
                await SimpleTestPackageUtility.CreatePackagesAsync(pathContext.PackageSource, packageA);

                File.Delete(Directory.GetFiles(pathContext.PackageSource).Single(e => e.EndsWith("b.1.0.0.nupkg")));

                var pathResolver = new PackagePathResolver(pathContext.SolutionRoot, useSideBySidePaths: false);

                // Act
                var r1 = RunInstall(pathContext, "a", 1, "-ExcludeVersion", "-Version", "1.0.0", "-OutputDirectory", pathContext.SolutionRoot, "-Source", pathContext.PackageSource);

                // Assert
                r1.Success.Should().BeFalse();
                r1.Errors.Should().Contain("Unable to resolve dependency");
            }
        }

        [Fact]
        public void InstallCommand_PackageFailsToInstallVerifyFailure()
        {
            using (var pathContext = new SimpleTestPathContext())
            {
                // Act
                var r1 = RunInstall(pathContext, "a", 1, "-ExcludeVersion", "-Version", "1.0.0", "-OutputDirectory", pathContext.SolutionRoot, "-Source", pathContext.PackageSource);

                // Assert
                r1.Success.Should().BeFalse();
                r1.Errors.Should().Contain("Package 'a 1.0.0' is not found in the following");
            }
        }

        [Fact]
        public async Task InstallCommand_UpdatePackageWithExcludeVersionVerifyFilesRemovedAsync()
        {
            using (var pathContext = new SimpleTestPathContext())
            {
                // Arrange
                var packageA1 = new SimpleTestPackageContext("a", "1.0.0");
                packageA1.AddFile("data/1.txt");

                var packageA2 = new SimpleTestPackageContext("a", "2.0.0");
                packageA2.AddFile("data/2.txt");

                await SimpleTestPackageUtility.CreatePackagesAsync(pathContext.PackageSource, packageA1, packageA2);

                var pathResolver = new PackagePathResolver(pathContext.SolutionRoot, useSideBySidePaths: false);

                var r1 = RunInstall(pathContext, "a", 0, "-ExcludeVersion", "-Version", "1.0.0", "-OutputDirectory", pathContext.SolutionRoot);

                // Act
                var r2 = RunInstall(pathContext, "a", 0, "-ExcludeVersion", "-Version", "2.0.0", "-OutputDirectory", pathContext.SolutionRoot);

                var nupkgPath = pathResolver.GetInstalledPackageFilePath(new PackageIdentity("a", NuGetVersion.Parse("2.0.0")));
                var installDir = Path.GetDirectoryName(nupkgPath);

                // Assert
                r1.Success.Should().BeTrue();
                r2.Success.Should().BeTrue();
                File.Exists(nupkgPath).Should().BeTrue();
                File.Exists(Path.Combine(installDir, "data", "1.txt")).Should().BeFalse("this package was uninstalled");
                File.Exists(Path.Combine(installDir, "data", "2.txt")).Should().BeTrue("this package was installed");

                using (var reader = new PackageArchiveReader(nupkgPath))
                {
                    reader.NuspecReader.GetVersion().ToNormalizedString().Should().Be("2.0.0");
                }
            }
        }

        [Fact]
        public async Task InstallCommand_DowngradePackageWithExcludeVersionVerifyPackageReplacedAsync()
        {
            using (var pathContext = new SimpleTestPathContext())
            {
                // Arrange
                var packageA1 = new SimpleTestPackageContext("a", "1.0.0");
                var packageA2 = new SimpleTestPackageContext("a", "2.0.0");

                await SimpleTestPackageUtility.CreatePackagesAsync(pathContext.PackageSource, packageA1, packageA2);

                var pathResolver = new PackagePathResolver(pathContext.SolutionRoot, useSideBySidePaths: false);

                var r1 = RunInstall(pathContext, "a", 0, "-ExcludeVersion", "-Version", "2.0.0", "-OutputDirectory", pathContext.SolutionRoot);

                // Act
                var r2 = RunInstall(pathContext, "a", 0, "-ExcludeVersion", "-Version", "1.0.0", "-OutputDirectory", pathContext.SolutionRoot);

                var nupkgPath = pathResolver.GetInstalledPackageFilePath(new PackageIdentity("a", NuGetVersion.Parse("2.0.0")));

                // Assert
                r1.Success.Should().BeTrue();
                r2.Success.Should().BeTrue();
                File.Exists(nupkgPath).Should().BeTrue();

                using (var reader = new PackageArchiveReader(nupkgPath))
                {
                    reader.NuspecReader.GetVersion().ToNormalizedString().Should().Be("2.0.0");
                }
            }
        }

        [Fact]
        public async Task InstallCommand_InstallTwoVersionsOfAPackageVerifySxSAsync()
        {
            using (var pathContext = new SimpleTestPathContext())
            {
                // Arrange
                var packageA1 = new SimpleTestPackageContext("a", "1.0.0");
                var packageA2 = new SimpleTestPackageContext("a", "2.0.0");

                await SimpleTestPackageUtility.CreatePackagesAsync(pathContext.PackageSource, packageA1, packageA2);

                var pathResolver = new PackagePathResolver(pathContext.SolutionRoot, useSideBySidePaths: false);

                // Act
                var r2 = RunInstall(pathContext, "a", 0, "-Version", "2.0.0", "-OutputDirectory", pathContext.SolutionRoot);
                var r1 = RunInstall(pathContext, "a", 0, "-Version", "1.0.0", "-OutputDirectory", pathContext.SolutionRoot);

                var nupkgPath2 = pathResolver.GetInstalledPackageFilePath(new PackageIdentity("a", NuGetVersion.Parse("2.0.0")));
                var nupkgPath1 = pathResolver.GetInstalledPackageFilePath(new PackageIdentity("a", NuGetVersion.Parse("1.0.0")));

                // Assert
                r1.Success.Should().BeTrue();
                r2.Success.Should().BeTrue();
                File.Exists(nupkgPath1).Should().BeTrue();
                File.Exists(nupkgPath2).Should().BeTrue();
            }
        }

        [Theory]
        [InlineData("net461", "c")]
        [InlineData("sl7", "b")]
        [InlineData("any", "b")]
        [InlineData("net451", "f")]
        [InlineData("native", "e")]
        [InlineData("netcoreapp2.0", "d")]
        public async Task InstallCommand_InstallWithFrameworkFlagVerifyDependenciesAsync(string tfm, string expectedId)
        {
            using (var pathContext = new SimpleTestPathContext())
            {
                // Arrange
                var packageA = new SimpleTestPackageContext("a", "1.0.0")
                {
                    Nuspec = XDocument.Parse($@"<?xml version=""1.0"" encoding=""utf-8""?>
                        <package>
                        <metadata>
                            <id>a</id>
                            <version>1.0.0</version>
                            <title />
                            <dependencies>
                                <group>
                                    <dependency id=""b"" version=""1.0.0"" />
                                </group>
                                <group targetFramework=""net46"">
                                    <dependency id=""c"" version=""1.0.0"" />
                                </group>
                                <group targetFramework=""netstandard1.0"">
                                    <dependency id=""d"" version=""1.0.0"" />
                                </group>
                                <group targetFramework=""native"">
                                    <dependency id=""e"" version=""1.0.0"" />
                                </group>
                                <group targetFramework=""net45"">
                                    <dependency id=""f"" version=""1.0.0"" />
                                </group>
                            </dependencies>
                        </metadata>
                        </package>")
                };

                await SimpleTestPackageUtility.CreatePackagesAsync(pathContext.PackageSource,
                    packageA,
                    new SimpleTestPackageContext("b"),
                    new SimpleTestPackageContext("c"),
                    new SimpleTestPackageContext("d"),
                    new SimpleTestPackageContext("e"),
                    new SimpleTestPackageContext("f"));

                var pathResolver = new PackagePathResolver(pathContext.SolutionRoot, useSideBySidePaths: false);

                // Act
                var r = RunInstall(pathContext, "a", 0, "-Version", "1.0.0", "-OutputDirectory", pathContext.SolutionRoot, "-Framework", tfm);

                var nupkgPath = pathResolver.GetInstalledPackageFilePath(new PackageIdentity(expectedId, NuGetVersion.Parse("1.0.0")));

                // Assert
                r.Success.Should().BeTrue();
                File.Exists(nupkgPath).Should().BeTrue();
                Directory.GetDirectories(pathContext.SolutionRoot).Length.Should().Be(2, "No other packages should be included");
            }
        }

        [Fact]
        public async Task InstallCommand_InstallWithUnsupportedFrameworkVerifyFailureAsync()
        {
            using (var pathContext = new SimpleTestPathContext())
            {
                // Arrange
                var packageA = new SimpleTestPackageContext("a", "1.0.0");

                await SimpleTestPackageUtility.CreatePackagesAsync(pathContext.PackageSource, packageA);

                var pathResolver = new PackagePathResolver(pathContext.SolutionRoot, useSideBySidePaths: false);

                // Act
                var r = RunInstall(pathContext, "a", 1, "-Version", "1.0.0", "-OutputDirectory", pathContext.SolutionRoot, "-Framework", "blaah999");

                // Assert
                r.Success.Should().BeFalse();
                r.AllOutput.Should().Contain("'blaah999' is not a valid target framework.");
            }
        }

        [Fact]
        public void InstallCommand_FromPackagesConfigFileWithExcludeVersion()
        {
            // Arrange
            using (var pathContext = new SimpleTestPathContext())
            {
                var workingPath = pathContext.WorkingDirectory;

                var repositoryPath = Path.Combine(workingPath, "Repository");
                var nugetexe = Util.GetNuGetExePath();

                Directory.CreateDirectory(repositoryPath);

                Util.CreateTestPackage("packageA", "1.1.0", repositoryPath);
                Util.CreateTestPackage("packageB", "2.2.0", repositoryPath);
                Util.CreateFile(workingPath, "packages.config",
@"<packages>
  <package id=""packageA"" version=""1.1.0"" targetFramework=""net45"" />
  <package id=""packageB"" version=""2.2.0"" targetFramework=""net45"" />
</packages>");

                // Act
                var r = RunInstall(pathContext, string.Empty, 0, $"-OutputDirectory outputDir -Source {repositoryPath} -ExcludeVersion");

                // Assert
                Assert.Equal(0, r.Item1);
                var packageADir = Path.Combine(workingPath, "outputDir", "packageA");
                var packageBDir = Path.Combine(workingPath, "outputDir", "packageB");
                Assert.True(Directory.Exists(packageADir));
                Assert.True(Directory.Exists(packageBDir));
            }
        }

        [Fact]
        public void InstallCommand_WithExcludeVersion()
        {
            using (var pathContext = new SimpleTestPathContext())
            {
                var workingPath = pathContext.WorkingDirectory;

                // Arrange
                var packageFileName = PackageCreater.CreatePackage(
                    "testPackage1", "1.1.0", pathContext.PackageSource);

                // Act
                var args = new string[] {
                    "-OutputDirectory", pathContext.SolutionRoot,
                    "-Source", pathContext.PackageSource,
                    "-ExcludeVersion" };

                var r = RunInstall(pathContext, "testPackage1", 0, args);

                // Assert
                var packageDir = Path.Combine(
                    pathContext.SolutionRoot,
                    @"testPackage1");

                Assert.True(Directory.Exists(packageDir));
            }
        }

        [Fact]
        public void InstallCommand_FromPackagesConfigFile()
        {
            // Arrange
            using (var pathContext = new SimpleTestPathContext())
            {
                var workingPath = pathContext.WorkingDirectory;

                var repositoryPath = Path.Combine(workingPath, "Repository");

                Directory.CreateDirectory(repositoryPath);
                Util.CreateTestPackage("packageA", "1.1.0", repositoryPath);
                Util.CreateTestPackage("packageB", "2.2.0", repositoryPath);
                Util.CreateFile(workingPath, "packages.config",
    @"<packages>
  <package id=""packageA"" version=""1.1.0"" targetFramework=""net45"" />
  <package id=""packageB"" version=""2.2.0"" targetFramework=""net45"" />
</packages>");

                var args = new string[]
                {
                    "-OutputDirectory",
                    "outputDir",
                    "-Source",
                    repositoryPath
                };

                // Act
                var r = RunInstall(pathContext, "", 0, args);

                // Assert
                Assert.Equal(0, r.Item1);
                var packageFileA = Path.Combine(workingPath, "outputDir", "packageA.1.1.0", "packageA.1.1.0.nupkg");
                var packageFileB = Path.Combine(workingPath, "outputDir", "packageB.2.2.0", "packageB.2.2.0.nupkg");
                Assert.True(File.Exists(packageFileA));
                Assert.True(File.Exists(packageFileB));
            }
        }

        [Fact]
        public void InstallCommand_FromPackagesConfigFileFailsVerifyCode()
        {
            // Arrange
            using (var pathContext = new SimpleTestPathContext())
            {
                var workingPath = pathContext.WorkingDirectory;

                var repositoryPath = Path.Combine(workingPath, "Repository");

                // Add a nuget.config to clear out sources and set the global packages folder
                Util.CreateConfigForGlobalPackagesFolder(workingPath);

                Directory.CreateDirectory(repositoryPath);

                // Incorrect versions
                Util.CreateTestPackage("packageA", "1.0.0", repositoryPath);
                Util.CreateTestPackage("packageB", "2.0.0", repositoryPath);

                Util.CreateFile(workingPath, "packages.config",
    @"<packages>
  <package id=""packageA"" version=""1.1.0"" targetFramework=""net45"" />
  <package id=""packageB"" version=""2.2.0"" targetFramework=""net45"" />
</packages>");

                var args = new string[]
                {
                    "-OutputDirectory",
                    "outputDir",
                    "-Source",
                    repositoryPath
                };

                // Act
                var r = RunInstall(pathContext, "", 1, args);

                // Assert
                Assert.Equal(1, r.Item1);
                r.AllOutput.Should().NotContain("NU1000");
                r.Errors.Should().Contain("Unable to find version");
            }
        }

        [Fact]
        public void InstallCommand_FromPackagesConfigFile_VerifyNoopRestoreExitCode()
        {
            // Arrange
            using (var pathContext = new SimpleTestPathContext())
            {
                var workingPath = pathContext.WorkingDirectory;

                var repositoryPath = Path.Combine(workingPath, "Repository");

                Directory.CreateDirectory(repositoryPath);
                Util.CreateTestPackage("packageA", "1.1.0", repositoryPath);
                Util.CreateTestPackage("packageB", "2.2.0", repositoryPath);
                Util.CreateFile(workingPath, "packages.config",
    @"<packages>
  <package id=""packageA"" version=""1.1.0"" targetFramework=""net45"" />
  <package id=""packageB"" version=""2.2.0"" targetFramework=""net45"" />
</packages>");

                var args = new string[]
                {
                    "-OutputDirectory",
                    "outputDir",
                    "-Source",
                    repositoryPath
                };

                // Restore 1st time
                var r = RunInstall(pathContext, "", 0, args);
                r.ExitCode.Should().Be(0);

                // Restore 2nd time
                r = RunInstall(pathContext, "", 0, args);
                r.ExitCode.Should().Be(0);
            }
        }

        [Fact]
        public void InstallCommand_ShowsAlreadyInstalledMessageWhenAllPackagesArePresent()
        {
            // Arrange
            using (var pathContext = new SimpleTestPathContext())
            {
                var workingPath = pathContext.WorkingDirectory;
                var repositoryPath = Path.Combine(workingPath, "Repository");
                var packagesConfig = Path.Combine(workingPath, "packages.config");

                Directory.CreateDirectory(repositoryPath);
                Util.CreateTestPackage("packageA", "1.1.0", repositoryPath);
                Util.CreateTestPackage("packageB", "2.2.0", repositoryPath);
                Util.CreateFile(workingPath, "packages.config",
    @"<packages>
  <package id=""packageA"" version=""1.1.0"" targetFramework=""net45"" />
  <package id=""packageB"" version=""2.2.0"" targetFramework=""net45"" />
</packages>");

                var args = new string[]
                {
                    "-OutputDirectory",
                    "outputDir",
                    "-Source",
                    repositoryPath
                };

                // Act
                var r = RunInstall(pathContext, packagesConfig, 0, args);

                // Assert
                Assert.Equal(0, r.Item1);
                var packageFileA = Path.Combine(workingPath, "outputDir", "packageA.1.1.0", "packageA.1.1.0.nupkg");
                var packageFileB = Path.Combine(workingPath, "outputDir", "packageB.2.2.0", "packageB.2.2.0.nupkg");
                Assert.True(File.Exists(packageFileA));
                Assert.True(File.Exists(packageFileB));

                //Act (Install a second time)
                var args2 = new string[]
                {
                    "-OutputDirectory",
                    "outputDir",
                    "-Source",
                    repositoryPath
                };

                var r1 = RunInstall(pathContext, packagesConfig, 0, args2);

                // Assert
                var message = r1.Item2;
                var alreadyInstalledMessage = string.Format("All packages listed in {0} are already installed.", packagesConfig);
                Assert.Contains(alreadyInstalledMessage, message, StringComparison.OrdinalIgnoreCase);
                r1.ExitCode.Should().Be(0);
            }
        }

        [Fact]
        public void InstallCommand_FromPackagesConfigFile_SpecifyingSolutionDir()
        {
            // Arrange
            var currentDirectory = Directory.GetCurrentDirectory();
            var nugetexe = Util.GetNuGetExePath();

            using (var pathContext = new SimpleTestPathContext())
            {
                var workingPath = pathContext.WorkingDirectory;

                var repositoryPath = Path.Combine(workingPath, "Repository");

                Directory.CreateDirectory(repositoryPath);

                Util.CreateTestPackage("packageA", "1.1.0", repositoryPath);
                Util.CreateTestPackage("packageB", "2.2.0", repositoryPath);
                Util.CreateFile(workingPath, "packages.config",
    @"<packages>
  <package id=""packageA"" version=""1.1.0"" targetFramework=""net45"" />
  <package id=""packageB"" version=""2.2.0"" targetFramework=""net45"" />
</packages>");

                var args = new string[]
                {
                    "-SolutionDir",
                    $"\"{workingPath}\"",
                    "-OutputDirectory",
                    "outputDir",
                    "-Source",
                    $"\"{repositoryPath}\""
                };

                // Act
                var r = RunInstall(pathContext, "", 0, args);

                // Assert
                Assert.True(0 == r.Item1, $"{r.Item2} {r.Item3}");
                var packageFileA = Path.Combine(workingPath, "outputDir", "packageA.1.1.0", "packageA.1.1.0.nupkg");
                var packageFileB = Path.Combine(workingPath, "outputDir", "packageB.2.2.0", "packageB.2.2.0.nupkg");
                Assert.True(File.Exists(packageFileA));
                Assert.True(File.Exists(packageFileB));
            }
        }

        [Fact]
        public void InstallCommand_FromPackagesConfigFile_SpecifyingRelativeSolutionDir()
        {
            // Arrange
            var nugetexe = Util.GetNuGetExePath();

            using (var pathContext = new SimpleTestPathContext())
            {
                var workingPath = pathContext.WorkingDirectory;

                var folderName = Path.GetFileName(workingPath);

                var repositoryPath = Path.Combine(workingPath, "Repository");
                var relativeFolderPath = $"..\\{folderName}";

                Directory.CreateDirectory(repositoryPath);
                Util.CreateTestPackage("packageA", "1.1.0", repositoryPath);
                Util.CreateTestPackage("packageB", "2.2.0", repositoryPath);
                Util.CreateFile(workingPath, "packages.config",
    @"<packages>
  <package id=""packageA"" version=""1.1.0"" targetFramework=""net45"" />
  <package id=""packageB"" version=""2.2.0"" targetFramework=""net45"" />
</packages>");

                var args = new string[]
                {
                    "install",
                    "-SolutionDir",
                    relativeFolderPath,
                    "-OutputDirectory",
                    "outputDir",
                    "-Source",
                    repositoryPath };

                // Act
                var envVars = new Dictionary<string, string>()
                {
                    { "PATH", null }
                };

                var r = CommandRunner.Run(
                    nugetexe,
                    workingPath,
                    string.Join(" ", args),
                    waitForExit: true,
                    environmentVariables: envVars);

                // Assert
                Assert.Equal(0, r.Item1);
                var packageFileA = Path.Combine(workingPath, "outputDir", "packageA.1.1.0", "packageA.1.1.0.nupkg");
                var packageFileB = Path.Combine(workingPath, "outputDir", "packageB.2.2.0", "packageB.2.2.0.nupkg");
                Assert.True(File.Exists(packageFileA));
                Assert.True(File.Exists(packageFileB));
            }
        }

        [Theory]
        [InlineData(PackageSaveMode.Nuspec)]
        [InlineData(PackageSaveMode.Nupkg)]
        [InlineData(PackageSaveMode.Nuspec | PackageSaveMode.Nupkg)]
        public void InstallCommand_FromPackagesConfigFile_PackageSaveMode(PackageSaveMode saveMode)
        {
            using (var pathContext = new SimpleTestPathContext())
            {
                var workingPath = pathContext.WorkingDirectory;
                var source = pathContext.PackageSource;
                var outputDirectory = pathContext.SolutionRoot;
                // Arrange
                var packageFileName = PackageCreater.CreatePackage(
                    "testPackage1", "1.1.0", source);

                Util.CreateFile(workingPath, "packages.config",
@"<packages>
  <package id=""testPackage1"" version=""1.1.0"" targetFramework=""net45"" />
</packages>");

                // Act
                var args = new string[] {
                    "-OutputDirectory", outputDirectory,
                    "-Source", source,
                    "-PackageSaveMode", saveMode.ToString().Replace(", ", ";") };

                var r = RunInstall(pathContext, "", 0, args);

                // Assert
                var nupkgFile = Path.Combine(
                    outputDirectory,
                    "testPackage1.1.1.0", "testPackage1.1.1.0.nupkg");
                var nuspecFile = Path.Combine(
                    outputDirectory,
                    "testPackage1.1.1.0", "testPackage1.nuspec");

                Assert.Equal(File.Exists(nupkgFile), saveMode.HasFlag(PackageSaveMode.Nupkg));
                Assert.Equal(File.Exists(nuspecFile), saveMode.HasFlag(PackageSaveMode.Nuspec));
            }
        }

        [Fact]
        public void InstallCommand_PackageSaveModeNuspec()
        {
            using (var pathContext = new SimpleTestPathContext())
            {
                var workingPath = pathContext.WorkingDirectory;
                var source = pathContext.PackageSource;
                var outputDirectory = pathContext.SolutionRoot;

                // Arrange
                var packageFileName = PackageCreater.CreatePackage(
                    "testPackage1", "1.1.0", source);

                // Act
                var args = new string[] {
                    "-OutputDirectory", outputDirectory,
                    "-Source", source,
                    "-PackageSaveMode", "nuspec" };

                var r = RunInstall(pathContext, "testPackage1", 0, args);

                // Assert
                var nuspecFile = Path.Combine(
                    outputDirectory,
                    "testPackage1.1.1.0", "testPackage1.nuspec");

                Assert.True(File.Exists(nuspecFile));
                var nupkgFiles = Directory.GetFiles(outputDirectory, "*.nupkg", SearchOption.AllDirectories);
                Assert.Equal(0, nupkgFiles.Length);
            }
        }

        [Fact]
        public void InstallCommand_PackageSaveModeNupkg()
        {
            using (var pathContext = new SimpleTestPathContext())
            {
                var workingPath = pathContext.WorkingDirectory;
                var source = pathContext.PackageSource;
                var outputDirectory = pathContext.SolutionRoot;
                // Arrange
                var packageFileName = PackageCreater.CreatePackage(
                    "testPackage1", "1.1.0", source);

                // Act
                var args = new string[] {
                    "-OutputDirectory", outputDirectory,
                    "-Source", source,
                    "-PackageSaveMode", "nupkg" };

                var r = RunInstall(pathContext, "testPackage1", 0, args);

                // Assert
                var nupkgFile = Path.Combine(
                    outputDirectory,
                    "testPackage1.1.1.0", "testPackage1.1.1.0.nupkg");

                Assert.True(File.Exists(nupkgFile));
                var nuspecFiles = Directory.GetFiles(outputDirectory, "*.nuspec", SearchOption.AllDirectories);
                Assert.Equal(0, nuspecFiles.Length);
            }
        }

        [Fact]
        public void InstallCommand_PackageSaveModeNuspecNupkg()
        {
            using (var pathContext = new SimpleTestPathContext())
            {
                var workingPath = pathContext.WorkingDirectory;
                var source = pathContext.PackageSource;
                var outputDirectory = pathContext.SolutionRoot;
                // Arrange
                var packageFileName = PackageCreater.CreatePackage(
                    "testPackage1", "1.1.0", source);

                // Act
                var args = new string[] {
                    "-OutputDirectory", outputDirectory,
                    "-Source", source,
                    "-PackageSaveMode", "nupkg;nuspec" };

                var r = RunInstall(pathContext, "testPackage1", 0, args);

                // Assert
                var nupkgFile = Path.Combine(
                    outputDirectory,
                    "testPackage1.1.1.0", "testPackage1.1.1.0.nupkg");
                var nuspecFile = Path.Combine(
                    outputDirectory,
                    "testPackage1.1.1.0", "testPackage1.nuspec");

                Assert.True(File.Exists(nupkgFile));
                Assert.True(File.Exists(nuspecFile));
            }
        }

        // Test that after a package is installed with -PackageSaveMode nuspec, nuget.exe
        // can detect that the package is already installed when trying to install the same
        // package.
        [Fact]
        public void InstallCommand_PackageSaveModeNuspecReinstall()
        {
            using (var pathContext = new SimpleTestPathContext())
            {
                var workingPath = pathContext.WorkingDirectory;
                var source = pathContext.PackageSource;
                var outputDirectory = pathContext.SolutionRoot;
                // Arrange
                var packageFileName = PackageCreater.CreatePackage(
                    "testPackage1", "1.1.0", source);

                var args = new string[] {
                    "-ForceEnglishOutput",
                    "-OutputDirectory", outputDirectory,
                    "-Source", source,
                    "-PackageSaveMode", "nuspec" };

                // Act
                var r = RunInstall(pathContext, "testPackage1", 0, args);

                // Assert
                Assert.Equal(0, r.Item1);

                // Act (Install a second time)
                var result = RunInstall(pathContext, "testPackage1", 0, args);

                var output = result.Item2;

                // Assert
                var alreadyInstalledMessage = "Package \"testPackage1.1.1.0\" is already installed.";
                Assert.Contains(alreadyInstalledMessage, output, StringComparison.OrdinalIgnoreCase);
                r.ExitCode.Should().Be(0);
            }
        }

        // Test that PackageSaveMode specified in nuget.config file is used.
        [Fact]
        public void InstallCommand_PackageSaveModeInConfigFile()
        {
            using (var pathContext = new SimpleTestPathContext())
            {
                var workingPath = pathContext.WorkingDirectory;
                var source = pathContext.PackageSource;
                var outputDirectory = pathContext.SolutionRoot;
                // Arrange
                var packageFileName = Util.CreateTestPackage(
                    "testPackage1", "1.1.0", source);

                var configFile = Path.Combine(source, "nuget.config");
                Util.CreateFile(Path.GetDirectoryName(configFile), Path.GetFileName(configFile), "<configuration/>");
                var args = new string[] {
                    "config", "-Set", "PackageSaveMode=nuspec",
                    "-ConfigFile", configFile };
                var r = Program.Main(args);
                Assert.Equal(0, r);

                // Act
                args = new string[] {
                    "install", "testPackage1",
                    "-OutputDirectory", outputDirectory,
                    "-Source", source,
                    "-ConfigFile", configFile };
                r = Program.Main(args);

                // Assert
                Assert.Equal(0, r);

                var nuspecFile = Path.Combine(
                    outputDirectory,
                    "testPackage1.1.1.0", "testPackage1.nuspec");

                Assert.True(File.Exists(nuspecFile));
                var nupkgFiles = Directory.GetFiles(outputDirectory, "*.nupkg", SearchOption.AllDirectories);
                Assert.Equal(0, nupkgFiles.Length);
            }
        }

        // Tests that when package restore is enabled and -RequireConsent is specified,
        // the opt out message is displayed.
        [Theory]
        [InlineData("packages.config")]
        [InlineData("packages.proj1.config")]
        public void InstallCommand_OptOutMessage(string configFileName)
        {
            // Arrange
            using (var pathContext = new SimpleTestPathContext())
            {
                var workingPath = pathContext.WorkingDirectory;

                // Add a nuget.config to clear out sources and set the global packages folder
                Util.CreateConfigForGlobalPackagesFolder(workingPath);

                var repositoryPath = Path.Combine(workingPath, "Repository");
                var proj1Directory = Path.Combine(workingPath, "proj1");

                Directory.CreateDirectory(repositoryPath);
                Directory.CreateDirectory(proj1Directory);

                Util.CreateTestPackage("packageA", "1.1.0", repositoryPath);
                Util.CreateTestPackage("packageB", "2.2.0", repositoryPath);

                Util.CreateFile(workingPath, "my.config",
                    @"<?xml version=""1.0"" encoding=""utf-8""?>
<configuration>
  <packageRestore>
    <add key=""enabled"" value=""True"" />
  </packageRestore>
</configuration>");

                Util.CreateFile(proj1Directory, "proj1.csproj",
                    @"<Project ToolsVersion='4.0' DefaultTargets='Build'
    xmlns='http://schemas.microsoft.com/developer/msbuild/2003'>
  <PropertyGroup>
    <OutputType>Library</OutputType>
    <OutputPath>out</OutputPath>
    <TargetFrameworkVersion>v4.0</TargetFrameworkVersion>
  </PropertyGroup>
  <ItemGroup>
    <None Include='packages.config' />
  </ItemGroup>
</Project>");
                Util.CreateFile(proj1Directory, configFileName,
    @"<packages>
  <package id=""packageA"" version=""1.1.0"" targetFramework=""net45"" />
</packages>");
                // Act
                var r = RunInstall(pathContext, configFileName, 0, " -Source " + repositoryPath + $@" -ConfigFile my.config -RequireConsent");

                // Assert
                Assert.Equal(0, r.Item1);
                var optOutMessage = string.Format(
                    CultureInfo.CurrentCulture,
                    NuGet.CommandLine.NuGetResources.RestoreCommandPackageRestoreOptOutMessage,
                    NuGet.Resources.NuGetResources.PackageRestoreConsentCheckBoxText.Replace("&", ""));
                Assert.Contains(optOutMessage.Replace("\r\n", "\n"), r.Item2.Replace("\r\n", "\n"));
            }
        }

        // Tests that when package restore is enabled, but -RequireConsent is not specified,
        // the opt out message is not displayed.
        [Theory]
        [InlineData("packages.config")]
        [InlineData("packages.proj1.config")]
        public void InstallCommand_NoOptOutMessage(string configFileName)
        {
            // Arrange
            using (var pathContext = new SimpleTestPathContext())
            {
                var workingPath = pathContext.WorkingDirectory;

                // Add a nuget.config to clear out sources and set the global packages folder
                Util.CreateConfigForGlobalPackagesFolder(workingPath);

                var repositoryPath = Path.Combine(workingPath, "Repository");
                var proj1Directory = Path.Combine(workingPath, "proj1");

                Directory.CreateDirectory(repositoryPath);
                Directory.CreateDirectory(proj1Directory);

                Util.CreateTestPackage("packageA", "1.1.0", repositoryPath);
                Util.CreateTestPackage("packageB", "2.2.0", repositoryPath);

                Util.CreateFile(workingPath, "my.config",
                    @"<?xml version=""1.0"" encoding=""utf-8""?>
<configuration>
  <packageRestore>
    <add key=""enabled"" value=""True"" />
  </packageRestore>
</configuration>");

                Util.CreateFile(proj1Directory, "proj1.csproj",
                    @"<Project ToolsVersion='4.0' DefaultTargets='Build'
    xmlns='http://schemas.microsoft.com/developer/msbuild/2003'>
  <PropertyGroup>
    <OutputType>Library</OutputType>
    <OutputPath>out</OutputPath>
    <TargetFrameworkVersion>v4.0</TargetFrameworkVersion>
  </PropertyGroup>
  <ItemGroup>
    <None Include='packages.config' />
  </ItemGroup>
</Project>");
                Util.CreateFile(proj1Directory, configFileName,
    @"<packages>
  <package id=""packageA"" version=""1.1.0"" targetFramework=""net45"" />
</packages>");
                // Act
                var r = RunInstall(pathContext, configFileName, 0, " -Source " + repositoryPath + $@" -ConfigFile my.config");

                // Assert
                Assert.Equal(0, r.Item1);
                var optOutMessage = string.Format(
                    CultureInfo.CurrentCulture,
                    NuGetResources.RestoreCommandPackageRestoreOptOutMessage,
                    NuGet.Resources.NuGetResources.PackageRestoreConsentCheckBoxText.Replace("&", ""));
                Assert.DoesNotContain(optOutMessage, r.Item2);
            }
        }

        // Tests that when no version is specified, nuget will query the server to get
        // the latest version number first.
        [Fact]
        public void InstallCommand_GetLastestReleaseVersion()
        {
            using (var pathContext = new SimpleTestPathContext())
            {
                var workingPath = pathContext.WorkingDirectory;
                var packageDirectory = pathContext.PackageSource;

                var repositoryPath = Path.Combine(workingPath, "Repository");
                var proj1Directory = Path.Combine(workingPath, "proj1");

                Directory.CreateDirectory(repositoryPath);
                Directory.CreateDirectory(proj1Directory);

                // Arrange
                var packageFileName = Util.CreateTestPackage("testPackage1", "1.1.0", packageDirectory);
                var package1 = new ZipPackage(packageFileName);
                packageFileName = Util.CreateTestPackage("testPackage1", "1.2.0", packageDirectory);
                var package2 = new ZipPackage(packageFileName);
                var nugetexe = Util.GetNuGetExePath();

                using (var server = Util.CreateMockServer(new[] { package1, package2 }))
                {
                    server.Start();

                    // Act
                    var args = "install testPackage1 -Source " + server.Uri + "nuget";
                    var r1 = CommandRunner.Run(
                        nugetexe,
                        workingPath,
                        args,
                        waitForExit: true);

                    // Assert
                    r1.Success.Should().BeTrue(because: r1.AllOutput);

                    // testPackage1 1.2.0 is installed
                    Assert.True(Directory.Exists(Path.Combine(pathContext.PackagesV2, "testPackage1.1.2.0")));
                }
            }
        }

        // Tests that when no version is specified, and -Prerelease is specified,
        // nuget will query the server to get the latest prerelease version number first.
        [Fact]
        public void InstallCommand_GetLastestPrereleaseVersion()
        {
            using (var pathContext = new SimpleTestPathContext())
            {
                var workingPath = pathContext.WorkingDirectory;
                var packageDirectory = pathContext.PackageSource;
                var nugetexe = Util.GetNuGetExePath();

                var packageFileName = Util.CreateTestPackage("testPackage1", "1.1.0", packageDirectory);
                var package1 = new ZipPackage(packageFileName);

                packageFileName = Util.CreateTestPackage("testPackage1", "1.2.0-beta1", packageDirectory);
                var package2 = new ZipPackage(packageFileName);

                using (var server = Util.CreateMockServer(new[] { package1, package2 }))
                {
                    server.Start();

                    // Act
                    var args = "install testPackage1 -Prerelease -Source " + server.Uri + "nuget";
                    var r1 = CommandRunner.Run(
                        nugetexe,
                        workingPath,
                        args,
                        waitForExit: true);

                    // Assert
                    Assert.Equal(0, r1.Item1);

                    // testPackage1 1.2.0-beta1 is installed
                    Assert.True(Directory.Exists(Path.Combine(pathContext.PackagesV2, "testPackage1.1.2.0-beta1")));
                }
            }
        }

        // Tests that when prerelease version is specified, and -Prerelease is not specified,
        [Fact]
        public void InstallCommand_WithPrereleaseVersionSpecified()
        {
            using (var pathContext = new SimpleTestPathContext())
            {
                var workingPath = pathContext.WorkingDirectory;
                var packageDirectory = pathContext.PackageSource;
                var nugetexe = Util.GetNuGetExePath();

                var packageFileName = Util.CreateTestPackage("testPackage1", "1.1.0", packageDirectory);
                var package1 = new ZipPackage(packageFileName);

                packageFileName = Util.CreateTestPackage("testPackage1", "1.2.0-beta1", packageDirectory);
                var package2 = new ZipPackage(packageFileName);

                using (var server = Util.CreateMockServer(new[] { package1, package2 }))
                {
                    server.Start();

                    // Act
                    var args = "install testPackage1 -Version 1.2.0-beta1 -Source " + server.Uri + "nuget";
                    var r1 = CommandRunner.Run(
                        nugetexe,
                        workingPath,
                        args,
                        waitForExit: true);

                    // Assert
                    Assert.Equal(0, r1.Item1);

                    // testPackage1 1.2.0-beta1 is installed
                    Assert.True(Directory.Exists(Path.Combine(pathContext.PackagesV2, "testPackage1.1.2.0-beta1")));
                }
            }
        }

        // Tests that when -Version is specified, nuget will use request
        // Packages(Id='id',Version='version') to get the specified version
        [Fact]
        public void InstallCommand_WithVersionSpecified()
        {
            using (var pathContext = new SimpleTestPathContext())
            {
                // Arrange
                var packageFileName = Util.CreateTestPackage("testPackage1", "1.1.0", pathContext.PackageSource);
                var package = new ZipPackage(packageFileName);

                using (var server = new MockServer())
                {
                    var getPackageByVersionIsCalled = false;
                    var packageDownloadIsCalled = false;

                    server.Get.Add("/nuget/$metadata", r =>
                       Util.GetMockServerResource());
                    server.Get.Add("/nuget/Packages(Id='testPackage1',Version='1.1.0')", r =>
                        new Action<HttpListenerResponse>(response =>
                        {
                            getPackageByVersionIsCalled = true;
                            response.ContentType = "application/atom+xml;type=entry;charset=utf-8";
                            var p1 = server.ToOData(package);
                            MockServer.SetResponseContent(response, p1);
                        }));

                    server.Get.Add("/package/testPackage1", r =>
                        new Action<HttpListenerResponse>(response =>
                        {
                            packageDownloadIsCalled = true;
                            response.ContentType = "application/zip";
                            using (var stream = package.GetStream())
                            {
                                var content = stream.ReadAllBytes();
                                MockServer.SetResponseContent(response, content);
                            }
                        }));

                    server.Get.Add("/nuget", r => "OK");

                    server.Start();
                    var nugetexe = Util.GetNuGetExePath();

                    // Act
                    var args = "install testPackage1 -Version 1.1.0 -Source " + server.Uri + "nuget";
                    var r1 = CommandRunner.Run(
                        nugetexe,
                        pathContext.WorkingDirectory,
                        args,
                        waitForExit: true);

                    // Assert
                    r1.Success.Should().BeTrue(r1.AllOutput);
                    Assert.True(getPackageByVersionIsCalled);
                    Assert.True(packageDownloadIsCalled);
                }
            }
        }

        [Fact]
        public void InstallCommand_RunTwiceWithVersionSpecifiedVerifyExitCode()
        {
            using (var pathContext = new SimpleTestPathContext())
            {
                var workingPath = pathContext.WorkingDirectory;
                var packageDirectory = pathContext.PackageSource;

                // Arrange
                var packageFileName = Util.CreateTestPackage("testPackage1", "1.1.0", packageDirectory);
                var package = new ZipPackage(packageFileName);

                using (var server = new MockServer())
                {
                    server.Get.Add("/nuget/$metadata", r =>
                       Util.GetMockServerResource());
                    server.Get.Add("/nuget/Packages(Id='testPackage1',Version='1.1.0')", r =>
                        new Action<HttpListenerResponse>(response =>
                        {
                            response.ContentType = "application/atom+xml;type=entry;charset=utf-8";
                            var p1 = server.ToOData(package);
                            MockServer.SetResponseContent(response, p1);
                        }));

                    server.Get.Add("/package/testPackage1", r =>
                        new Action<HttpListenerResponse>(response =>
                        {
                            response.ContentType = "application/zip";
                            using (var stream = package.GetStream())
                            {
                                var content = stream.ReadAllBytes();
                                MockServer.SetResponseContent(response, content);
                            }
                        }));

                    server.Get.Add("/nuget", r => "OK");

                    server.Start();
                    var nugetexe = Util.GetNuGetExePath();

                    // Act
                    var args = "install testPackage1 -Version 1.1.0 -Source " + server.Uri + "nuget";
                    var r1 = CommandRunner.Run(
                        nugetexe,
                        workingPath,
                        args,
                        waitForExit: true);

                    var r2 = CommandRunner.Run(
                        nugetexe,
                        workingPath,
                        args,
                        waitForExit: true);

                    // Assert
                    r1.ExitCode.Should().Be(0);
                    r2.ExitCode.Should().Be(0);
                }
            }
        }

        [Fact]
        public void InstallCommand_WithVersionNotFoundVerifyExitCode()
        {
            using (var pathContext = new SimpleTestPathContext())
            {
                var workingPath = pathContext.WorkingDirectory;
                var packageDirectory = pathContext.PackageSource;
                // Add a nuget.config to clear out sources and set the global packages folder
                Util.CreateConfigForGlobalPackagesFolder(workingPath);

                // Arrange
                // Add a nuget.config to clear out sources and set the global packages folder
                Util.CreateConfigForGlobalPackagesFolder(workingPath);

                var nugetexe = Util.GetNuGetExePath();

                // Act
                var args = "install packageDoesNotExistInFolderABCX -Version 2.1.0 -Source " + pathContext.PackageSource;
                var r1 = CommandRunner.Run(
                    nugetexe,
                    workingPath,
                    args,
                    waitForExit: true);

                // Assert
                r1.ExitCode.Should().Be(1);
            }
        }

        // Tests that nuget will NOT download package from http source if the package on the server
        // has the same hash value as the cached version.
        [Fact]
        public async Task InstallCommand_WillUseCachedFileAsync()
        {
            using (var pathContext = new SimpleTestPathContext())
            {
                var workingPath = pathContext.WorkingDirectory;
                var packageDirectory = pathContext.PackageSource;
                var repositoryPath = Path.Combine(workingPath, "Repository");
                var proj1Directory = Path.Combine(workingPath, "proj1");

                // Arrange

                var packageFileName = Util.CreateTestPackage("testPackage1", "1.1.0", packageDirectory);
                var package = new ZipPackage(packageFileName);

                await SimpleTestPackageUtility.CreateFolderFeedV3Async(pathContext.UserPackagesFolder, PackageSaveMode.Defaultv3, new PackageIdentity("testPackage1", NuGetVersion.Parse("1.1.0")));

                using (var server = new MockServer())
                {
                    var findPackagesByIdRequest = string.Empty;
                    var packageDownloadIsCalled = false;

                    server.Get.Add("/nuget/$metadata", r =>
                       Util.GetMockServerResource());
                    server.Get.Add("/nuget/FindPackagesById()", r =>
                        new Action<HttpListenerResponse>(response =>
                        {
                            findPackagesByIdRequest = r.Url.ToString();
                            response.ContentType = "application/atom+xml;type=feed;charset=utf-8";
                            var feed = server.ToODataFeed(new[] { package }, "FindPackagesById");
                            MockServer.SetResponseContent(response, feed);
                        }));

                    server.Get.Add("/nuget/Packages(Id='testPackage1',Version='1.1.0')", r =>
                        new Action<HttpListenerResponse>(response =>
                        {
                            response.ContentType = "application/atom+xml;type=entry;charset=utf-8";
                            var p1 = server.ToOData(package);
                            MockServer.SetResponseContent(response, p1);
                        }));

                    server.Get.Add("/package/testPackage1", r =>
                        new Action<HttpListenerResponse>(response =>
                        {
                            packageDownloadIsCalled = true;
                            response.ContentType = "application/zip";
                            using (var stream = package.GetStream())
                            {
                                var content = stream.ReadAllBytes();
                                MockServer.SetResponseContent(response, content);
                            }
                        }));

                    server.Get.Add("/nuget", r => "OK");

                    server.Start();

                    // Act
                    var args = "-Source " + server.Uri + "nuget";

                    var r1 = RunInstall(pathContext, "testPackage1", 0, args);

                    // Assert
                    // verifies that package is NOT downloaded from server since nuget uses
                    // the file in machine cache.
                    Assert.False(packageDownloadIsCalled);
                }
            }
        }

        // Tests that when both the normal package and the symbol package exist in a local repository,
        // nuget install should pick the normal package.
        [Fact]
        public void InstallCommand_PreferNonSymbolPackage()
        {
            using (var pathContext = new SimpleTestPathContext())
            {
                var workingPath = pathContext.WorkingDirectory;
                var source = pathContext.PackageSource;
                var outputDirectory = pathContext.SolutionRoot;

                // Arrange
                var packageFileName = PackageCreater.CreatePackage(
                    "testPackage1", "1.1.0", source);
                var symbolPackageFileName = PackageCreater.CreateSymbolPackage(
                    "testPackage1", "1.1.0", source);

                var nugetexe = Util.GetNuGetExePath();

                // Act
                var args = new string[] {
                    "install", "testPackage1",
                    "-OutputDirectory", outputDirectory,
                    "-Source", source };

                var r = CommandRunner.Run(
                    nugetexe,
<<<<<<< HEAD
                    workingPath,
=======
                    pathContext.WorkingDirectory,
>>>>>>> d8dd7347
                    string.Join(" ", args),
                    waitForExit: true);

                // Assert
                r.Success.Should().BeTrue(because: r.AllOutput);
                var testTxtFile = Path.Combine(
                    outputDirectory,
                    "testPackage1.1.1.0", "content", "test1.txt");
                Assert.True(File.Exists(testTxtFile));

                var symbolTxtFile = Path.Combine(
                    outputDirectory,
                    "testPackage1.1.1.0", "symbol.txt");
                Assert.False(File.Exists(symbolTxtFile));
            }
        }

        [Fact]
        public void InstallCommand_DependencyResolutionFailure()
        {
            using (var pathContext = new SimpleTestPathContext())
            {
                var workingPath = pathContext.WorkingDirectory;
                var source = pathContext.PackageSource;
                var outputDirectory = pathContext.SolutionRoot;

                // Arrange
                var packageFileName = PackageCreater.CreatePackage(
                    "testPackage1", "1.1.0", source,
                    (builder) =>
                    {
                        var dependencySet = new PackageDependencySet(null,
                            new[] {
                                new PackageDependency(
                                    "non_existing",
                                    VersionUtility.ParseVersionSpec("1.1"))
                            });
                        builder.DependencySets.Add(dependencySet);
                    });

                var nugetexe = Util.GetNuGetExePath();

                // Act
                var args = string.Format(
                    CultureInfo.InvariantCulture,
                    "install testPackage1 -OutputDirectory {0} -Source {1}", outputDirectory, source);
                var r = CommandRunner.Run(
                    nugetexe,
                    workingPath,
                    args,
                    waitForExit: true);

                // Assert
                Assert.NotEqual(0, r.Item1);
                Assert.Contains("Unable to resolve dependency 'non_existing'", r.Item3);
            }
        }

        [Theory]
        [InlineData(null, null, "1.1.0")]
        [InlineData("Lowest", "1.2", "1.2.0")]
        [InlineData("Highest", null, "2.0.0")]
        [InlineData("HighestMinor", "1.1", "1.2.0")]
        [InlineData("HighestPatch", "1.1", "1.1.1")]
        public void InstallCommand_DependencyResolution(string dependencyType, string requestedVersion, string expectedVersion)
        {
            var nugetexe = Util.GetNuGetExePath();
<<<<<<< HEAD
            using (var testDirectory = TestDirectory.Create())
            using (var outputDirectory = TestDirectory.Create())
=======
            using (var pathContext = new SimpleTestPathContext())
>>>>>>> d8dd7347
            {
                var source = pathContext.PackageSource;
                var outputDirectory = Path.Combine(pathContext.WorkingDirectory, "outDir");
                // Arrange
                Util.CreateTestPackage("depPackage", "1.1.0", testDirectory);
                Util.CreateTestPackage("depPackage", "1.1.1", testDirectory);
                Util.CreateTestPackage("depPackage", "1.2.0", testDirectory);
                Util.CreateTestPackage("depPackage", "2.0.0", testDirectory);

                var packageFileName = PackageCreater.CreatePackage(
<<<<<<< HEAD
                    "testPackage", "1.1.0", testDirectory,
=======
                    "testPackage", "1.1.0", pathContext.PackageSource,
>>>>>>> d8dd7347
                    (builder) =>
                    {
                        if (requestedVersion == null)
                        {
                            var dependencySet = new PackageDependencySet(null,
                                new[] { new PackageDependency("depPackage") });
                            builder.DependencySets.Add(dependencySet);
                        }
                        else
                        {
                            var dependencySet = new PackageDependencySet(null,
                                new[] { new PackageDependency("depPackage",
                                    VersionUtility.ParseVersionSpec(requestedVersion)) });
                            builder.DependencySets.Add(dependencySet);
                        }
                    });

                var pathSeparator = @"\";
                // verify nuget grabs the earliest by default
                var depPackageFile = outputDirectory + $@"{pathSeparator}depPackage." + expectedVersion + $@"{pathSeparator}depPackage." + expectedVersion + ".nupkg";

                // change the path separator for mono
                if (RuntimeEnvironmentHelper.IsMono)
                {
                    depPackageFile = Common.PathUtility.GetPathWithForwardSlashes(depPackageFile);
                }

                // Act
                string cmd;
                if (dependencyType == null)
                {
                    cmd = string.Format(
                        CultureInfo.InvariantCulture,
                        "install testPackage -OutputDirectory {0} -Source {1}", outputDirectory, testDirectory);
                }
                else
                {
                    cmd = string.Format(
                        CultureInfo.InvariantCulture,
                        "install testPackage -OutputDirectory {0} -Source {1} -DependencyVersion {2}", outputDirectory, testDirectory, dependencyType);
                }
                var r = CommandRunner.Run(
                    nugetexe,
<<<<<<< HEAD
                    testDirectory,
=======
                    pathContext.WorkingDirectory,
>>>>>>> d8dd7347
                    cmd,
                    waitForExit: true);

                // Assert
                Assert.Equal(0, r.ExitCode);
                Assert.True(File.Exists(depPackageFile), $"File '{depPackageFile}' not found.");
            }
        }


        // Tests that when credential is saved in the config file, it will be passed
        // correctly to both the index.json endpoint and registration endpoint, even
        // though one uri does not start with the other uri.
        [Fact]
        public void InstallCommand_AuthenticatedV3WithCredentialSavedInConfig()
        {
            var nugetexe = Util.GetNuGetExePath();

            using (var pathContext = new SimpleTestPathContext())
            {
                var randomTestFolder = pathContext.WorkingDirectory;

                var credentialsPassedToRegistrationEndPoint = false;

                // Server setup
                using (var serverV3 = new MockServer())
                {
                    var registrationEndPoint = serverV3.Uri + "w";
                    var indexJson = Util.CreateIndexJson();
                    Util.AddRegistrationResource(indexJson, serverV3);

                    serverV3.Get.Add("/a/b/c/index.json", r =>
                    {
                        var h = r.Headers["Authorization"];
                        var credential = string.IsNullOrEmpty(h) ?
                            null :
                            System.Text.Encoding.Default.GetString(Convert.FromBase64String(h.Substring(6)));

                        if (StringComparer.OrdinalIgnoreCase.Equals("test_user:test_password", credential))
                        {
                            return new Action<HttpListenerResponse>(response =>
                            {
                                response.StatusCode = (int)HttpStatusCode.OK;
                                response.ContentType = "application/json";
                                MockServer.SetResponseContent(response, indexJson.ToString());
                            });
                        }
                        else
                        {
                            return new Action<HttpListenerResponse>(response =>
                            {
                                response.AddHeader("WWW-Authenticate", "Basic ");
                                response.StatusCode = (int)HttpStatusCode.Unauthorized;
                            });
                        }
                    });

                    serverV3.Get.Add("/reg/test_package/index.json", r =>
                    {
                        var h = r.Headers["Authorization"];
                        var credential = string.IsNullOrEmpty(h) ?
                            null :
                            System.Text.Encoding.Default.GetString(Convert.FromBase64String(h.Substring(6)));

                        if (StringComparer.OrdinalIgnoreCase.Equals("test_user:test_password", credential))
                        {
                            credentialsPassedToRegistrationEndPoint = true;

                            return new Action<HttpListenerResponse>(response =>
                            {
                                response.StatusCode = (int)HttpStatusCode.OK;
                                response.ContentType = "text/javascript";
                                MockServer.SetResponseContent(response, indexJson.ToString());
                            });
                        }
                        else
                        {
                            return new Action<HttpListenerResponse>(response =>
                            {
                                response.AddHeader("WWW-Authenticate", "Basic ");
                                response.StatusCode = (int)HttpStatusCode.Unauthorized;
                            });
                        }
                    });

                    serverV3.Start();

                    // create the config file with credentials saved
                    var config = string.Format(
    @"<configuration>
  <packageSources>
    <add key='test' value='{0}' />
  </packageSources>
  <packageSourceCredentials>
    <test>
      <add key='UserName' value='test_user' />
      <add key='ClearTextPassword' value='test_password' />
    </test>
  </packageSourceCredentials>
</configuration>
",
    serverV3.Uri + "a/b/c/index.json");
                    var configFileName = Path.Combine(randomTestFolder, "nuget.config");
                    File.WriteAllText(configFileName, config);

                    // Act
                    var args = new string[]
                    {
                        "install test_package",
                        "-Source ",
                        serverV3.Uri + "a/b/c/index.json",
                        "-ConfigFile",
                        configFileName,
                        "-Verbosity detailed"
                    };
                    var result = CommandRunner.Run(
                        nugetexe,
                        Directory.GetCurrentDirectory(),
                        string.Join(" ", args),
                        true);

                    // Assert
                    Assert.True(credentialsPassedToRegistrationEndPoint);
                }
            }
        }

        /// <summary>
        /// Unit test that proves non-zero exit code functionality when the number of
        /// arguments for install command are not appropiate
        /// </summary>
        [Fact]
        public void InstallCommand_Failure_WrongArguments()
        {
            // prepare
            string[] args = {
                "install",
                "mypackage",
                "-version",
                "-outputdirectory",
            };

            var nugetexe = Util.GetNuGetExePath();

            // act & assert
            using (var testDir = TestDirectory.Create())
            {
                var result = CommandRunner.Run(
                   nugetexe,
                   testDir,
                   string.Join(" ", args),
                   true);
                Util.VerifyResultFailure(result, "'-outputdirectory' is not a valid version string.");
            }
        }

        [Theory]
        [InlineData("install mypackage -version -outputdirectory SomeDir")] // Invalid args for -version flag
        [InlineData("install a b")]
        public void InstallCommand_Failure_InvalidArguments_HelpMessage(string args)
        {
            Util.TestCommandInvalidArguments(args);
        }

        [Fact]
        public void TestInstallWhenNoFeedAvailable()
        {
            using (var pathContext = new SimpleTestPathContext())
            {
                var randomTestFolder = pathContext.SolutionRoot;

                // Create an empty config file and pass it as -ConfigFile switch.
                // This imitates the scenario where there is a machine without a default nuget.config under %APPDATA%
                // In this case, nuget will not create default nuget.config for user.
                var config = string.Format(
    @"<?xml version='1.0' encoding='utf - 8'?>
<configuration/>
");
                var configFileName = Path.Combine(randomTestFolder, "nuget.config");
                File.WriteAllText(configFileName, config);

                var nugetexe = Util.GetNuGetExePath();
                var args = new string[]
                {
                        "install Newtonsoft.Json",
                        "-version",
                        "7.0.1",
                        "-ConfigFile",
                        configFileName
                };

                var result = CommandRunner.Run(
                    nugetexe,
                    randomTestFolder,
                    string.Join(" ", args),
                    true);

                var expectedPath = Path.Combine(
                    randomTestFolder,
                    "Newtonsoft.Json.7.0.1",
                    "Newtonsoft.Json.7.0.1.nupkg");

                Assert.False(File.Exists(expectedPath), "nuget.exe installed Newtonsoft.Json.7.0.1");
            }
        }

        [Fact]
        public async Task InstallCommand_LongPathPackage()
        {
            using (var pathContext = new SimpleTestPathContext())
            {
                // Arrange
                var packageA = new SimpleTestPackageContext("a", "1.0.0");
                packageA.AddFile(@"content/2.5.6/core/store/x64/netcoreapp2.0/microsoft.extensions.configuration.environmentvariables/2.0.0/lib/netstandard2.0/Microsoft.Extensions.Configuration.EnvironmentVariables.dll ");

                await SimpleTestPackageUtility.CreatePackagesAsync(pathContext.PackageSource, packageA);

                var pathResolver = new PackagePathResolver(pathContext.SolutionRoot, useSideBySidePaths: false);


                // Act
                var r1 = RunInstall(pathContext, "a", 0, "-Version", "1.0.0", "-OutputDirectory", pathContext.SolutionRoot);

                var nupkgPath = pathResolver.GetInstalledPackageFilePath(new PackageIdentity("a", NuGetVersion.Parse("1.0.0")));

                // Assert
                r1.Success.Should().BeTrue();
                File.Exists(nupkgPath).Should().BeTrue();
            }
        }

        [SkipMono(Skip = "Mono has issues if the MockServer has anything else running in the same process https://github.com/NuGet/Home/issues/8594")]
        public async Task InstallCommand_DoNotSpecifyVersion_IgnoresUnlistedPackagesAsync()
        {
            using (var pathContext = new SimpleTestPathContext())
            using (var mockServer = new FileSystemBackedV3MockServer(pathContext.PackageSource))
            {
                //Replace the default package source of folder to ServiceIndexUri
                var settings = pathContext.Settings;
                SimpleTestSettingsContext.RemoveSource(settings.XML, "source");
                var section = SimpleTestSettingsContext.GetOrAddSection(settings.XML, "packageSources");
                SimpleTestSettingsContext.AddEntry(section, "source", mockServer.ServiceIndexUri);
                settings.Save();

                // Arrange
                var a1 = new SimpleTestPackageContext("a", "1.0.0");
                var a2 = new SimpleTestPackageContext("a", "2.0.0");
                var b1 = new SimpleTestPackageContext("b", "1.0.0");
                var b2 = new SimpleTestPackageContext("b", "2.0.0");

                SimpleTestPackageContext[] packages = new SimpleTestPackageContext[] { a1, a2, b1, b2 };
                await SimpleTestPackageUtility.CreatePackagesAsync(pathContext.PackageSource, packages);

                //Unlist a2 and b1
                mockServer.UnlistedPackages.Add(a2.Identity);
                mockServer.UnlistedPackages.Add(b1.Identity);

                mockServer.Start();
                var pathResolver = new PackagePathResolver(pathContext.SolutionRoot);

                // Act
                var r1 = RunInstall(pathContext, "A", 0, "-OutputDirectory", pathContext.SolutionRoot);
                var r2 = RunInstall(pathContext, "B", 0, "-OutputDirectory", pathContext.SolutionRoot);

                mockServer.Stop();

                // Assert
                var a1Nupkg = pathResolver.GetInstalledPackageFilePath(a1.Identity);
                var a2Nupkg = pathResolver.GetInstalledPackageFilePath(a2.Identity);
                var b1Nupkg = pathResolver.GetInstalledPackageFilePath(b1.Identity);
                var b2Nupkg = pathResolver.GetInstalledPackageFilePath(b2.Identity);

                r1.Success.Should().BeTrue();
                r2.Success.Should().BeTrue();
                File.Exists(a1Nupkg).Should().BeTrue();
                File.Exists(a2Nupkg).Should().BeFalse();
                File.Exists(b1Nupkg).Should().BeFalse();
                File.Exists(b2Nupkg).Should().BeTrue();
            }
        }

        [SkipMono(Skip = "Mono has issues if the MockServer has anything else running in the same process https://github.com/NuGet/Home/issues/8594")]
        public async Task InstallCommand_SpecifyUnlistedVersion_InstallUnlistedPackagesAsync()
        {
            using (var pathContext = new SimpleTestPathContext())
            using (var mockServer = new FileSystemBackedV3MockServer(pathContext.PackageSource))
            {
                //Replace the default package source of folder to ServiceIndexUri
                var settings = pathContext.Settings;
                SimpleTestSettingsContext.RemoveSource(settings.XML, "source");
                var section = SimpleTestSettingsContext.GetOrAddSection(settings.XML, "packageSources");
                SimpleTestSettingsContext.AddEntry(section, "source", mockServer.ServiceIndexUri);
                settings.Save();

                // Arrange
                var a1 = new SimpleTestPackageContext("a", "1.0.0");
                var a2 = new SimpleTestPackageContext("a", "2.0.0");

                SimpleTestPackageContext[] packages = new SimpleTestPackageContext[] { a1, a2 };
                await SimpleTestPackageUtility.CreatePackagesAsync(pathContext.PackageSource, packages);

                //Unlist a2
                mockServer.UnlistedPackages.Add(a2.Identity);

                mockServer.Start();
                var pathResolver = new PackagePathResolver(pathContext.SolutionRoot);

                // Act
                var r1 = RunInstall(pathContext, "a", 0, "-Version", "2.0.0", "-OutputDirectory", pathContext.SolutionRoot);

                mockServer.Stop();

                // Assert
                var a1Nupkg = pathResolver.GetInstalledPackageFilePath(a1.Identity);
                var a2Nupkg = pathResolver.GetInstalledPackageFilePath(a2.Identity);

                r1.Success.Should().BeTrue();
                File.Exists(a1Nupkg).Should().BeFalse();
                File.Exists(a2Nupkg).Should().BeTrue();
            }
        }

        [Fact]
        public void InstallCommand_PackageSourceMappingFilter_Succeed()
        {
            // Arrange
            using var pathContext = new SimpleTestPathContext();
            var workingPath = pathContext.WorkingDirectory;

            var opensourceRepositoryPath = Path.Combine(workingPath, "PublicRepository");
            Directory.CreateDirectory(opensourceRepositoryPath);
            Util.CreateTestPackage("Contoso.Opensource", "1.0.0", opensourceRepositoryPath);

            var sharedRepositoryPath = Path.Combine(workingPath, "SharedRepository");
            Directory.CreateDirectory(sharedRepositoryPath);
            Util.CreateTestPackage("Contoso.MVC.ASP", "1.0.0", sharedRepositoryPath);

            var configPath = Path.Combine(workingPath, "nuget.config");
            SettingsTestUtils.CreateConfigurationFile(configPath, $@"<?xml version=""1.0"" encoding=""utf-8""?>
<configuration>
    <packageSources>
    <!--To inherit the global NuGet package sources remove the <clear/> line below -->
    <clear />
    <add key=""PublicRepository"" value=""{opensourceRepositoryPath}"" />
    <add key=""SharedRepository"" value=""{sharedRepositoryPath}"" />
    </packageSources>
    <packageSourceMapping>
        <packageSource key=""PublicRepository"">
            <package pattern=""Contoso.Opensource"" />
        </packageSource>
        <packageSource key=""SharedRepository"">
            <package pattern=""Contoso.MVC.*"" />
        </packageSource>
    </packageSourceMapping>
</configuration>");

            // Act
            var r1 = RunInstall(pathContext, "Contoso.MVC.ASP", 0, "-Version", "1.0.0", "-OutputDirectory", "outputDir", "-Verbosity", "d");
            var r2 = RunInstall(pathContext, "Contoso.Opensource", 0, "-Version", "1.0.0", "-OutputDirectory", "outputDir", "-Verbosity", "d");

            // Assert
            Assert.Equal(0, r1.Item1);
            Assert.Equal(0, r2.Item1);
            Assert.Contains($"Package source mapping matches found for package ID 'Contoso.MVC.ASP' are: 'SharedRepository'", r1.Output);
            var packageFileContosoMVCASP = Path.Combine(workingPath, "outputDir", "Contoso.MVC.ASP.1.0.0", "Contoso.MVC.ASP.1.0.0.nupkg");
            var packageFileContosoOpensource = Path.Combine(workingPath, "outputDir", "Contoso.Opensource.1.0.0", "Contoso.Opensource.1.0.0.nupkg");
            Assert.True(File.Exists(packageFileContosoMVCASP));
            Assert.True(File.Exists(packageFileContosoOpensource));
        }

        [Fact]
        public void InstallCommand_PackageSourceMappingFilter_Fails()
        {
            // Arrange
            using var pathContext = new SimpleTestPathContext();
            var workingPath = pathContext.WorkingDirectory;

            var opensourceRepositoryPath = Path.Combine(workingPath, "PublicRepository");
            Directory.CreateDirectory(opensourceRepositoryPath);
            Util.CreateTestPackage("Contoso.Opensource", "1.0.0", opensourceRepositoryPath);
            Util.CreateTestPackage("Contoso.MVC.ASP", "1.0.0", opensourceRepositoryPath); //This package supposed to be restored from other repo.

            var sharedRepositoryPath = Path.Combine(workingPath, "SharedRepository");
            Directory.CreateDirectory(sharedRepositoryPath);

            var configPath = Path.Combine(workingPath, "nuget.config");
            SettingsTestUtils.CreateConfigurationFile(configPath, $@"<?xml version=""1.0"" encoding=""utf-8""?>
<configuration>
    <packageSources>
    <!--To inherit the global NuGet package sources remove the <clear/> line below -->
    <clear />
    <add key=""PublicRepository"" value=""{opensourceRepositoryPath}"" />
    <add key=""SharedRepository"" value=""{sharedRepositoryPath}"" />
    </packageSources>
    <packageSourceMapping>
        <packageSource key=""PublicRepository"">
            <package pattern=""Contoso.Opensource.*"" />
        </packageSource>
        <packageSource key=""SharedRepository"">
            <package pattern=""Contoso.MVC.*"" />
        </packageSource>
    </packageSourceMapping>
</configuration>");

            // Act
            var r = RunInstall(pathContext, "Contoso.MVC.ASP", 1, "-Version", "1.0.0", "-OutputDirectory", "outputDir");

            // Assert
            Assert.Equal(1, r.Item1);
            Assert.Contains($"Package source mapping matches found for package ID 'Contoso.MVC.ASP' are: 'SharedRepository'", r.Output);
            r.AllOutput.Should().NotContain("NU1000");
            r.Errors.Should().Contain("Package 'Contoso.MVC.ASP 1.0.0' is not found in the following primary source(s):");
        }

        [Fact]
        public void InstallCommand_PackageSourceMappingFilter_Cli_FromPackagesConfigFile_WithCorrectSourceOptions_Succeed()
        {
            // Arrange
            using var pathContext = new SimpleTestPathContext();
            var workingPath = pathContext.WorkingDirectory;

            var opensourceRepositoryPath = Path.Combine(workingPath, "PublicRepository");
            Directory.CreateDirectory(opensourceRepositoryPath);
            Util.CreateTestPackage("Contoso.Opensource", "1.0.0", opensourceRepositoryPath);

            var sharedRepositoryPath = Path.Combine(workingPath, "SharedRepository");
            Directory.CreateDirectory(sharedRepositoryPath);
            Util.CreateTestPackage("Contoso.MVC.ASP", "1.0.0", sharedRepositoryPath);

            Util.CreateFile(pathContext.SolutionRoot, "packages.config",
@"<packages>
  <package id=""Contoso.Opensource"" version=""1.0.0"" targetFramework=""net461"" />
  <package id=""Contoso.MVC.ASP"" version=""1.0.0"" targetFramework=""net461"" />
</packages>");

            var configPath = Path.Combine(workingPath, "nuget.config");
            SettingsTestUtils.CreateConfigurationFile(configPath, $@"<?xml version=""1.0"" encoding=""utf-8""?>
<configuration>
    <packageSources>
    <!--To inherit the global NuGet package sources remove the <clear/> line below -->
    <clear />
    <add key=""PublicRepository"" value=""{opensourceRepositoryPath}"" />
    <add key=""SharedRepository"" value=""{sharedRepositoryPath}"" />
    </packageSources>
    <packageSourceMapping>
        <packageSource key=""PublicRepository"">
            <package pattern=""Contoso.Opensource"" />
        </packageSource>
        <packageSource key=""SharedRepository"">
            <package pattern=""Contoso.MVC.*"" />
        </packageSource>
    </packageSourceMapping>
</configuration>");

            // Act
            var r = RunInstall(pathContext, Path.Combine(pathContext.SolutionRoot, "packages.config"), 0, "-OutputDirectory", "outputDir", "-Source",
                $"{opensourceRepositoryPath};{sharedRepositoryPath}");  // We pass both repositories.

            // Assert
            Assert.Contains($"Package source mapping matches found for package ID 'Contoso.MVC.ASP' are: 'SharedRepository'", r.Output);
            var packageFileContosoMVCASP = Path.Combine(workingPath, "outputDir", "Contoso.MVC.ASP.1.0.0", "Contoso.MVC.ASP.1.0.0.nupkg");
            var packageFileContosoOpensource = Path.Combine(workingPath, "outputDir", "Contoso.Opensource.1.0.0", "Contoso.Opensource.1.0.0.nupkg");
            Assert.True(File.Exists(packageFileContosoMVCASP));
            Assert.True(File.Exists(packageFileContosoOpensource));
        }

        [Fact]
        public void InstallCommand_PackageSourceMappingFilter_Cli_FromPackagesConfigFile_WithNotEnoughSourceOptions_Fails()
        {
            // Arrange
            using var pathContext = new SimpleTestPathContext();
            var workingPath = pathContext.WorkingDirectory;

            var opensourceRepositoryPath = Path.Combine(workingPath, "PublicRepository");
            Directory.CreateDirectory(opensourceRepositoryPath);
            Util.CreateTestPackage("Contoso.Opensource", "1.0.0", opensourceRepositoryPath);

            var sharedRepositoryPath = Path.Combine(workingPath, "SharedRepository");
            Directory.CreateDirectory(sharedRepositoryPath);
            Util.CreateTestPackage("Contoso.MVC.ASP", "1.0.0", sharedRepositoryPath);

            Util.CreateFile(pathContext.SolutionRoot, "packages.config",
@"<packages>
  <package id=""Contoso.Opensource"" version=""1.0.0"" targetFramework=""net461"" />
  <package id=""Contoso.MVC.ASP"" version=""1.0.0"" targetFramework=""net461"" />
</packages>");

            var configPath = Path.Combine(workingPath, "nuget.config");
            SettingsTestUtils.CreateConfigurationFile(configPath, $@"<?xml version=""1.0"" encoding=""utf-8""?>
<configuration>
    <packageSources>
    <!--To inherit the global NuGet package sources remove the <clear/> line below -->
    <clear />
    <add key=""PublicRepository"" value=""{opensourceRepositoryPath}"" />
    <add key=""SharedRepository"" value=""{sharedRepositoryPath}"" />
    </packageSources>
    <packageSourceMapping>
        <packageSource key=""PublicRepository"">
            <package pattern=""Contoso.Opensource"" />
        </packageSource>
        <packageSource key=""SharedRepository"">
            <package pattern=""Contoso.MVC.*"" />
        </packageSource>
    </packageSourceMapping>
</configuration>");

            // Act
            var r = RunInstall(pathContext, Path.Combine(pathContext.SolutionRoot, "packages.config"), 1, "-OutputDirectory", "outputDir", "-Source",
                opensourceRepositoryPath);  // We pass 1 repository.

            // Assert
            Assert.Contains($"Package source mapping matches found for package ID 'Contoso.MVC.ASP' are: 'SharedRepository'", r.Output);
            r.AllOutput.Should().NotContain("NU1000");
            r.Errors.Should().Contain("Unable to find version '1.0.0' of package 'Contoso.MVC.ASP'.");
        }

        public static CommandRunnerResult RunInstall(SimpleTestPathContext pathContext, string input, int expectedExitCode = 0, params string[] additionalArgs)
        {
            var nugetexe = Util.GetNuGetExePath();

            // Store the dg file for debugging
            var envVars = new Dictionary<string, string>()
            {
                { "NUGET_HTTP_CACHE_PATH", pathContext.HttpCacheFolder }
            };

            var args = new string[] {
                    "install",
                    input,
                    "-Verbosity",
                    "detailed"
                };

            args = args.Concat(additionalArgs).ToArray();

            // Act
            var r = CommandRunner.Run(
                nugetexe,
                pathContext.WorkingDirectory,
                string.Join(" ", args),
                waitForExit: true,
                environmentVariables: envVars);

            // Assert
            Assert.True(expectedExitCode == r.Item1, r.Item3 + "\n\n" + r.Item2);

            return r;
        }
    }
}<|MERGE_RESOLUTION|>--- conflicted
+++ resolved
@@ -1385,11 +1385,7 @@
 
                 var r = CommandRunner.Run(
                     nugetexe,
-<<<<<<< HEAD
-                    workingPath,
-=======
                     pathContext.WorkingDirectory,
->>>>>>> d8dd7347
                     string.Join(" ", args),
                     waitForExit: true);
 
@@ -1457,27 +1453,18 @@
         public void InstallCommand_DependencyResolution(string dependencyType, string requestedVersion, string expectedVersion)
         {
             var nugetexe = Util.GetNuGetExePath();
-<<<<<<< HEAD
-            using (var testDirectory = TestDirectory.Create())
-            using (var outputDirectory = TestDirectory.Create())
-=======
-            using (var pathContext = new SimpleTestPathContext())
->>>>>>> d8dd7347
+            using (var pathContext = new SimpleTestPathContext())
             {
                 var source = pathContext.PackageSource;
                 var outputDirectory = Path.Combine(pathContext.WorkingDirectory, "outDir");
                 // Arrange
-                Util.CreateTestPackage("depPackage", "1.1.0", testDirectory);
-                Util.CreateTestPackage("depPackage", "1.1.1", testDirectory);
-                Util.CreateTestPackage("depPackage", "1.2.0", testDirectory);
-                Util.CreateTestPackage("depPackage", "2.0.0", testDirectory);
+                Util.CreateTestPackage("depPackage", "1.1.0", source);
+                Util.CreateTestPackage("depPackage", "1.1.1", source);
+                Util.CreateTestPackage("depPackage", "1.2.0", source);
+                Util.CreateTestPackage("depPackage", "2.0.0", source);
 
                 var packageFileName = PackageCreater.CreatePackage(
-<<<<<<< HEAD
-                    "testPackage", "1.1.0", testDirectory,
-=======
                     "testPackage", "1.1.0", pathContext.PackageSource,
->>>>>>> d8dd7347
                     (builder) =>
                     {
                         if (requestedVersion == null)
@@ -1511,21 +1498,17 @@
                 {
                     cmd = string.Format(
                         CultureInfo.InvariantCulture,
-                        "install testPackage -OutputDirectory {0} -Source {1}", outputDirectory, testDirectory);
+                        "install testPackage -OutputDirectory {0} -Source {1}", outputDirectory, source);
                 }
                 else
                 {
                     cmd = string.Format(
                         CultureInfo.InvariantCulture,
-                        "install testPackage -OutputDirectory {0} -Source {1} -DependencyVersion {2}", outputDirectory, testDirectory, dependencyType);
+                        "install testPackage -OutputDirectory {0} -Source {1} -DependencyVersion {2}", outputDirectory, source, dependencyType);
                 }
                 var r = CommandRunner.Run(
                     nugetexe,
-<<<<<<< HEAD
-                    testDirectory,
-=======
                     pathContext.WorkingDirectory,
->>>>>>> d8dd7347
                     cmd,
                     waitForExit: true);
 
