--- conflicted
+++ resolved
@@ -1,9 +1,5 @@
 {
   "sdk": {
-<<<<<<< HEAD
-    "version": "5.0.100-preview.4"
-=======
     "version": "5.0.100-preview"
->>>>>>> bbf89736
   }
 }