--- conflicted
+++ resolved
@@ -223,8 +223,6 @@
             return dependency;
         }
 
-<<<<<<< HEAD
-
         private static VersionRange ToVersionRange(string version, bool isCpvmEnabled)
         {
             if (isCpvmEnabled && string.IsNullOrEmpty(version))
@@ -235,11 +233,8 @@
 
             return VersionRange.Parse(version);
         }
-
-        private static string GetReferenceMetadataValue(PackageReference reference, string metadataElement)
-=======
+     
         private static string GetReferenceMetadataValue(PackageReference reference, string metadataElement, string defaultValue = "")
->>>>>>> 4dbf16e6
         {
             Assumes.Present(reference);
             Assumes.NotNullOrEmpty(metadataElement);
