﻿<UserControl x:Class="NuGet.PackageManagement.UI.OptionsControl"
<<<<<<< HEAD
             xmlns="http://schemas.microsoft.com/winfx/2006/xaml/presentation"
             xmlns:nuget="clr-namespace:NuGet.PackageManagement.UI"
             xmlns:x="http://schemas.microsoft.com/winfx/2006/xaml"
             xmlns:mc="http://schemas.openxmlformats.org/markup-compatibility/2006"
             xmlns:d="http://schemas.microsoft.com/expression/blend/2008"
             mc:Ignorable="d"
             d:DesignHeight="300" d:DesignWidth="350">
=======
       xmlns="http://schemas.microsoft.com/winfx/2006/xaml/presentation"
       xmlns:nuget="clr-namespace:NuGet.PackageManagement.UI"
       xmlns:x="http://schemas.microsoft.com/winfx/2006/xaml"
       xmlns:mc="http://schemas.openxmlformats.org/markup-compatibility/2006"
       xmlns:d="http://schemas.microsoft.com/expression/blend/2008"
       mc:Ignorable="d"
       d:DesignHeight="300" d:DesignWidth="350">
>>>>>>> 40489bc5
  <UserControl.Resources>
    <ResourceDictionary>
      <ResourceDictionary.MergedDictionaries>
        <nuget:SharedResources />
      </ResourceDictionary.MergedDictionaries>
      <BitmapImage
        x:Key="BitmapImage_StatusInformation"
        UriSource="/NuGet.PackageManagement.UI;component/Resources/StatusInformation_16x.png" />
    </ResourceDictionary>
  </UserControl.Resources>
  <UserControl.CommandBindings>
    <CommandBinding
<<<<<<< HEAD
      Command="{x:Static nuget:PackageManagerControlCommands.OpenExternalLink}"
      Executed="ExecuteOpenExternalLink" />
  </UserControl.CommandBindings>
  <Expander
    x:Name="_expander"
    Foreground="{DynamicResource {x:Static nuget:Brushes.UIText}}">
    <Expander.Header>
      <TextBlock
        Text="{x:Static nuget:Resources.Label_Options}"
        FontWeight="Bold" />
=======
    Command="{x:Static nuget:PackageManagerControlCommands.OpenExternalLink}"
    Executed="ExecuteOpenExternalLink" />
  </UserControl.CommandBindings>
  <Expander
  x:Name="_expander"
  Foreground="{DynamicResource {x:Static nuget:Brushes.UIText}}">
    <Expander.Header>
      <TextBlock
    Text="{x:Static nuget:Resources.Label_Options}"
    FontWeight="Bold" />
>>>>>>> 40489bc5
    </Expander.Header>
    <Grid>
      <Grid.RowDefinitions>
        <RowDefinition Height="Auto" />
        <RowDefinition Height="auto" />
        <RowDefinition Height="auto" />
        <RowDefinition Height="auto" />
        <RowDefinition Height="auto" />
      </Grid.RowDefinitions>
<<<<<<< HEAD

      <Grid Visibility="{Binding IsSolution, Converter={StaticResource BooleanToVisibilityConverter}}" Grid.Row="0" Name = "warningTextGrid" Margin="2,3,2,3">
        <Grid.ColumnDefinitions>
          <ColumnDefinition Width="Auto" />
          <ColumnDefinition Width="*"/>
        </Grid.ColumnDefinitions>
        <Image Grid.Row="0" Grid.Column = "0" Name = "WarningTextImage"  Height="16" Width="16" Source="{StaticResource BitmapImage_StatusInformation}"/>
        <TextBlock Grid.Row="0" Grid.Column = "1" Name = "warningText" TextWrapping="Wrap" Text="{x:Static nuget:Resources.Warning_ProjectJson}" Margin="3,0,0,0"/>
      </Grid>
      <CheckBox 
          
        Grid.Row="1"
        Margin="16,8,0,0"
        IsChecked="{Binding Path=Options.ShowPreviewWindow}"
        VerticalContentAlignment="Center"
        Foreground="{DynamicResource {x:Static nuget:Brushes.UIText}}"
          
        Content="{x:Static nuget:Resources.Checkbox_ShowPreviewWindow}" />

      <!-- install options -->
      <Grid Visibility="{Binding Options.ShowClassicOptions, Converter={StaticResource BooleanToVisibilityConverter}}"
          Grid.Row="2"
          Margin="16,16,0,0">
        <Grid.RowDefinitions>
          <RowDefinition Height="auto" />
          <RowDefinition Height="8" />
          <RowDefinition Height="auto" />
          <RowDefinition Height="8" />
          <RowDefinition Height="auto" />
          <RowDefinition Height="8" />
          <RowDefinition Height="auto" />
        </Grid.RowDefinitions>
        <Grid.ColumnDefinitions>
          <ColumnDefinition Width="Auto" />
          <ColumnDefinition Width="4*"/>
          <ColumnDefinition Width="*" MinWidth="30" />
        </Grid.ColumnDefinitions>
        <TextBlock
          Grid.Row="0"
          Grid.ColumnSpan="3"
          Margin="-16,0,0,0"
          Text="{x:Static nuget:Resources.GroupBoxHeader_InstallOptions}"
          FontWeight="Bold">
        </TextBlock>
        <TextBlock
          Grid.Row="2"
          Grid.Column="0"
          Margin="0,0,6,0"
          VerticalAlignment="Center"
          Foreground="{DynamicResource {x:Static nuget:Brushes.UIText}}"
          Text="{x:Static nuget:Resources.Label_DependencyBehavior}" />
        <ComboBox
          Grid.Row="2"
          Grid.Column="1"
          MinHeight="22"
          AutomationProperties.Name="{x:Static nuget:Resources.Label_DependencyBehavior}"
          ItemsSource="{Binding Path=Options.DependencyBehaviors}"
          SelectedItem="{Binding Path=Options.SelectedDependencyBehavior}" />

        <TextBlock
          Grid.Row="4"
          Grid.Column="0"
          Margin="0,0,6,0"
          VerticalAlignment="Center"
          Foreground="{DynamicResource {x:Static nuget:Brushes.UIText}}"
          Text="{x:Static nuget:Resources.Label_FileConflictAction}" />
        <ComboBox
          Grid.Row="4"
          Grid.Column="1"
          MinHeight="22"
          AutomationProperties.Name="{x:Static nuget:Resources.Label_FileConflictAction}"
          ItemsSource="{Binding Path=Options.FileConflictActions}"
          SelectedItem="{Binding Path=Options.SelectedFileConflictAction}" />

        <TextBlock Grid.Row="6" Grid.Column="0" TextWrapping="Wrap">
          <Hyperlink
            NavigateUri="http://docs.nuget.org/consume/package-manager-ui#install-options"
            Style="{StaticResource HyperlinkStyle}"
            Command="{x:Static nuget:PackageManagerControlCommands.OpenExternalLink}">
            <Run Text="{x:Static nuget:Resources.Link_LearnAboutInstallOptions}" />
          </Hyperlink>
        </TextBlock>
      </Grid>

      <!-- uninstall options -->
      <Grid Visibility="{Binding Options.ShowClassicOptions, Converter={StaticResource BooleanToVisibilityConverter}}"
          Grid.Row="3"
          Margin="16,16,0,0">
        <Grid.RowDefinitions>
          <RowDefinition Height="auto" />
          <RowDefinition Height="8" />
          <RowDefinition Height="auto" />
          <RowDefinition Height="8" />
          <RowDefinition Height="auto" />
          <RowDefinition Height="8" />
          <RowDefinition Height="auto" />
        </Grid.RowDefinitions>

        <TextBlock
          Grid.Row="0"
          Margin="-16,0,0,0"
          Text="{x:Static nuget:Resources.GroupBoxHeader_UninstallOptions}"
          FontWeight="Bold">
        </TextBlock>

        <CheckBox
          Grid.Row="2"
          IsChecked="{Binding Path=Options.RemoveDependencies}"
          VerticalContentAlignment="Center"
          Foreground="{DynamicResource {x:Static nuget:Brushes.UIText}}"
          Content="{x:Static nuget:Resources.Checkbox_RemoveDependencies}" />

        <CheckBox
          Grid.Row="4"
          IsChecked="{Binding Path=Options.ForceRemove}"
          VerticalContentAlignment="Center"
          Foreground="{DynamicResource {x:Static nuget:Brushes.UIText}}"
          Content="{x:Static nuget:Resources.Checkbox_ForceRemove}" />

        <TextBlock
          Grid.Row="6"
          TextWrapping="Wrap">
      <Hyperlink
          NavigateUri="http://docs.nuget.org/consume/package-manager-ui#uninstall-options"
          Style="{StaticResource HyperlinkStyle}"
          Command="{x:Static nuget:PackageManagerControlCommands.OpenExternalLink}">
=======

      <Grid Visibility="{Binding IsSolution, Converter={StaticResource BooleanToVisibilityConverter}}" Grid.Row="0" Name = "warningTextGrid" Margin="2,3,2,3">
        <Grid.ColumnDefinitions>
          <ColumnDefinition Width="Auto" />
          <ColumnDefinition Width="*"/>
        </Grid.ColumnDefinitions>
        <Image Grid.Row="0" Grid.Column = "0" Name = "WarningTextImage"  Height="16" Width="16" Source="{StaticResource BitmapImage_StatusInformation}"/>
        <TextBlock Grid.Row="0" Grid.Column = "1" Name = "warningText" TextWrapping="Wrap" Text="{x:Static nuget:Resources.Warning_ProjectJson}" Margin="3,0,0,0"/>
      </Grid>
      <CheckBox 
    Grid.Row="1"
    Margin="16,8,0,0"
    IsChecked="{Binding Path=Options.ShowPreviewWindow}"
    VerticalContentAlignment="Center"
    Foreground="{DynamicResource {x:Static nuget:Brushes.UIText}}"
    Content="{x:Static nuget:Resources.Checkbox_ShowPreviewWindow}" />

      <!-- install options -->
      <Grid Visibility="{Binding Options.ShowClassicOptions, Converter={StaticResource BooleanToVisibilityConverter}}"
      Grid.Row="2"
      Margin="16,16,0,0">
        <Grid.RowDefinitions>
          <RowDefinition Height="auto" />
          <RowDefinition Height="8" />
          <RowDefinition Height="auto" />
          <RowDefinition Height="8" />
          <RowDefinition Height="auto" />
          <RowDefinition Height="8" />
          <RowDefinition Height="auto" />
        </Grid.RowDefinitions>
        <Grid.ColumnDefinitions>
          <ColumnDefinition Width="Auto" />
          <ColumnDefinition Width="4*"/>
          <ColumnDefinition Width="*" MinWidth="30" />
        </Grid.ColumnDefinitions>
        <TextBlock
      Grid.Row="0"
      Grid.ColumnSpan="3"
      Margin="-16,0,0,0"
      Text="{x:Static nuget:Resources.GroupBoxHeader_InstallOptions}"
      FontWeight="Bold">
        </TextBlock>
        <TextBlock
      Grid.Row="2"
      Grid.Column="0"
      Margin="0,0,6,0"
      VerticalAlignment="Center"
      Foreground="{DynamicResource {x:Static nuget:Brushes.UIText}}"
      Text="{x:Static nuget:Resources.Label_DependencyBehavior}" />
        <ComboBox
      Grid.Row="2"
      Grid.Column="1"
      MinHeight="22"
      AutomationProperties.Name="{x:Static nuget:Resources.Label_DependencyBehavior}"
      ItemsSource="{Binding Path=Options.DependencyBehaviors}"
      SelectedItem="{Binding Path=Options.SelectedDependencyBehavior}" />

        <TextBlock
      Grid.Row="4"
      Grid.Column="0"
      Margin="0,0,6,0"
      VerticalAlignment="Center"
      Foreground="{DynamicResource {x:Static nuget:Brushes.UIText}}"
      Text="{x:Static nuget:Resources.Label_FileConflictAction}" />
        <ComboBox
      Grid.Row="4"
      Grid.Column="1"
      MinHeight="22"
      AutomationProperties.Name="{x:Static nuget:Resources.Label_FileConflictAction}"
      ItemsSource="{Binding Path=Options.FileConflictActions}"
      SelectedItem="{Binding Path=Options.SelectedFileConflictAction}" />

        <TextBlock Grid.Row="6" Grid.Column="0" TextWrapping="Wrap">
      <Hyperlink
      NavigateUri="http://docs.nuget.org/consume/package-manager-ui#install-options"
      Style="{StaticResource HyperlinkStyle}"
      Command="{x:Static nuget:PackageManagerControlCommands.OpenExternalLink}">
      <Run Text="{x:Static nuget:Resources.Link_LearnAboutInstallOptions}" />
      </Hyperlink>
        </TextBlock>
      </Grid>

      <!-- uninstall options -->
      <Grid Visibility="{Binding Options.ShowClassicOptions, Converter={StaticResource BooleanToVisibilityConverter}}"
      Grid.Row="3"
      Margin="16,16,0,0">
        <Grid.RowDefinitions>
          <RowDefinition Height="auto" />
          <RowDefinition Height="8" />
          <RowDefinition Height="auto" />
          <RowDefinition Height="8" />
          <RowDefinition Height="auto" />
          <RowDefinition Height="8" />
          <RowDefinition Height="auto" />
        </Grid.RowDefinitions>

        <TextBlock
      Grid.Row="0"
      Margin="-16,0,0,0"
      Text="{x:Static nuget:Resources.GroupBoxHeader_UninstallOptions}"
      FontWeight="Bold">
        </TextBlock>

        <CheckBox
      Grid.Row="2"
      IsChecked="{Binding Path=Options.RemoveDependencies}"
      VerticalContentAlignment="Center"
      Foreground="{DynamicResource {x:Static nuget:Brushes.UIText}}"
      Content="{x:Static nuget:Resources.Checkbox_RemoveDependencies}" />

        <CheckBox
      Grid.Row="4"
      IsChecked="{Binding Path=Options.ForceRemove}"
      VerticalContentAlignment="Center"
      Foreground="{DynamicResource {x:Static nuget:Brushes.UIText}}"
      Content="{x:Static nuget:Resources.Checkbox_ForceRemove}" />

        <TextBlock
      Grid.Row="6"
      TextWrapping="Wrap">
      <Hyperlink
      NavigateUri="http://docs.nuget.org/consume/package-manager-ui#uninstall-options"
      Style="{StaticResource HyperlinkStyle}"
      Command="{x:Static nuget:PackageManagerControlCommands.OpenExternalLink}">
>>>>>>> 40489bc5
      <Run Text="{x:Static nuget:Resources.Link_LearnAboutUninstallOptions}" />
      </Hyperlink>
        </TextBlock>
      </Grid>
    </Grid>
  </Expander>
</UserControl><|MERGE_RESOLUTION|>--- conflicted
+++ resolved
@@ -1,5 +1,4 @@
 ﻿<UserControl x:Class="NuGet.PackageManagement.UI.OptionsControl"
-<<<<<<< HEAD
              xmlns="http://schemas.microsoft.com/winfx/2006/xaml/presentation"
              xmlns:nuget="clr-namespace:NuGet.PackageManagement.UI"
              xmlns:x="http://schemas.microsoft.com/winfx/2006/xaml"
@@ -7,16 +6,7 @@
              xmlns:d="http://schemas.microsoft.com/expression/blend/2008"
              mc:Ignorable="d"
              d:DesignHeight="300" d:DesignWidth="350">
-=======
-       xmlns="http://schemas.microsoft.com/winfx/2006/xaml/presentation"
-       xmlns:nuget="clr-namespace:NuGet.PackageManagement.UI"
-       xmlns:x="http://schemas.microsoft.com/winfx/2006/xaml"
-       xmlns:mc="http://schemas.openxmlformats.org/markup-compatibility/2006"
-       xmlns:d="http://schemas.microsoft.com/expression/blend/2008"
-       mc:Ignorable="d"
-       d:DesignHeight="300" d:DesignWidth="350">
->>>>>>> 40489bc5
-  <UserControl.Resources>
+    <UserControl.Resources>
     <ResourceDictionary>
       <ResourceDictionary.MergedDictionaries>
         <nuget:SharedResources />
@@ -28,7 +18,6 @@
   </UserControl.Resources>
   <UserControl.CommandBindings>
     <CommandBinding
-<<<<<<< HEAD
       Command="{x:Static nuget:PackageManagerControlCommands.OpenExternalLink}"
       Executed="ExecuteOpenExternalLink" />
   </UserControl.CommandBindings>
@@ -39,18 +28,6 @@
       <TextBlock
         Text="{x:Static nuget:Resources.Label_Options}"
         FontWeight="Bold" />
-=======
-    Command="{x:Static nuget:PackageManagerControlCommands.OpenExternalLink}"
-    Executed="ExecuteOpenExternalLink" />
-  </UserControl.CommandBindings>
-  <Expander
-  x:Name="_expander"
-  Foreground="{DynamicResource {x:Static nuget:Brushes.UIText}}">
-    <Expander.Header>
-      <TextBlock
-    Text="{x:Static nuget:Resources.Label_Options}"
-    FontWeight="Bold" />
->>>>>>> 40489bc5
     </Expander.Header>
     <Grid>
       <Grid.RowDefinitions>
@@ -60,7 +37,6 @@
         <RowDefinition Height="auto" />
         <RowDefinition Height="auto" />
       </Grid.RowDefinitions>
-<<<<<<< HEAD
 
       <Grid Visibility="{Binding IsSolution, Converter={StaticResource BooleanToVisibilityConverter}}" Grid.Row="0" Name = "warningTextGrid" Margin="2,3,2,3">
         <Grid.ColumnDefinitions>
@@ -187,132 +163,6 @@
           NavigateUri="http://docs.nuget.org/consume/package-manager-ui#uninstall-options"
           Style="{StaticResource HyperlinkStyle}"
           Command="{x:Static nuget:PackageManagerControlCommands.OpenExternalLink}">
-=======
-
-      <Grid Visibility="{Binding IsSolution, Converter={StaticResource BooleanToVisibilityConverter}}" Grid.Row="0" Name = "warningTextGrid" Margin="2,3,2,3">
-        <Grid.ColumnDefinitions>
-          <ColumnDefinition Width="Auto" />
-          <ColumnDefinition Width="*"/>
-        </Grid.ColumnDefinitions>
-        <Image Grid.Row="0" Grid.Column = "0" Name = "WarningTextImage"  Height="16" Width="16" Source="{StaticResource BitmapImage_StatusInformation}"/>
-        <TextBlock Grid.Row="0" Grid.Column = "1" Name = "warningText" TextWrapping="Wrap" Text="{x:Static nuget:Resources.Warning_ProjectJson}" Margin="3,0,0,0"/>
-      </Grid>
-      <CheckBox 
-    Grid.Row="1"
-    Margin="16,8,0,0"
-    IsChecked="{Binding Path=Options.ShowPreviewWindow}"
-    VerticalContentAlignment="Center"
-    Foreground="{DynamicResource {x:Static nuget:Brushes.UIText}}"
-    Content="{x:Static nuget:Resources.Checkbox_ShowPreviewWindow}" />
-
-      <!-- install options -->
-      <Grid Visibility="{Binding Options.ShowClassicOptions, Converter={StaticResource BooleanToVisibilityConverter}}"
-      Grid.Row="2"
-      Margin="16,16,0,0">
-        <Grid.RowDefinitions>
-          <RowDefinition Height="auto" />
-          <RowDefinition Height="8" />
-          <RowDefinition Height="auto" />
-          <RowDefinition Height="8" />
-          <RowDefinition Height="auto" />
-          <RowDefinition Height="8" />
-          <RowDefinition Height="auto" />
-        </Grid.RowDefinitions>
-        <Grid.ColumnDefinitions>
-          <ColumnDefinition Width="Auto" />
-          <ColumnDefinition Width="4*"/>
-          <ColumnDefinition Width="*" MinWidth="30" />
-        </Grid.ColumnDefinitions>
-        <TextBlock
-      Grid.Row="0"
-      Grid.ColumnSpan="3"
-      Margin="-16,0,0,0"
-      Text="{x:Static nuget:Resources.GroupBoxHeader_InstallOptions}"
-      FontWeight="Bold">
-        </TextBlock>
-        <TextBlock
-      Grid.Row="2"
-      Grid.Column="0"
-      Margin="0,0,6,0"
-      VerticalAlignment="Center"
-      Foreground="{DynamicResource {x:Static nuget:Brushes.UIText}}"
-      Text="{x:Static nuget:Resources.Label_DependencyBehavior}" />
-        <ComboBox
-      Grid.Row="2"
-      Grid.Column="1"
-      MinHeight="22"
-      AutomationProperties.Name="{x:Static nuget:Resources.Label_DependencyBehavior}"
-      ItemsSource="{Binding Path=Options.DependencyBehaviors}"
-      SelectedItem="{Binding Path=Options.SelectedDependencyBehavior}" />
-
-        <TextBlock
-      Grid.Row="4"
-      Grid.Column="0"
-      Margin="0,0,6,0"
-      VerticalAlignment="Center"
-      Foreground="{DynamicResource {x:Static nuget:Brushes.UIText}}"
-      Text="{x:Static nuget:Resources.Label_FileConflictAction}" />
-        <ComboBox
-      Grid.Row="4"
-      Grid.Column="1"
-      MinHeight="22"
-      AutomationProperties.Name="{x:Static nuget:Resources.Label_FileConflictAction}"
-      ItemsSource="{Binding Path=Options.FileConflictActions}"
-      SelectedItem="{Binding Path=Options.SelectedFileConflictAction}" />
-
-        <TextBlock Grid.Row="6" Grid.Column="0" TextWrapping="Wrap">
-      <Hyperlink
-      NavigateUri="http://docs.nuget.org/consume/package-manager-ui#install-options"
-      Style="{StaticResource HyperlinkStyle}"
-      Command="{x:Static nuget:PackageManagerControlCommands.OpenExternalLink}">
-      <Run Text="{x:Static nuget:Resources.Link_LearnAboutInstallOptions}" />
-      </Hyperlink>
-        </TextBlock>
-      </Grid>
-
-      <!-- uninstall options -->
-      <Grid Visibility="{Binding Options.ShowClassicOptions, Converter={StaticResource BooleanToVisibilityConverter}}"
-      Grid.Row="3"
-      Margin="16,16,0,0">
-        <Grid.RowDefinitions>
-          <RowDefinition Height="auto" />
-          <RowDefinition Height="8" />
-          <RowDefinition Height="auto" />
-          <RowDefinition Height="8" />
-          <RowDefinition Height="auto" />
-          <RowDefinition Height="8" />
-          <RowDefinition Height="auto" />
-        </Grid.RowDefinitions>
-
-        <TextBlock
-      Grid.Row="0"
-      Margin="-16,0,0,0"
-      Text="{x:Static nuget:Resources.GroupBoxHeader_UninstallOptions}"
-      FontWeight="Bold">
-        </TextBlock>
-
-        <CheckBox
-      Grid.Row="2"
-      IsChecked="{Binding Path=Options.RemoveDependencies}"
-      VerticalContentAlignment="Center"
-      Foreground="{DynamicResource {x:Static nuget:Brushes.UIText}}"
-      Content="{x:Static nuget:Resources.Checkbox_RemoveDependencies}" />
-
-        <CheckBox
-      Grid.Row="4"
-      IsChecked="{Binding Path=Options.ForceRemove}"
-      VerticalContentAlignment="Center"
-      Foreground="{DynamicResource {x:Static nuget:Brushes.UIText}}"
-      Content="{x:Static nuget:Resources.Checkbox_ForceRemove}" />
-
-        <TextBlock
-      Grid.Row="6"
-      TextWrapping="Wrap">
-      <Hyperlink
-      NavigateUri="http://docs.nuget.org/consume/package-manager-ui#uninstall-options"
-      Style="{StaticResource HyperlinkStyle}"
-      Command="{x:Static nuget:PackageManagerControlCommands.OpenExternalLink}">
->>>>>>> 40489bc5
       <Run Text="{x:Static nuget:Resources.Link_LearnAboutUninstallOptions}" />
       </Hyperlink>
         </TextBlock>
