--- conflicted
+++ resolved
@@ -133,14 +133,6 @@
       <Name>NuGet.VisualStudio</Name>
       <Private>True</Private>
     </ProjectReference>
-<<<<<<< HEAD
-    <ProjectReference Include="..\VsConsole\Console.Types\NuGet.Console.Types.csproj">
-      <Project>{6fd11460-39a3-4a10-ba63-7541b0a7d053}</Project>
-      <Name>NuGet.Console.Types</Name>
-      <Private>True</Private>
-    </ProjectReference>
-=======
->>>>>>> ac201d93
     <ProjectReference Include="..\VsConsole\Console\NuGet.Console.csproj">
       <Project>{50e33da2-af14-486d-81b8-bd8409744a38}</Project>
       <Name>NuGet.Console</Name>
@@ -253,11 +245,6 @@
     <ProjectReference Include="..\NuGet.VisualStudio\NuGet.VisualStudio.csproj">
       <Project>{e5556bc6-a7fd-4d8e-8a7d-7648df1d7471}</Project>
       <Name>NuGet.VisualStudio</Name>
-      <Private>True</Private>
-    </ProjectReference>
-    <ProjectReference Include="..\VsConsole\Console.Types\NuGet.Console.Types.csproj">
-      <Project>{6fd11460-39a3-4a10-ba63-7541b0a7d053}</Project>
-      <Name>NuGet.Console.Types</Name>
       <Private>True</Private>
     </ProjectReference>
     <ProjectReference Include="..\VsConsole\Console\NuGet.Console.csproj">
