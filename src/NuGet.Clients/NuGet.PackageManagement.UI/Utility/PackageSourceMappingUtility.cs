// Copyright (c) .NET Foundation. All rights reserved.
// Licensed under the Apache License, Version 2.0. See License.txt in the project root for license information.

#nullable enable

using System.Collections.Generic;
using System.Linq;
using NuGet.Configuration;
using NuGet.PackageManagement.VisualStudio;

namespace NuGet.PackageManagement.UI
{
    internal static class PackageSourceMappingUtility
    {
        internal static void ConfigureNewPackageSourceMapping(
            UserAction? userAction,
            IReadOnlyList<string>? addedPackageIds,
            PackageSourceMappingProvider sourceMappingProvider,
            IReadOnlyList<PackageSourceMappingSourceItem> existingPackageSourceMappingSourceItems)
        {
            if (userAction?.SelectedSourceName is null || addedPackageIds is null)
            {
                return;
            }

            Dictionary<string, IReadOnlyList<string>> patternsReadOnly = existingPackageSourceMappingSourceItems
                .ToDictionary(pair => pair.Key, pair => (IReadOnlyList<string>)(pair.Patterns.Select(p => p.Pattern).ToList()));

            PackageSourceMapping packageSourceMapping = new(patternsReadOnly);

            // Expand all patterns/globs so we can later check if this package ID was already mapped.
            List<string> addedPackageIdsWithoutExistingMappings = new(capacity: addedPackageIds.Count + 1);
            bool topLevelPackageIdWasAdded = false;
            foreach (string addedPackageId in addedPackageIds)
            {
                topLevelPackageIdWasAdded = topLevelPackageIdWasAdded || addedPackageId == userAction.PackageId;
                IReadOnlyList<string> configuredSource = packageSourceMapping.GetConfiguredPackageSources(addedPackageId);
                if (configuredSource.Count == 0)
                {
                    addedPackageIdsWithoutExistingMappings.Add(addedPackageId);
                }
            }

            // Get all newly added package IDs that were not previously Source Mapped.
            // Always include the Package ID being installed since it takes precedence over any globbing.
            if (!topLevelPackageIdWasAdded)
            {
                addedPackageIdsWithoutExistingMappings.Add(userAction.PackageId);
            }

            CreateAndSavePackageSourceMappings(
<<<<<<< HEAD
                userAction.SourceMappingSourceName,
                addedPackageIdsWithoutExistingMappings,
=======
                userAction.SelectedSourceName,
                packageIdsNeedingNewSourceMappings,
>>>>>>> 0f33089a
                sourceMappingProvider,
                existingPackageSourceMappingSourceItems);
        }

        private static void CreateAndSavePackageSourceMappings(
            string sourceName,
            List<string> newPackageIdsToSourceMap,
            PackageSourceMappingProvider mappingProvider,
            IReadOnlyList<PackageSourceMappingSourceItem> existingPackageSourceMappingSourceItems)
        {
            if (string.IsNullOrWhiteSpace(sourceName) || newPackageIdsToSourceMap is null || newPackageIdsToSourceMap.Count == 0)
            {
                return;
            }

            IEnumerable<PackagePatternItem> newPackagePatternItems = newPackageIdsToSourceMap.Select(packageId => new PackagePatternItem(packageId));

            List<PackageSourceMappingSourceItem> newAndExistingPackageSourceMappingItems = new(existingPackageSourceMappingSourceItems);

            PackageSourceMappingSourceItem packageSourceMappingItemForSource =
                existingPackageSourceMappingSourceItems
                .Where(mappingItem => mappingItem.Key == sourceName)
                .FirstOrDefault();

            // Source is being mapped for the first time.
            if (packageSourceMappingItemForSource is null)
            {
                packageSourceMappingItemForSource = new PackageSourceMappingSourceItem(sourceName, newPackagePatternItems);
                newAndExistingPackageSourceMappingItems.Add(packageSourceMappingItemForSource);
            }
            else // Source already had an existing mapping.
            {
                foreach (PackagePatternItem newPattern in newPackagePatternItems)
                {
                    if (!packageSourceMappingItemForSource.Patterns.Contains(newPattern))
                    {
                        packageSourceMappingItemForSource.Patterns.Add(newPattern);
                    }
                }
            }

            mappingProvider.SavePackageSourceMappings(newAndExistingPackageSourceMappingItems);
        }

        internal static string? GetNewSourceMappingSourceName(PackageSourceMapping packageSourceMapping, PackageSourceMoniker activePackageSourceMoniker)
        {
            string? sourceMappingSourceName = packageSourceMapping.IsEnabled
                && !activePackageSourceMoniker.IsAggregateSource
                ? activePackageSourceMoniker.PackageSourceNames.First() : null;

            return sourceMappingSourceName;
        }

        internal static void AddNewSourceMappingsFromAddedPackages(ref Dictionary<string, SortedSet<string>>? newSourceMappings, string newMappingSourceName, List<AccessiblePackageIdentity> added, PackageSourceMapping packageSourceMapping)
        {
            if (newMappingSourceName is null || added.Count == 0 || packageSourceMapping is null)
            {
                return;
            }

            foreach (AccessiblePackageIdentity addedPackage in added)
            {
                IReadOnlyList<string> configuredSources = packageSourceMapping.GetConfiguredPackageSources(packageId: addedPackage.Id);

                if (configuredSources.Count > 0)
                {
                    continue;
                }

                if (newSourceMappings is null)
                {
                    newSourceMappings = new Dictionary<string, SortedSet<string>>(capacity: 1)
                    {
                        { newMappingSourceName, new SortedSet<string>(new List<string>(capacity: added.Count) { addedPackage.Id }) }
                    };
                }
                else if (newSourceMappings.TryGetValue(newMappingSourceName, out SortedSet<string>? newMappingPackageIds))
                {
                    newMappingPackageIds.Add(addedPackage.Id);
                }
                else
                {
                    newSourceMappings.Add(newMappingSourceName, new SortedSet<string>(new List<string>(capacity: added.Count) { addedPackage.Id }));
                }
            }
        }
    }
}<|MERGE_RESOLUTION|>--- conflicted
+++ resolved
@@ -49,13 +49,8 @@
             }
 
             CreateAndSavePackageSourceMappings(
-<<<<<<< HEAD
-                userAction.SourceMappingSourceName,
+                userAction.SelectedSourceName,
                 addedPackageIdsWithoutExistingMappings,
-=======
-                userAction.SelectedSourceName,
-                packageIdsNeedingNewSourceMappings,
->>>>>>> 0f33089a
                 sourceMappingProvider,
                 existingPackageSourceMappingSourceItems);
         }
