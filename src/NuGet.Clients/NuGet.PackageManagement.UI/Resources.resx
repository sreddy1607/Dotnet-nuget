﻿<?xml version="1.0" encoding="utf-8"?>
<root>
  <!-- 
    Microsoft ResX Schema 
    
    Version 2.0
    
    The primary goals of this format is to allow a simple XML format 
    that is mostly human readable. The generation and parsing of the 
    various data types are done through the TypeConverter classes 
    associated with the data types.
    
    Example:
    
    ... ado.net/XML headers & schema ...
    <resheader name="resmimetype">text/microsoft-resx</resheader>
    <resheader name="version">2.0</resheader>
    <resheader name="reader">System.Resources.ResXResourceReader, System.Windows.Forms, ...</resheader>
    <resheader name="writer">System.Resources.ResXResourceWriter, System.Windows.Forms, ...</resheader>
    <data name="Name1"><value>this is my long string</value><comment>this is a comment</comment></data>
    <data name="Color1" type="System.Drawing.Color, System.Drawing">Blue</data>
    <data name="Bitmap1" mimetype="application/x-microsoft.net.object.binary.base64">
        <value>[base64 mime encoded serialized .NET Framework object]</value>
    </data>
    <data name="Icon1" type="System.Drawing.Icon, System.Drawing" mimetype="application/x-microsoft.net.object.bytearray.base64">
        <value>[base64 mime encoded string representing a byte array form of the .NET Framework object]</value>
        <comment>This is a comment</comment>
    </data>
                
    There are any number of "resheader" rows that contain simple 
    name/value pairs.
    
    Each data row contains a name, and value. The row also contains a 
    type or mimetype. Type corresponds to a .NET class that support 
    text/value conversion through the TypeConverter architecture. 
    Classes that don't support this are serialized and stored with the 
    mimetype set.
    
    The mimetype is used for serialized objects, and tells the 
    ResXResourceReader how to depersist the object. This is currently not 
    extensible. For a given mimetype the value must be set accordingly:
    
    Note - application/x-microsoft.net.object.binary.base64 is the format 
    that the ResXResourceWriter will generate, however the reader can 
    read any of the formats listed below.
    
    mimetype: application/x-microsoft.net.object.binary.base64
    value   : The object must be serialized with 
            : System.Runtime.Serialization.Formatters.Binary.BinaryFormatter
            : and then encoded with base64 encoding.
    
    mimetype: application/x-microsoft.net.object.soap.base64
    value   : The object must be serialized with 
            : System.Runtime.Serialization.Formatters.Soap.SoapFormatter
            : and then encoded with base64 encoding.

    mimetype: application/x-microsoft.net.object.bytearray.base64
    value   : The object must be serialized into a byte array 
            : using a System.ComponentModel.TypeConverter
            : and then encoded with base64 encoding.
    -->
  <xsd:schema id="root" xmlns="" xmlns:xsd="http://www.w3.org/2001/XMLSchema" xmlns:msdata="urn:schemas-microsoft-com:xml-msdata">
    <xsd:import namespace="http://www.w3.org/XML/1998/namespace" />
    <xsd:element name="root" msdata:IsDataSet="true">
      <xsd:complexType>
        <xsd:choice maxOccurs="unbounded">
          <xsd:element name="metadata">
            <xsd:complexType>
              <xsd:sequence>
                <xsd:element name="value" type="xsd:string" minOccurs="0" />
              </xsd:sequence>
              <xsd:attribute name="name" use="required" type="xsd:string" />
              <xsd:attribute name="type" type="xsd:string" />
              <xsd:attribute name="mimetype" type="xsd:string" />
              <xsd:attribute ref="xml:space" />
            </xsd:complexType>
          </xsd:element>
          <xsd:element name="assembly">
            <xsd:complexType>
              <xsd:attribute name="alias" type="xsd:string" />
              <xsd:attribute name="name" type="xsd:string" />
            </xsd:complexType>
          </xsd:element>
          <xsd:element name="data">
            <xsd:complexType>
              <xsd:sequence>
                <xsd:element name="value" type="xsd:string" minOccurs="0" msdata:Ordinal="1" />
                <xsd:element name="comment" type="xsd:string" minOccurs="0" msdata:Ordinal="2" />
              </xsd:sequence>
              <xsd:attribute name="name" type="xsd:string" use="required" msdata:Ordinal="1" />
              <xsd:attribute name="type" type="xsd:string" msdata:Ordinal="3" />
              <xsd:attribute name="mimetype" type="xsd:string" msdata:Ordinal="4" />
              <xsd:attribute ref="xml:space" />
            </xsd:complexType>
          </xsd:element>
          <xsd:element name="resheader">
            <xsd:complexType>
              <xsd:sequence>
                <xsd:element name="value" type="xsd:string" minOccurs="0" msdata:Ordinal="1" />
              </xsd:sequence>
              <xsd:attribute name="name" type="xsd:string" use="required" />
            </xsd:complexType>
          </xsd:element>
        </xsd:choice>
      </xsd:complexType>
    </xsd:element>
  </xsd:schema>
  <resheader name="resmimetype">
    <value>text/microsoft-resx</value>
  </resheader>
  <resheader name="version">
    <value>2.0</value>
  </resheader>
  <resheader name="reader">
    <value>System.Resources.ResXResourceReader, System.Windows.Forms, Version=4.0.0.0, Culture=neutral, PublicKeyToken=b77a5c561934e089</value>
  </resheader>
  <resheader name="writer">
    <value>System.Resources.ResXResourceWriter, System.Windows.Forms, Version=4.0.0.0, Culture=neutral, PublicKeyToken=b77a5c561934e089</value>
  </resheader>
  <data name="Action_Consolidate" xml:space="preserve">
    <value>Consolidate</value>
  </data>
  <data name="Action_Install" xml:space="preserve">
    <value>Install</value>
  </data>
  <data name="Button_Uninstall" xml:space="preserve">
    <value>Uninstall</value>
  </data>
  <data name="DependencyBehavior_Highest" xml:space="preserve">
    <value>Highest</value>
  </data>
  <data name="DependencyBehavior_HighestMinor" xml:space="preserve">
    <value>Highest Minor</value>
  </data>
  <data name="DependencyBehavior_HighestPatch" xml:space="preserve">
    <value>Highest Patch</value>
  </data>
  <data name="DependencyBehavior_IgnoreDependencies" xml:space="preserve">
    <value>Ignore Dependencies</value>
  </data>
  <data name="DependencyBehavior_Lowest" xml:space="preserve">
    <value>Lowest</value>
  </data>
  <data name="FileConflictAction_IgnoreAll" xml:space="preserve">
    <value>Ignore All</value>
  </data>
  <data name="FileConflictAction_OverwriteAll" xml:space="preserve">
    <value>Overwrite All</value>
  </data>
  <data name="Label_Action" xml:space="preserve">
    <value>Action:</value>
  </data>
  <data name="Label_Authors" xml:space="preserve">
    <value>Author(s): </value>
  </data>
  <data name="Label_DatePublished" xml:space="preserve">
    <value>Date published:</value>
  </data>
  <data name="Label_Dependencies" xml:space="preserve">
    <value>Dependencies</value>
  </data>
  <data name="Label_DependencyBehavior" xml:space="preserve">
    <value>Dependency behavior:</value>
  </data>
  <data name="Label_Description" xml:space="preserve">
    <value>Description</value>
  </data>
  <data name="Label_Downloads" xml:space="preserve">
    <value>Downloads:</value>
  </data>
  <data name="Label_FileConflictAction" xml:space="preserve">
    <value>File conflict action:</value>
  </data>
  <data name="Label_Filter" xml:space="preserve">
    <value>Filter:</value>
  </data>
  <data name="Label_Options" xml:space="preserve">
    <value>Options</value>
  </data>
  <data name="Label_Owners" xml:space="preserve">
    <value>Owner(s):</value>
  </data>
  <data name="Label_LegalDisclaimer" xml:space="preserve">
    <value>Legal Disclaimer</value>
  </data>
  <data name="Label_License" xml:space="preserve">
    <value>License:</value>
  </data>
  <data name="Label_Projects" xml:space="preserve">
    <value>Select which projects to apply changes to:</value>
  </data>
  <data name="Label_ProjectUrl" xml:space="preserve">
    <value>Project URL:</value>
  </data>
  <data name="Label_Publishers" xml:space="preserve">
    <value>Publisher(s):</value>
  </data>
  <data name="Label_Repository" xml:space="preserve">
    <value>Package source:</value>
  </data>
  <data name="Label_Tags" xml:space="preserve">
    <value>Tags:</value>
  </data>
  <data name="Label_Version" xml:space="preserve">
    <value>Version:</value>
  </data>
  <data name="Text_LegalDisclaimer" xml:space="preserve">
    <value>Each package is licensed to you by its owner. NuGet is not responsible for, nor does it grant any licenses to, third-party packages.</value>
  </data>
  <data name="Text_NoDependencies" xml:space="preserve">
    <value>No dependencies</value>
  </data>
  <data name="Label_PackageManager" xml:space="preserve">
    <value>NuGet Package Manager: {0}</value>
  </data>
  <data name="Button_OK" xml:space="preserve">
    <value>OK</value>
  </data>
  <data name="Label_InstalledPackages" xml:space="preserve">
    <value>Installing:</value>
  </data>
  <data name="Label_UninstalledPackages" xml:space="preserve">
    <value>Uninstalling:</value>
  </data>
  <data name="Button_IAccept" xml:space="preserve">
    <value>I Accept</value>
  </data>
  <data name="Button_IDecline" xml:space="preserve">
    <value>I Decline</value>
  </data>
  <data name="Text_LicenseHeaderText" xml:space="preserve">
    <value>The following package(s) require that you accept their license terms before installing.</value>
  </data>
  <data name="Text_LicenseText" xml:space="preserve">
    <value>By clicking "I Accept," you agree to the license terms for the package(s) listed above. If you do not agree to the license terms, click "I Decline."</value>
  </data>
  <data name="Button_RestartSearch" xml:space="preserve">
    <value>Restart search</value>
  </data>
  <data name="Text_ErrorOccurred" xml:space="preserve">
    <value>Error occurred</value>
  </data>
  <data name="Label_Solution" xml:space="preserve">
    <value>Solution '{0}'</value>
  </data>
  <data name="WindowTitle_Preview" xml:space="preserve">
    <value>Preview</value>
  </data>
  <data name="Label_Browse" xml:space="preserve">
    <value>Browse</value>
  </data>
  <data name="Label_Installed" xml:space="preserve">
    <value>Installed</value>
  </data>
  <data name="Label_NuGetWindowCaption" xml:space="preserve">
    <value>NuGet: {0}</value>
  </data>
  <data name="Button_Preview" xml:space="preserve">
    <value>Preview</value>
  </data>
  <data name="WindowTitle_FileConflict" xml:space="preserve">
    <value>File Conflict</value>
  </data>
  <data name="Button_No" xml:space="preserve">
    <value>No</value>
  </data>
  <data name="Button_NoToAll" xml:space="preserve">
    <value>No to All</value>
  </data>
  <data name="Button_Yes" xml:space="preserve">
    <value>Yes</value>
  </data>
  <data name="Button_YesToAll" xml:space="preserve">
    <value>Yes to All</value>
  </data>
  <data name="FileConflictAction_Prompt" xml:space="preserve">
    <value>Prompt</value>
  </data>
  <data name="Button_Cancel" xml:space="preserve">
    <value>Cancel</value>
  </data>
  <data name="Text_Loading" xml:space="preserve">
    <value>Loading...</value>
  </data>
  <data name="Text_NoPackagesFound" xml:space="preserve">
    <value>No packages found</value>
  </data>
  <data name="Text_Ready" xml:space="preserve">
    <value>Ready</value>
  </data>
  <data name="Text_Working" xml:space="preserve">
    <value>Working...</value>
  </data>
  <data name="Error_NoActiveRepository" xml:space="preserve">
    <value>No repository is selected</value>
  </data>
  <data name="WindowTitle_Error" xml:space="preserve">
    <value>Error</value>
  </data>
  <data name="Checkbox_IncludePrerelease" xml:space="preserve">
    <value>Include prerelease</value>
  </data>
  <data name="Label_Updates" xml:space="preserve">
    <value>Updates</value>
  </data>
  <data name="Version_Installed" xml:space="preserve">
    <value>Installed</value>
  </data>
  <data name="Version_LatestStable" xml:space="preserve">
    <value>Latest stable</value>
  </data>
  <data name="ToolTip_PackageInstalled" xml:space="preserve">
    <value>Latest stable version is installed</value>
  </data>
  <data name="ToolTip_UpdateAvailable" xml:space="preserve">
    <value>Update available</value>
  </data>
  <data name="Label_UpdatedPackages" xml:space="preserve">
    <value>Updates:</value>
  </data>
  <data name="Text_ErrorDetails" xml:space="preserve">
    <value>Error details</value>
  </data>
  <data name="WindowTitle_LicenseAcceptance" xml:space="preserve">
    <value>License Acceptance</value>
  </data>
  <data name="Label_PackagePrerelease" xml:space="preserve">
    <value>Prerelease</value>
  </data>
  <data name="Text_Searching" xml:space="preserve">
    <value>Searching '{0}'</value>
  </data>
  <data name="Checkbox_ShowPreviewWindow" xml:space="preserve">
    <value>Show preview window</value>
  </data>
  <data name="Text_ReviewChanges" xml:space="preserve">
    <value>Review Changes</value>
  </data>
  <data name="Text_Changes" xml:space="preserve">
    <value>Visual Studio is about to make changes to this solution. Click OK to proceed with the changes listed below.</value>
  </data>
  <data name="Text_LicenseAcceptance" xml:space="preserve">
    <value>License Acceptance</value>
  </data>
  <data name="Text_Progress" xml:space="preserve">
    <value>Progress</value>
  </data>
  <data name="WindowTitle_Progress" xml:space="preserve">
    <value>Progress</value>
  </data>
  <data name="Text_InstalledVersion" xml:space="preserve">
    <value>Installed version: {0}</value>
  </data>
  <data name="Checkbox_ForceRemove" xml:space="preserve">
    <value>Force uninstall, even if there are dependencies on it</value>
  </data>
  <data name="Checkbox_RemoveDependencies" xml:space="preserve">
    <value>Remove dependencies</value>
  </data>
  <data name="Text_SearchBoxText" xml:space="preserve">
    <value>Search ({0})</value>
    <comment>The text to be displayed in the search box</comment>
  </data>
  <data name="AskForRestoreMessage" xml:space="preserve">
    <value>Some NuGet packages are missing from this solution. Click to restore from your online package sources.</value>
  </data>
  <data name="PackageRestoreCompleted" xml:space="preserve">
    <value>Finished configuring this solution to restore NuGet packages on build.</value>
  </data>
  <data name="PackageRestoreWaitMessage" xml:space="preserve">
    <value>Configuring the solution to restore NuGet packages on build...</value>
  </data>
  <data name="PackageRestoreErrorMessage" xml:space="preserve">
    <value>An error occurred while configuring the solution to restore NuGet packages on build</value>
  </data>
  <data name="PackageRestoreDownloadPackageFailed" xml:space="preserve">
    <value>Downloading package '{0}' failed.</value>
  </data>
  <data name="PackageRestoreConfirmation" xml:space="preserve">
    <value>Do you want to configure this solution to download and restore missing NuGet packages during build? A .nuget folder will be added to the root of the solution that contains files that enable package restore.

Packages installed into Website projects will not be restored during build. Consider converting those into Web application projects if necessary.</value>
  </data>
  <data name="PackageRestoreProgressMessage" xml:space="preserve">
    <value>Downloading missing packages...</value>
  </data>
  <data name="PackageRestoreErrorTryAgain" xml:space="preserve">
    <value>An error occurred while trying to restore packages:</value>
  </data>
  <data name="RestoreButtonLabel" xml:space="preserve">
    <value>_Restore</value>
  </data>
  <data name="RestartButtonLabel" xml:space="preserve">
    <value>Rest_art</value>
  </data>
  <data name="AskForUpdateMessage" xml:space="preserve">
    <value>A new version of NuGet Package Manager is available.</value>
  </data>
  <data name="IgnoreUpgrade" xml:space="preserve">
    <value>Ignore for now</value>
  </data>
  <data name="ShowDetails" xml:space="preserve">
    <value>Show Details</value>
  </data>
  <data name="Checkbox_ProjectSelection" xml:space="preserve">
    <value>{0} project(s)</value>
  </data>
  <data name="Text_ShowAll" xml:space="preserve">
    <value>Show all</value>
  </data>
  <data name="Link_LearnAboutInstallOptions" xml:space="preserve">
    <value>Learn about Install Options</value>
  </data>
  <data name="Label_ReportAbuse" xml:space="preserve">
    <value>Report Abuse:</value>
  </data>
  <data name="DoNotShowThisAgain" xml:space="preserve">
    <value>Do not show this again</value>
  </data>
  <data name="Action_Downgrade" xml:space="preserve">
    <value>Downgrade</value>
  </data>
  <data name="Action_Update" xml:space="preserve">
    <value>Update</value>
  </data>
  <data name="Version_LatestPrerelease" xml:space="preserve">
    <value>Latest prerelease</value>
  </data>
  <data name="Text_ViewLicense" xml:space="preserve">
    <value>View License</value>
  </data>
  <data name="Text_NotAvailableInSource" xml:space="preserve">
    <value>Not available in this source</value>
  </data>
  <data name="RequestRestartToCompleteUninstallMultiplePackages" xml:space="preserve">
    <value>Multiple packages failed to uninstall. Restart Visual Studio to finish the process.</value>
  </data>
  <data name="RequestRestartToCompleteUninstallSinglePackage" xml:space="preserve">
    <value>The package at '{0}' failed to uninstall. Restart Visual Studio to finish the process.</value>
  </data>
  <data name="Text_ByAuthor" xml:space="preserve">
    <value>by {0}</value>
  </data>
  <data name="Text_Downloads" xml:space="preserve">
    <value>{0} downloads</value>
  </data>
  <data name="ToolTip_InstallButton" xml:space="preserve">
    <value>Install {0} version {1}.</value>
  </data>
  <data name="ToolTip_UninstallButton" xml:space="preserve">
    <value>Uninstall this package.</value>
  </data>
  <data name="ToolTip_UpdateButton" xml:space="preserve">
    <value>Update {0} to version {1}.</value>
  </data>
  <data name="Button_Update" xml:space="preserve">
    <value>Update</value>
  </data>
  <data name="Checkbox_SelectAllPackages" xml:space="preserve">
    <value>Select all packages</value>
  </data>
  <data name="ToolTip_InstalledVersion" xml:space="preserve">
    <value>Installed version: {0}</value>
  </data>
  <data name="ToolTip_LatestVersion" xml:space="preserve">
    <value>Latest version: {0}</value>
  </data>
  <data name="Label_UseInstead" xml:space="preserve">
    <value>Incompatible: Use {0} instead</value>
    <comment>The format string in the package list in the left pane. The string should contain exactly one instance of "{0}". No other formatting is supported.</comment>
  </data>
  <data name="Label_UseInsteadInSolutionPackageManager" xml:space="preserve">
    <value>[Incompatible: Use {0} instead]</value>
    <comment>The format string used for projects in the solution package manager. The string should contain exactly one instance of "{0}". No other formatting is supported.</comment>
  </data>
  <data name="Label_SolutionNuGetWindowCaption" xml:space="preserve">
    <value>NuGet - Solution</value>
  </data>
  <data name="Label_SolutionPackageManager" xml:space="preserve">
    <value>Manage Packages for Solution</value>
  </data>
  <data name="Label_InstalledColon" xml:space="preserve">
    <value>Installed:</value>
  </data>
  <data name="Button_Install" xml:space="preserve">
    <value>Install</value>
  </data>
  <data name="Link_LearnAboutUninstallOptions" xml:space="preserve">
    <value>Learn about Uninstall Options</value>
  </data>
  <data name="Label_InstalledVersionsCount" xml:space="preserve">
    <value>Version(s) - {0}</value>
  </data>
  <data name="GroupBoxHeader_InstallOptions" xml:space="preserve">
    <value>Install and Update Options</value>
  </data>
  <data name="GroupBoxHeader_UninstallOptions" xml:space="preserve">
    <value>Uninstall Options</value>
  </data>
  <data name="ColumnHeader_Project" xml:space="preserve">
    <value>Project</value>
  </data>
  <data name="ColumnHeader_Version" xml:space="preserve">
    <value>Version</value>
  </data>
  <data name="Text_MultipleVersionsInstalled" xml:space="preserve">
    <value>multiple versions installed</value>
    <comment>In the solution package manager, if the select package has multiple versions installed, then this message is shown.</comment>
  </data>
  <data name="Text_NotInstalled" xml:space="preserve">
    <value>not installed</value>
    <comment>In the solution package manager, if the select package is not installed, then this message is shown.</comment>
  </data>
  <data name="Text_UserCanceled" xml:space="preserve">
    <value>Operation canceled by user</value>
  </data>
  <data name="AggregateSourceName" xml:space="preserve">
    <value>All</value>
  </data>
  <data name="Button_ShowErrors" xml:space="preserve">
    <value>Show errors in output</value>
  </data>
  <data name="Button_ShowMoreResults" xml:space="preserve">
    <value>Show {0} more results</value>
    <comment>The string format has a single parameter "{0}", which is an integer number of how many more results will be displayed to the user when they click a button.</comment>
  </data>
  <data name="Text_SearchCompleted" xml:space="preserve">
    <value>Search completed</value>
  </data>
  <data name="Text_SearchIncomplete" xml:space="preserve">
    <value>Retrieving results from one or more sources</value>
  </data>
  <data name="Text_SearchStopped" xml:space="preserve">
    <value>Unable to retrieve results from one or more sources</value>
  </data>
  <data name="Text_NoMorePackages" xml:space="preserve">
    <value>No more packages</value>
  </data>
  <data name="Text_PackageSources" xml:space="preserve">
    <value>Package sources:</value>
  </data>
  <data name="Button_Dismiss" xml:space="preserve">
    <value>Dismiss</value>
  </data>
  <data name="Text_PackagesFound" xml:space="preserve">
    <value>Packages found</value>
  </data>
  <data name="Operation_TotalTime" xml:space="preserve">
    <value>Time Elapsed: {0}</value>
  </data>
  <data name="ToolTip_Refresh" xml:space="preserve">
    <value>Refresh</value>
  </data>
  <data name="ToolTip_Settings" xml:space="preserve">
    <value>Settings</value>
  </data>
  <data name="Version_Blocked" xml:space="preserve">
    <value>Blocked by package.config</value>
  </data>
  <data name="ToolTip_BlockedVersion" xml:space="preserve">
    <value>Following versions are unavailable due to additional constraints in the project or packages.config</value>
  </data>
  <data name="Warning_ProjectJson" xml:space="preserve">
    <value>These options are not applicable to projects managing their dependencies through project.json.</value>
    <comment>To be displayed for the VS UI opened through a solution. bug #2665</comment>
  </data>
  <data name="WindowTitle_DeprecatedFramework" xml:space="preserve">
    <value>Deprecated Framework</value>
  </data>
  <data name="CheckBox_DefaultPackageFormat" xml:space="preserve">
    <value>Allow format selection on first package install</value>
  </data>
  <data name="RadioBtn_PackageRef" xml:space="preserve">
    <value>PackageReference in project file</value>
  </data>
  <data name="RadioBtn_PackagesConfig" xml:space="preserve">
    <value>Packages.config</value>
  </data>
  <data name="Text_ManageSettings" xml:space="preserve">
    <value>You can manage these settings in </value>
  </data>
  <data name="Text_NuGetSettings" xml:space="preserve">
    <value>NuGet Settings</value>
  </data>
  <data name="Text_PackageRefSupport" xml:space="preserve">
    <value>Projects with PackageReference are not supported in Visual Studio 2015 and earlier.</value>
  </data>
  <data name="Text_PackageRefSupport_DocumentLink" xml:space="preserve">
    <value>Learn more about package reference</value>
  </data>
  <data name="WindowTitle_PackageFormatSelector" xml:space="preserve">
    <value>Choose NuGet Package Manager Format</value>
  </data>
  <data name="Text_PackageFormatApply" xml:space="preserve">
    <value>The package manager format will apply to the following projects in this Solution</value>
  </data>
  <data name="Version_Blocked_Generic" xml:space="preserve">
    <value>Blocked by project</value>
  </data>
  <data name="CheckBox_SelectProject_HelpText" xml:space="preserve">
    <value>Select this checkbox to install the NuGet Package to the project '{0}'</value>
    <comment>Help text for the checkbox to install a NuGet package to a specific project.</comment>
  </data>
  <data name="CheckBox_SelectAllProjects" xml:space="preserve">
    <value>Select All Projects</value>
    <comment>Name for the checkbox to be narrated by UI Automation Tree</comment>
  </data>
  <data name="CheckBox_SelectAllProjects_HelpText" xml:space="preserve">
    <value>Select this checkbox to install the NuGet Package to all projects in the solution</value>
    <comment>Help text for the checkbox to be narrated by UI Automation Tree</comment>
  </data>
  <data name="BrowseFolderDialogDescription" xml:space="preserve">
    <value>Select a Package Source Folder</value>
  </data>
  <data name="BrowseFolderDialogSelectButton" xml:space="preserve">
    <value>Select</value>
  </data>
  <data name="ErrorDialogBoxTitle" xml:space="preserve">
    <value>Operation failed</value>
  </data>
  <data name="ShowError_ConfigInvalidOperation" xml:space="preserve">
    <value>NuGet.Config is malformed, Please check NuGet.Config</value>
  </data>
  <data name="ShowError_ConfigUnauthorizedAccess" xml:space="preserve">
    <value>Can not access NuGet.Config, Please check NuGet.Config</value>
  </data>
  <data name="ShowInfo_ClearPackageCache" xml:space="preserve">
    <value>All packages have been cleared from the cache.</value>
  </data>
  <data name="ShowMessage_LocalsCommandFailure" xml:space="preserve">
    <value>NuGet cache(s) clear failed at {0}. 
Error: {1}
Please see https://aka.ms/troubleshoot_nuget_cache for more help.</value>
    <comment>{0} :error message;
{1}: date and time
</comment>
  </data>
  <data name="ShowMessage_LocalsCommandSuccess" xml:space="preserve">
    <value>NuGet cache(s) cleared at {0}</value>
    <comment>{0} for date and time string</comment>
  </data>
  <data name="ShowMessage_LocalsCommandWorking" xml:space="preserve">
    <value>Clearing all NuGet cache(s). </value>
  </data>
  <data name="ShowWarning_InvalidSource" xml:space="preserve">
    <value>The source specified is invalid. Please provide a valid source.</value>
  </data>
  <data name="ShowWarning_NameAndSourceRequired" xml:space="preserve">
    <value>The name and source specified cannot be empty. Please provide a valid name and source.</value>
  </data>
  <data name="ShowWarning_NameRequired" xml:space="preserve">
    <value>The name specified cannot be empty. Please provide a valid name.</value>
  </data>
  <data name="ShowWarning_OfficialSourceName" xml:space="preserve">
    <value>The specified source's name is an official package source name, but there is already an official package source. Please provide a different name.</value>
  </data>
  <data name="ShowWarning_SourceRequried" xml:space="preserve">
    <value>The source specified cannot be empty. Please provide a valid source.</value>
  </data>
  <data name="ShowWarning_Title" xml:space="preserve">
    <value>Package Manager Options</value>
  </data>
  <data name="ShowWarning_UniqueName" xml:space="preserve">
    <value>The name specified has already been added to the list of available package sources. Please provide a unique name.</value>
  </data>
  <data name="ShowWarning_UniqueSource" xml:space="preserve">
    <value>The source specified has already been added to the list of available package sources. Please provide a unique source.</value>
  </data>
<<<<<<< HEAD
  <data name="AutoReferenced" xml:space="preserve">
    <value>Implicitly referenced by an SDK. To update the package, update the SDK to which it belongs.</value>
  </data>
  <data name="Description_LearnMore" xml:space="preserve">
    <value>Learn more</value>
=======
  <data name="ColumnHeader_Selected" xml:space="preserve">
    <value>Selected</value>
>>>>>>> 124b2b0a
  </data>
</root><|MERGE_RESOLUTION|>--- conflicted
+++ resolved
@@ -666,15 +666,13 @@
   <data name="ShowWarning_UniqueSource" xml:space="preserve">
     <value>The source specified has already been added to the list of available package sources. Please provide a unique source.</value>
   </data>
-<<<<<<< HEAD
+  <data name="ColumnHeader_Selected" xml:space="preserve">
+    <value>Selected</value>
+  </data>
   <data name="AutoReferenced" xml:space="preserve">
     <value>Implicitly referenced by an SDK. To update the package, update the SDK to which it belongs.</value>
   </data>
   <data name="Description_LearnMore" xml:space="preserve">
     <value>Learn more</value>
-=======
-  <data name="ColumnHeader_Selected" xml:space="preserve">
-    <value>Selected</value>
->>>>>>> 124b2b0a
   </data>
 </root>