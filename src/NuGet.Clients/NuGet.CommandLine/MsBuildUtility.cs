﻿// Copyright (c) .NET Foundation. All rights reserved.
// Licensed under the Apache License, Version 2.0. See License.txt in the project root for license information.

using System;
using System.Collections.Generic;
using System.Diagnostics;
using System.Globalization;
using System.IO;
using System.Linq;
using System.Reflection;
using System.Text;
using System.Text.RegularExpressions;
using System.Threading.Tasks;
using Microsoft.VisualStudio.Setup.Configuration;
using NuGet.Common;
using NuGet.ProjectModel;

namespace NuGet.CommandLine
{
    public static class MsBuildUtility
    {
        internal const int MsBuildWaitTime = 2 * 60 * 1000; // 2 minutes in milliseconds

        private const string NuGetTargets =
            "NuGet.CommandLine.NuGet.targets";

        public static bool IsMsBuildBasedProject(string projectFullPath)
        {
            return projectFullPath.EndsWith("proj", StringComparison.OrdinalIgnoreCase);
        }

        public static int Build(string msbuildDirectory,
                                    string args)
        {
            string msbuildPath = GetMsbuild(msbuildDirectory);

            if (!File.Exists(msbuildPath))
            {
                throw new CommandLineException(
                    string.Format(
                        CultureInfo.CurrentCulture,
                        LocalizedResourceManager.GetString(nameof(NuGetResources.MsBuildDoesNotExistAtPath)),
                        msbuildPath));
            }

            var processStartInfo = new ProcessStartInfo
            {
                UseShellExecute = false,
                FileName = msbuildPath,
                Arguments = args,
                RedirectStandardOutput = false,
                RedirectStandardError = false
            };

            using (var process = Process.Start(processStartInfo))
            {
                process.WaitForExit();

                return process.ExitCode;
            }
        }

        /// <summary>
        /// Returns the closure of project references for projects specified in <paramref name="projectPaths"/>.
        /// </summary>
        public static async Task<DependencyGraphSpec> GetProjectReferencesAsync(
            string msbuildDirectory,
            string[] projectPaths,
            int timeOut,
            IConsole console,
            bool recursive)
        {
            string msbuildPath = GetMsbuild(msbuildDirectory);

            if (!File.Exists(msbuildPath))
            {
                throw new CommandLineException(
                    string.Format(
                        CultureInfo.CurrentCulture,
                        LocalizedResourceManager.GetString(nameof(NuGetResources.MsBuildDoesNotExistAtPath)),
                        msbuildPath));
            }

            var nugetExePath = Assembly.GetEntryAssembly().Location;

            // Check for the non-ILMerged path
            var buildTasksPath = Path.Combine(Path.GetDirectoryName(nugetExePath), "NuGet.Build.Tasks.dll");

            if (File.Exists(buildTasksPath))
            {
                nugetExePath = buildTasksPath;
            }

            using (var entryPointTargetPath = new TempFile(".targets"))
            using (var resultsPath = new TempFile(".result"))
            {
                ExtractResource(NuGetTargets, entryPointTargetPath);

                // Use RestoreUseCustomAfterTargets=true to allow recursion
                // for scenarios where NuGet is not part of ImportsAfter.
                var argumentBuilder = new StringBuilder(
                    "/t:GenerateRestoreGraphFile " +
                    "/nologo /nr:false /p:RestoreUseCustomAfterTargets=true " +
                    "/p:BuildProjectReferences=false");

                // Set the msbuild verbosity level if specified
                var msbuildVerbosity = Environment.GetEnvironmentVariable("NUGET_RESTORE_MSBUILD_VERBOSITY");

                if (string.IsNullOrEmpty(msbuildVerbosity))
                {
                    argumentBuilder.Append(" /v:q ");
                }
                else
                {
                    argumentBuilder.Append($" /v:{msbuildVerbosity} ");
                }

                // Add additional args to msbuild if needed
                var msbuildAdditionalArgs = Environment.GetEnvironmentVariable("NUGET_RESTORE_MSBUILD_ARGS");

                if (!string.IsNullOrEmpty(msbuildAdditionalArgs))
                {
                    argumentBuilder.Append($" {msbuildAdditionalArgs} ");
                }

                // Override the target under ImportsAfter with the current NuGet.targets version.
                argumentBuilder.Append(" /p:NuGetRestoreTargets=");
                AppendQuoted(argumentBuilder, entryPointTargetPath);

                // Set path to nuget.exe or the build task
                argumentBuilder.Append(" /p:RestoreTaskAssemblyFile=");
                AppendQuoted(argumentBuilder, nugetExePath);

                // dg file output path
                argumentBuilder.Append(" /p:RestoreGraphOutputPath=");
                AppendQuoted(argumentBuilder, resultsPath);

                // Disallow the import of targets/props from packages
                argumentBuilder.Append(" /p:ExcludeRestorePackageImports=true ");

                // Add all depenencies as top level restore projects if recursive is set
                if (recursive)
                {
                    argumentBuilder.Append($" /p:RestoreRecursive=true ");
                }

                // Projects to restore
                bool isMono = RuntimeEnvironmentHelper.IsMono && !RuntimeEnvironmentHelper.IsWindows;

                // /p: foo = "bar;baz" doesn't work on bash.
                // /p: foo = /"bar/;baz/" works.
                // Need to escape quotes and semicolon on bash.
                if (isMono)
                {
                    argumentBuilder.Append(" /p:RestoreGraphProjectInput=\\\"");
                }
                else
                {
                    argumentBuilder.Append(" /p:RestoreGraphProjectInput=\"");
                }

                for (var i = 0; i < projectPaths.Length; i++)
                {
                    if (isMono)
                    {
                        argumentBuilder.Append(projectPaths[i])
                            .Append("\\;");
                    }
                    else
                    {
                        argumentBuilder.Append(projectPaths[i])
                            .Append(";");
                    }
                }

                if (isMono)
                {
                    argumentBuilder.Append("\\\" ");
                }
                else
                {
                    argumentBuilder.Append("\" ");
                }

                AppendQuoted(argumentBuilder, entryPointTargetPath);

                var processStartInfo = new ProcessStartInfo
                {
                    UseShellExecute = false,
                    FileName = msbuildPath,
                    Arguments = argumentBuilder.ToString(),
                    RedirectStandardError = true
                };

                console.LogDebug($"{processStartInfo.FileName} {processStartInfo.Arguments}");

                using (var process = Process.Start(processStartInfo))
                {
                    var errors = new StringBuilder();
                    var errorTask = ConsumeStreamReaderAsync(process.StandardError, errors);
                    var finished = process.WaitForExit(timeOut);
                    if (!finished)
                    {
                        try
                        {
                            process.Kill();
                        }
                        catch (Exception ex)
                        {
                            throw new CommandLineException(
                                LocalizedResourceManager.GetString(nameof(NuGetResources.Error_CannotKillMsBuild)) + " : " +
                                ex.Message,
                                ex);
                        }

                        throw new CommandLineException(
                            LocalizedResourceManager.GetString(nameof(NuGetResources.Error_MsBuildTimedOut)));
                    }

                    if (process.ExitCode != 0)
                    {
                        await errorTask;
                        throw new CommandLineException(errors.ToString());
                    }
                }

                DependencyGraphSpec spec = null;

                if (File.Exists(resultsPath))
                {
                    spec = DependencyGraphSpec.Load(resultsPath);
                    File.Delete(resultsPath);
                }
                else
                {
                    spec = new DependencyGraphSpec();
                }

                return spec;
            }
        }

        private static async Task ConsumeStreamReaderAsync(StreamReader reader, StringBuilder lines)
        {
            await Task.Yield();

            string line;
            while ((line = await reader.ReadLineAsync()) != null)
            {
                lines.AppendLine(line);
            }
        }

        /// <summary>
        /// Gets the list of project files in a solution, using XBuild's solution parser.
        /// </summary>
        /// <param name="solutionFile">The solution file. </param>
        /// <returns>The list of project files (in full path) in the solution.</returns>
        public static IEnumerable<string> GetAllProjectFileNamesWithXBuild(string solutionFile)
        {
            try
            {
                var assembly = Assembly.Load(
                    "Microsoft.Build.Engine, Version=4.0.0.0, Culture=neutral, PublicKeyToken=b03f5f7f11d50a3a");
                var solutionParserType = assembly.GetType("Mono.XBuild.CommandLine.SolutionParser");
                if (solutionParserType == null)
                {
                    throw new CommandLineException(
                        LocalizedResourceManager.GetString("Error_CannotGetXBuildSolutionParser"));
                }

                var getAllProjectFileNamesMethod = solutionParserType.GetMethod(
                    "GetAllProjectFileNames",
                    new Type[] { typeof(string) });
                if (getAllProjectFileNamesMethod == null)
                {
                    throw new CommandLineException(
                        LocalizedResourceManager.GetString("Error_CannotGetGetAllProjectFileNamesMethod"));
                }

                var names = (IEnumerable<string>)getAllProjectFileNamesMethod.Invoke(
                    null, new object[] { solutionFile });
                return names;
            }
            catch (Exception ex)
            {
                var message = string.Format(
                    CultureInfo.CurrentCulture,
                    LocalizedResourceManager.GetString("Error_SolutionFileParseError"),
                    solutionFile,
                    ex.Message);

                throw new CommandLineException(message);
            }
        }

        /// <summary>
        /// Gets the list of project files in a solution, using MSBuild API.
        /// </summary>
        /// <param name="solutionFile">The solution file. </param>
        /// <param name="msbuildPath">The directory that contains msbuild.</param>
        /// <returns>The list of project files (in full path) in the solution.</returns>
        public static IEnumerable<string> GetAllProjectFileNamesWithMsBuild(
            string solutionFile,
            string msbuildPath)
        {
            try
            {
                var solution = new Solution(solutionFile, msbuildPath);
                var solutionDirectory = Path.GetDirectoryName(solutionFile);
                return solution.Projects.Where(project => !project.IsSolutionFolder)
                    .Select(project => Path.Combine(solutionDirectory, project.RelativePath));
            }
            catch (Exception ex)
            {
                var message = string.Format(
                    CultureInfo.CurrentCulture,
                    LocalizedResourceManager.GetString("Error_SolutionFileParseError"),
                    solutionFile,
                    ex.Message);

                throw new CommandLineException(message);
            }
        }

        public static IEnumerable<string> GetAllProjectFileNames(
            string solutionFile,
            string msbuildPath)
        {
<<<<<<< HEAD
            if (RuntimeEnvironmentHelper.IsMono)
=======
            if (EnvironmentUtility.IsMonoRuntime && msbuildPath.Contains("xbuild"))
>>>>>>> ff680154
            {
                return GetAllProjectFileNamesWithXBuild(solutionFile);
            }

            return GetAllProjectFileNamesWithMsBuild(solutionFile, msbuildPath);
        }

        /// <summary>
        /// Returns the msbuild directory. If <paramref name="userVersion"/> is null, then the directory containing
        /// the highest installed msbuild version is returned. Otherwise, the directory containing msbuild
        /// whose version matches <paramref name="userVersion"/> is returned. If no match is found,
        /// an exception will be thrown. Note that we use Microsoft.Build types as 
        /// </summary>
        /// <param name="userVersion">version string as passed by user (so may be empty)</param>
        /// <param name="console">The console used to output messages.</param>
        /// <returns>The msbuild directory.</returns>
        public static string GetMsBuildDirectory(string userVersion, IConsole console)
        {
            var currentDirectoryCache = Directory.GetCurrentDirectory();
            var msBuildDirectory = string.Empty;
            List<MsBuildToolset> installedToolsets = new List<MsBuildToolset>();

            // If Mono, test well known paths and bail if found
            var toolset = GetMsBuildFromMonoPaths(userVersion);
            if (toolset != null)
            {
                LogToolsetToConsole(console, toolset);
                return toolset.Path;
            }

            using (var projectCollection = LoadProjectCollection())
            {
                var installed = ((dynamic)projectCollection)?.Toolsets;
                if (installed != null)
                {

                    foreach (dynamic item in installed)
                    {
                        installedToolsets.Add(new MsBuildToolset(version: item.ToolsVersion, path: item.ToolsPath));
                    }

                    installedToolsets = installedToolsets.ToList();
                }
            }

            // In a non-Mono environment, we have the potential for SxS installs of MSBuild 15.1+. Let's add these here.
            if (!RuntimeEnvironmentHelper.IsMono)
            {
                var installedSxsToolsets = GetInstalledSxsToolsets();
                if (installedToolsets == null)
                {
                    installedToolsets = installedSxsToolsets;
                }
                else if (installedSxsToolsets != null)
                {
                    installedToolsets.AddRange(installedSxsToolsets);
                }
            }

            if (!installedToolsets.Any())
            {
                throw new CommandLineException(
                    LocalizedResourceManager.GetString(
                        nameof(NuGetResources.Error_CannotFindMsbuild)));
            }

            msBuildDirectory = GetMsBuildDirectoryInternal(
                userVersion, console, installedToolsets.OrderByDescending(t => t), () => GetMsBuildPathInPathVar());
            Directory.SetCurrentDirectory(currentDirectoryCache);
            return msBuildDirectory;
        }

        /// <summary>
        /// This method is called by GetMsBuildDirectory(). This method is not intended to be called directly. 
        /// It's marked public so that it can be called by unit tests.
        /// </summary>
        /// <param name="userVersion">version string as passed by user (so may be empty)</param>
        /// <param name="console">console for status reporting</param>
        /// <param name="installedToolsets">all msbuild toolsets discovered by caller</param>
        /// <param name="getMsBuildPathInPathVar">delegate to provide msbuild exe discovered in path environemtnb var/s 
        /// (using a delegate allows for testability)</param>
        /// <returns>directory to use for msbuild exe</returns>
        public static string GetMsBuildDirectoryInternal(
            string userVersion,
            IConsole console,
            IEnumerable<MsBuildToolset> installedToolsets,
            Func<string> getMsBuildPathInPathVar)
        {
            MsBuildToolset toolset;
            if (string.IsNullOrEmpty(userVersion))
            {
                var msbuildPathInPath = getMsBuildPathInPathVar();
                toolset = GetToolsetFromPath(msbuildPathInPath, installedToolsets);
            }
            else
            {
                toolset = GetToolsetFromUserVersion(userVersion, installedToolsets);
            }

            if (toolset == null)
            {
                return null;
            }

            LogToolsetToConsole(console, toolset);
            return toolset.Path;
        }

        /// <summary>
        /// Fetch project collection type from the GAC--this will service MSBuild 14 (and any toolsets included with 14).
        /// </summary>
        /// <returns>ProjectCollection instance to use for toolset enumeration</returns>
        private static IDisposable LoadProjectCollection()
        {
            try
            {
                var msBuildTypesAssembly = Assembly.Load("Microsoft.Build, Version=14.0.0.0, Culture=neutral, PublicKeyToken=b03f5f7f11d50a3a");
                Type projectCollectionType = msBuildTypesAssembly.GetType("Microsoft.Build.Evaluation.ProjectCollection", throwOnError: true);
                return Activator.CreateInstance(projectCollectionType) as IDisposable;
            }
            catch(Exception)
            {
                return null;
            }
        }

        /// <summary>
        /// Try to find msbuild for mono from hard code path
        /// </summary>
        /// <param name="userVersion">version string as passed by user (so may be empty)</param>
        /// <returns></returns>
        public static MsBuildToolset GetMsBuildFromMonoPaths(string userVersion)
        {
            // Mono always tell user we are on unix even when user is on Mac.
            if (!RuntimeEnvironmentHelper.IsMono)
            {
                return null;
            }

            if (string.IsNullOrEmpty(userVersion))
            {
                return new[] {
                        new MsBuildToolset(version: "15.0", path: CommandLineConstants.MsBuildPathOnMac15),
                        new MsBuildToolset(version: "14.1", path: CommandLineConstants.MsBuildPathOnMac14)}
                    .FirstOrDefault(t => Directory.Exists(t.Path));
            }
            else
            {
                switch (userVersion)
                {
                    case "14.1": return new MsBuildToolset(version: "14.1", path: CommandLineConstants.MsBuildPathOnMac14);
                    case "15":
                    case "15.0": return new MsBuildToolset(version: userVersion, path: CommandLineConstants.MsBuildPathOnMac15);
                }
            }

            return null;
        }

        /// <summary>
        /// Gets the (first) path of MSBuild to appear in environment variable PATH.
        /// </summary>
        /// <returns>The path of MSBuild in PATH environment variable. Returns null if MSBuild location does not exist 
        /// in the variable string.</returns>
        private static string GetMsBuildPathInPathVar()
        {
            var path = Environment.GetEnvironmentVariable("PATH");
            var paths = path?.Split(new char[] { ';' });
            return paths?.Select(p =>
            {
                // Strip leading/trailing quotes
                if (p.Length > 0 && p[0] == '\"')
                {
                    p = p.Substring(1);
                }
                if (p.Length > 0 && p[p.Length - 1] == '\"')
                {
                    p = p.Substring(0, p.Length - 1);
                }

                return p;
            }).FirstOrDefault(p =>
            {
                try
                {
                    return File.Exists(Path.Combine(p, "msbuild.exe"));
                }
                catch
                {
                    return false;
                }
            });
        }

        /// <summary>
        /// Gets the msbuild toolset found in/under the path passed.
        /// </summary>
        /// <param name="msBuildPath">The msbuild path as found in PATH env var. Can be null.</param>
        /// <param name="installedToolsets">List of installed toolsets,
        /// ordered by ToolsVersion, from highest to lowest.</param>
        /// <returns>The matching toolset.</returns>
        private static MsBuildToolset GetToolsetFromPath(
            string msBuildPath,
            IEnumerable<MsBuildToolset> installedToolsets)
        {
            MsBuildToolset selectedToolset;
            if (string.IsNullOrEmpty(msBuildPath))
            {
                // We have no path for a specifically requested msbuild. Use the highest installed version.
                selectedToolset = installedToolsets.FirstOrDefault();
            }
            else
            {
                // Search by path. We use a StartsWith match because a toolset's path may have an architecture specialization.
                // e.g. 
                //     c:\Program Files (x86)\MSBuild\14.0\Bin
                // is specified in the path (a path which we have validated contains an msbuild.exe) and the toolset is located at 
                //     c:\Program Files (x86)\MSBuild\14.0\Bin\amd64
                selectedToolset = installedToolsets.FirstOrDefault(
                    t => t.Path.StartsWith(msBuildPath, StringComparison.OrdinalIgnoreCase));

                if (selectedToolset == null)
                {
                    // No match. Fail silently. Use the highest installed version in this case
                    selectedToolset = installedToolsets.FirstOrDefault();
                }
            }

            if (selectedToolset == null)
            {
                throw new CommandLineException(
                    LocalizedResourceManager.GetString(
                            nameof(NuGetResources.Error_MSBuildNotInstalled)));
            }

            return selectedToolset;
        }

        private static MsBuildToolset GetToolsetFromUserVersion(
            string userVersion,
            IEnumerable<MsBuildToolset> installedToolsets)
        {
            // Force version string to 1 decimal place
            string userVersionString = userVersion;
            decimal parsedVersion = 0;
            if (decimal.TryParse(userVersion, out parsedVersion))
            {
                decimal adjustedVersion = (decimal)(((int)(parsedVersion * 10)) / 10F);
                userVersionString = adjustedVersion.ToString("F1");
            }

            // First match by string comparison
            var selectedToolset = installedToolsets.FirstOrDefault(
                t => string.Equals(userVersionString, t.Version, StringComparison.OrdinalIgnoreCase));

            if (selectedToolset != null)
            {
                return selectedToolset;
            }

            // Then match by Major & Minor version numbers. And we want an actual parsing of t.ToolsVersion,
            // without the safe fallback to 0.0 built into t.ParsedToolsVersion.
            selectedToolset = installedToolsets.FirstOrDefault(t =>
            {
                Version parsedUserVersion;
                Version parsedToolsVersion;
                if (Version.TryParse(userVersionString, out parsedUserVersion) &&
                    Version.TryParse(t.Version, out parsedToolsVersion))
                {
                    return parsedToolsVersion.Major == parsedUserVersion.Major &&
                        parsedToolsVersion.Minor == parsedUserVersion.Minor;
                }

                return false;
            });

            if (selectedToolset == null)
            {
                var message = string.Format(
                    CultureInfo.CurrentCulture,
                    LocalizedResourceManager.GetString(
                        nameof(NuGetResources.Error_CannotFindMsbuild)),
                    userVersion);

                throw new CommandLineException(message);
            }

            return selectedToolset;
        }

        private static void LogToolsetToConsole(IConsole console, MsBuildToolset toolset)
        {
            if (console == null)
            {
                return;
            }

            if (console.Verbosity == Verbosity.Detailed)
            {
                console.WriteLine(
                    LocalizedResourceManager.GetString(
                        nameof(NuGetResources.MSBuildAutoDetection_Verbose)),
                    toolset.Version,
                    toolset.Path);
            }
            else
            {
                console.WriteLine(
                    LocalizedResourceManager.GetString(
                        nameof(NuGetResources.MSBuildAutoDetection)),
                    toolset.Version,
                    toolset.Path);
            }
        }

        public static Lazy<string> GetMsBuildDirectoryFromMsBuildPath(string msbuildPath, string msbuildVersion, IConsole console)
        {
            if (msbuildPath != null)
            {
                if (msbuildVersion != null)
                {
                    console?.WriteWarning(LocalizedResourceManager.GetString(
                        nameof(NuGetResources.Warning_MsbuildPath)),
                        msbuildPath, msbuildVersion);
                }

                console?.WriteLine(LocalizedResourceManager.GetString(
                               nameof(NuGetResources.MSbuildFromPath)),
                           msbuildPath);

                if (!Directory.Exists(msbuildPath))
                {
                    var message = string.Format(
                        CultureInfo.CurrentCulture,
                        LocalizedResourceManager.GetString(
                            nameof(NuGetResources.MsbuildPathNotExist)),
                        msbuildPath);

                    throw new CommandLineException(message);
                }
                return new Lazy<string>(() => msbuildPath);
            }
            else
            {
                return new Lazy<string>(() => GetMsBuildDirectory(msbuildVersion, console));
            }
        }

        private static void AppendQuoted(StringBuilder builder, string targetPath)
        {
            builder
                .Append('"')
                .Append(targetPath)
                .Append('"');
        }

        private static void ExtractResource(string resourceName, string targetPath)
        {
            using (var input = typeof(MsBuildUtility).Assembly.GetManifestResourceStream(resourceName))
            {
                using (var output = File.OpenWrite(targetPath))
                {
                    input.CopyTo(output);
                }
            }
        }

        private static List<MsBuildToolset> GetInstalledSxsToolsets()
        {
            ISetupConfiguration configuration;
            try
            {
                configuration = new SetupConfiguration() as ISetupConfiguration2;
            }
            catch (Exception)
            {
                return null; // No COM class
            }

            if (configuration == null)
            {
                return null;
            }

            var enumerator = configuration.EnumInstances();
            if (enumerator == null)
            {
                return null;
            }

            var setupInstances = new List<MsBuildToolset>();
            while (true)
            {
                var fetchedInstances = new ISetupInstance[3];
                int fetched;
                enumerator.Next(fetchedInstances.Length, fetchedInstances, out fetched);
                if (fetched == 0)
                {
                    break;
                }

                // fetched will return the value 3 even if only one instance returned                
                int index = 0;
                while (index < fetched)
                {
                    if (fetchedInstances[index] != null)
                    {
                        setupInstances.Add(new MsBuildToolset(fetchedInstances[index]));
                    }

                    index++;
                }
            }

            if (setupInstances.Count == 0)
            {
                return null;
            }

            return setupInstances;
        }

        /// <summary>
        /// Escapes a string so that it can be safely passed as a command line argument when starting a msbuild process.
        /// Source: http://stackoverflow.com/a/12364234
        /// </summary>
        public static string Escape(string argument)
        {
            if (argument == string.Empty)
            {
                return "\"\"";
            }

            var escaped = Regex.Replace(argument, @"(\\*)""", @"$1\$0");

            escaped = Regex.Replace(
                escaped,
                @"^(.*\s.*?)(\\*)$", @"""$1$2$2""",
                RegexOptions.Singleline);

            return escaped;
        }

        private static string GetMsbuild(string msbuildDirectory)
        {
            if (RuntimeEnvironmentHelper.IsMono)
            {
                // Try to find msbuild or xbuild in $Path.
                string[] pathDirs = Environment.GetEnvironmentVariable("PATH")?.Split(new[] { Path.PathSeparator }, StringSplitOptions.RemoveEmptyEntries);

                if (pathDirs?.Length > 0)
                {
                    foreach (var exeName in new[] { "msbuild", "xbuild" })
                    {
                        var exePath = pathDirs.Select(dir => Path.Combine(dir, exeName)).FirstOrDefault(File.Exists);
                        if (exePath != null)
                        {
                            return exePath;
                        }
                    }
                }

                // Try to find msbuild.exe from hard code path.
                var path = new[] { CommandLineConstants.MsBuildPathOnMac15, CommandLineConstants.MsBuildPathOnMac14 }.
                    Select(p => Path.Combine(p, "msbuild.exe")).FirstOrDefault(File.Exists);

                if (path != null)
                {
                    return path;
                }
                else
                {
                    return Path.Combine(msbuildDirectory, "xbuild.exe");
                }
            }
            else
            {
                return Path.Combine(msbuildDirectory, "msbuild.exe");
            }
        }

        /// <summary>
        /// This class is used to create a temp file, which is deleted in Dispose().
        /// </summary>
        private class TempFile : IDisposable
        {
            private readonly string _filePath;

            /// <summary>
            /// Constructor. It creates an empty temp file under the temp directory / NuGet, with
            /// extension <paramref name="extension"/>.
            /// </summary>
            /// <param name="extension">The extension of the temp file.</param>
            public TempFile(string extension)
            {
                if (string.IsNullOrEmpty(extension))
                {
                    throw new ArgumentNullException(nameof(extension));
                }

                var tempDirectory = Path.Combine(Path.GetTempPath(), "NuGet-Scratch");

                Directory.CreateDirectory(tempDirectory);

                int count = 0;
                do
                {
                    _filePath = Path.Combine(tempDirectory, Path.GetRandomFileName() + extension);

                    if (!File.Exists(_filePath))
                    {
                        try
                        {
                            // create an empty file
                            using (var filestream = File.Open(_filePath, FileMode.CreateNew))
                            {
                            }

                            // file is created successfully.
                            return;
                        }
                        catch
                        {
                        }
                    }

                    count++;
                }
                while (count < 3);

                throw new InvalidOperationException(
                    LocalizedResourceManager.GetString(nameof(NuGetResources.Error_FailedToCreateRandomFileForP2P)));
            }

            public static implicit operator string(TempFile f)
            {
                return f._filePath;
            }

            public void Dispose()
            {
                if (File.Exists(_filePath))
                {
                    try
                    {
                        File.Delete(_filePath);
                    }
                    catch
                    {
                    }
                }
            }
        }
    }
}<|MERGE_RESOLUTION|>--- conflicted
+++ resolved
@@ -327,11 +327,7 @@
             string solutionFile,
             string msbuildPath)
         {
-<<<<<<< HEAD
-            if (RuntimeEnvironmentHelper.IsMono)
-=======
-            if (EnvironmentUtility.IsMonoRuntime && msbuildPath.Contains("xbuild"))
->>>>>>> ff680154
+            if (RuntimeEnvironmentHelper.IsMono && msbuildPath.Contains("xbuild"))
             {
                 return GetAllProjectFileNamesWithXBuild(solutionFile);
             }
