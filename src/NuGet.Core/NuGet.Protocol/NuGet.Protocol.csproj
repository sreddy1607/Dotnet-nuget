--- conflicted
+++ resolved
@@ -13,13 +13,7 @@
     <XPLATProject>true</XPLATProject>
     <Description>NuGet's implementation for interacting with feeds. Contains functionality for all feed types.</Description>
     <UsePublicApiAnalyzer>perTfm</UsePublicApiAnalyzer>
-<<<<<<< HEAD
     <LangVersion>8</LangVersion>
-    <!-- Uncomment when fixing https://github.com/NuGet/Home/issues/9981
-    <CoreCompileDependsOn>$(CoreCompileDependsOn);DefineHttpRequestMessageOptions</CoreCompileDependsOn>
-    -->
-=======
->>>>>>> fae3b005
   </PropertyGroup>
 
   <PropertyGroup Condition=" '$(IsVsixBuild)' == 'true' ">
