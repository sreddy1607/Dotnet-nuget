--- conflicted
+++ resolved
@@ -500,7 +500,6 @@
   <data name="NuGetLicenseExpression_NonStandardIdentifier" xml:space="preserve">
     <value>The license identifier(s) {0} is(are) not recognized by the current toolset.</value>
   </data>
-<<<<<<< HEAD
   <data name="LoadFileFromNupkg_FileNotFound" xml:space="preserve">
     <value>The file '{0}' does not exist in the package.</value>
     <comment>0 - file path relative to the nupkg.</comment>
@@ -512,9 +511,8 @@
   <data name="LoadFileFromNupkg_UnknownProblemLoadingTheFile" xml:space="preserve">
     <value>Unknown problem loading the file '{0}'.</value>
     <comment>0 - file path relative to the nupkg.</comment>
-=======
+  </data>
   <data name="Plugin_DownloadNotSupportedSinceUnsignedNotAllowed" xml:space="preserve">
     <value>Downloading a package from a plugin is not supported since unsigned packages are not allowed and package download plugins do not support signed package verification.</value>
->>>>>>> d8b872af
   </data>
 </root>