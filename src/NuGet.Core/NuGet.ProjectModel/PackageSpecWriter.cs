--- conflicted
+++ resolved
@@ -178,10 +178,7 @@
             SetValueIfTrue(writer, "skipContentFileWrite", msbuildMetadata.SkipContentFileWrite);
             SetValueIfTrue(writer, "centralPackageVersionsManagementEnabled", msbuildMetadata.CentralPackageVersionsEnabled);
             SetValueIfTrue(writer, "centralPackageVersionOverrideDisabled", msbuildMetadata.CentralPackageVersionOverrideDisabled);
-<<<<<<< HEAD
             SetValueIfTrue(writer, "transitiveDependencyPinningEnabled", msbuildMetadata.TransitiveDependencyPinningEnabled);
-=======
->>>>>>> 71424bcf
         }
 
 
@@ -436,6 +433,11 @@
                     else
                     {
                         SetValue(writer, "version", versionString);
+                    }
+
+                    if (dependency.VersionOverride != null)
+                    {
+                        SetValue(writer, "versionOverride", dependency.VersionOverride.ToNormalizedString());
                     }
 
                     if (dependency.VersionOverride != null)
