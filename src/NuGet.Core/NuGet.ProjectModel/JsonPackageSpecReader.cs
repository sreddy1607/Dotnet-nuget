--- conflicted
+++ resolved
@@ -59,9 +59,177 @@
         }
 
         [Obsolete]
-<<<<<<< HEAD
         internal static PackageSpec GetPackageSpec(JsonTextReader jsonReader, string packageSpecPath)
-=======
+        {
+            return GetPackageSpec(jsonReader, name: null, packageSpecPath, snapshotValue: null);
+        }
+
+        private static PackageSpec GetPackageSpec(JsonTextReader jsonReader, string name, string packageSpecPath, string snapshotValue)
+        {
+            var packageSpec = new PackageSpec();
+
+            List<CompatibilityProfile> compatibilityProfiles = null;
+            List<RuntimeDescription> runtimeDescriptions = null;
+            var wasPackOptionsSet = false;
+            var isMappingsNull = false;
+
+            string filePath = name == null ? null : Path.GetFullPath(packageSpecPath);
+
+            jsonReader.ReadObject(propertyName =>
+            {
+                if (string.IsNullOrWhiteSpace(propertyName))
+                {
+                    return;
+                }
+
+                switch (propertyName)
+                {
+#pragma warning disable CS0612 // Type or member is obsolete
+                    case "authors":
+                        packageSpec.Authors = ReadStringArray(jsonReader) ?? Array.Empty<string>();
+                        break;
+
+                    case "buildOptions":
+                        ReadBuildOptions(jsonReader, packageSpec);
+                        break;
+
+                    case "contentFiles":
+                        List<string> contentFiles = jsonReader.ReadStringArrayAsList();
+
+                        if (contentFiles != null)
+                        {
+                            packageSpec.ContentFiles = contentFiles;
+                        }
+                        break;
+
+                    case "copyright":
+                        packageSpec.Copyright = jsonReader.ReadNextTokenAsString();
+                        break;
+#pragma warning restore CS0612 // Type or member is obsolete
+
+                    case "dependencies":
+                        ReadDependencies(
+                            jsonReader,
+                            packageSpec.Dependencies,
+                            filePath,
+                            isGacOrFrameworkReference: false);
+                        break;
+
+#pragma warning disable CS0612 // Type or member is obsolete
+                    case "description":
+                        packageSpec.Description = jsonReader.ReadNextTokenAsString();
+                        break;
+#pragma warning restore CS0612 // Type or member is obsolete
+
+                    case "frameworks":
+                        ReadFrameworks(jsonReader, packageSpec);
+                        break;
+
+#pragma warning disable CS0612 // Type or member is obsolete
+                    case "language":
+                        packageSpec.Language = jsonReader.ReadNextTokenAsString();
+                        break;
+
+                    case "packInclude":
+                        ReadPackInclude(jsonReader, packageSpec);
+                        break;
+
+                    case "packOptions":
+                        ReadPackOptions(jsonReader, packageSpec, ref isMappingsNull);
+                        wasPackOptionsSet = true;
+                        break;
+#pragma warning restore CS0612 // Type or member is obsolete
+
+                    case "restore":
+                        ReadMSBuildMetadata(jsonReader, packageSpec);
+                        break;
+
+                    case "runtimes":
+                        runtimeDescriptions = ReadRuntimes(jsonReader);
+                        break;
+
+#pragma warning disable CS0612 // Type or member is obsolete
+                    case "scripts":
+                        ReadScripts(jsonReader, packageSpec);
+                        break;
+#pragma warning restore CS0612 // Type or member is obsolete
+
+                    case "supports":
+                        compatibilityProfiles = ReadSupports(jsonReader);
+                        break;
+
+                    case "title":
+                        packageSpec.Title = jsonReader.ReadNextTokenAsString();
+                        break;
+
+                    case "version":
+                        string version = jsonReader.ReadAsString();
+
+                        if (version != null)
+                        {
+                            try
+                            {
+#pragma warning disable CS0612 // Type or member is obsolete
+                                packageSpec.HasVersionSnapshot = PackageSpecUtility.IsSnapshotVersion(version);
+#pragma warning restore CS0612 // Type or member is obsolete
+                                packageSpec.Version = PackageSpecUtility.SpecifySnapshot(version, snapshotValue);
+                            }
+                            catch (Exception ex)
+                            {
+                                throw FileFormatException.Create(ex, version, packageSpec.FilePath);
+                            }
+                        }
+                        break;
+                }
+            });
+
+            packageSpec.Name = name;
+            packageSpec.FilePath = name == null ? null : Path.GetFullPath(packageSpecPath);
+
+#pragma warning disable CS0612 // Type or member is obsolete
+            if (!wasPackOptionsSet)
+            {
+                packageSpec.Owners = Array.Empty<string>();
+                packageSpec.PackOptions = new PackOptions()
+                {
+                    PackageType = Array.Empty<PackageType>()
+                };
+                packageSpec.Tags = Array.Empty<string>();
+            }
+
+            if (isMappingsNull)
+            {
+                packageSpec.PackOptions.Mappings = null;
+            }
+#pragma warning restore CS0612 // Type or member is obsolete
+
+            packageSpec.RuntimeGraph = new RuntimeGraph(
+                runtimeDescriptions ?? Enumerable.Empty<RuntimeDescription>(),
+                compatibilityProfiles ?? Enumerable.Empty<CompatibilityProfile>());
+
+            if (packageSpec.Name == null)
+            {
+                packageSpec.Name = packageSpec.RestoreMetadata?.ProjectName;
+            }
+
+            // Use the project.json path if one is set, otherwise use the project path
+            if (packageSpec.FilePath == null)
+            {
+                packageSpec.FilePath = packageSpec.RestoreMetadata?.ProjectJsonPath
+                    ?? packageSpec.RestoreMetadata?.ProjectPath;
+            }
+
+            return packageSpec;
+        }
+
+        private static PackageType CreatePackageType(JsonTextReader jsonReader)
+        {
+            var name = (string)jsonReader.Value;
+
+            return new PackageType(name, Packaging.Core.PackageType.EmptyVersion);
+        }
+
+        [Obsolete]
         private static void ReadBuildOptions(JsonTextReader jsonReader, PackageSpec packageSpec)
         {
             packageSpec.BuildOptions = new BuildOptions();
@@ -1610,9 +1778,19 @@
         }
 
         private static bool ValidateDependencyTarget(LibraryDependencyTarget targetValue)
->>>>>>> 19d1a116
-        {
-            return NjPackageSpecReader.GetPackageSpec(jsonReader, name: null, packageSpecPath, snapshotValue: null);
+        {
+            var isValid = false;
+
+            switch (targetValue)
+            {
+                case LibraryDependencyTarget.Package:
+                case LibraryDependencyTarget.Project:
+                case LibraryDependencyTarget.ExternalProject:
+                    isValid = true;
+                    break;
+            }
+
+            return isValid;
         }
     }
 }