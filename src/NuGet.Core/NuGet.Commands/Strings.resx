--- conflicted
+++ resolved
@@ -1130,7 +1130,6 @@
   <data name="Error_TrustFingerPrintAlreadyExist" xml:space="preserve">
     <value>The certificate finger you're trying to add is already in the certificate fingerprint list.</value>
   </data>
-<<<<<<< HEAD
   <data name="Log_SourceMappingEnabledNoMatchingPackageSources" xml:space="preserve">
     <value>PackageSourceMapping is enabled, the following source(s) were not considered: {0}.</value>
     <comment>Please do not localize `PackageSourceMapping`. 0 - package source names list.</comment>
@@ -1138,10 +1137,8 @@
   <data name="SourceNotConsidered" xml:space="preserve">
     <value>Versions from {0} were not considered</value>
     <comment>0 - source name</comment>
-=======
   <data name="Warning_ProjectDependencyMissingVersion" xml:space="preserve">
     <value>Project dependency '{0}' does not specify a version. Include a version for the dependency to ensure consistent restore results.</value>
     <comment>0 - package id</comment>
->>>>>>> bc11fd12
   </data>
 </root>