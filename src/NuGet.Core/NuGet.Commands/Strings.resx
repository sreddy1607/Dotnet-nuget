<?xml version="1.0" encoding="utf-8"?>
<root>
  <!-- 
    Microsoft ResX Schema 
    
    Version 2.0
    
    The primary goals of this format is to allow a simple XML format 
    that is mostly human readable. The generation and parsing of the 
    various data types are done through the TypeConverter classes 
    associated with the data types.
    
    Example:
    
    ... ado.net/XML headers & schema ...
    <resheader name="resmimetype">text/microsoft-resx</resheader>
    <resheader name="version">2.0</resheader>
    <resheader name="reader">System.Resources.ResXResourceReader, System.Windows.Forms, ...</resheader>
    <resheader name="writer">System.Resources.ResXResourceWriter, System.Windows.Forms, ...</resheader>
    <data name="Name1"><value>this is my long string</value><comment>this is a comment</comment></data>
    <data name="Color1" type="System.Drawing.Color, System.Drawing">Blue</data>
    <data name="Bitmap1" mimetype="application/x-microsoft.net.object.binary.base64">
        <value>[base64 mime encoded serialized .NET Framework object]</value>
    </data>
    <data name="Icon1" type="System.Drawing.Icon, System.Drawing" mimetype="application/x-microsoft.net.object.bytearray.base64">
        <value>[base64 mime encoded string representing a byte array form of the .NET Framework object]</value>
        <comment>This is a comment</comment>
    </data>
                
    There are any number of "resheader" rows that contain simple 
    name/value pairs.
    
    Each data row contains a name, and value. The row also contains a 
    type or mimetype. Type corresponds to a .NET class that support 
    text/value conversion through the TypeConverter architecture. 
    Classes that don't support this are serialized and stored with the 
    mimetype set.
    
    The mimetype is used for serialized objects, and tells the 
    ResXResourceReader how to depersist the object. This is currently not 
    extensible. For a given mimetype the value must be set accordingly:
    
    Note - application/x-microsoft.net.object.binary.base64 is the format 
    that the ResXResourceWriter will generate, however the reader can 
    read any of the formats listed below.
    
    mimetype: application/x-microsoft.net.object.binary.base64
    value   : The object must be serialized with 
            : System.Runtime.Serialization.Formatters.Binary.BinaryFormatter
            : and then encoded with base64 encoding.
    
    mimetype: application/x-microsoft.net.object.soap.base64
    value   : The object must be serialized with 
            : System.Runtime.Serialization.Formatters.Soap.SoapFormatter
            : and then encoded with base64 encoding.

    mimetype: application/x-microsoft.net.object.bytearray.base64
    value   : The object must be serialized into a byte array 
            : using a System.ComponentModel.TypeConverter
            : and then encoded with base64 encoding.
    -->
  <xsd:schema id="root" xmlns="" xmlns:xsd="http://www.w3.org/2001/XMLSchema" xmlns:msdata="urn:schemas-microsoft-com:xml-msdata">
    <xsd:import namespace="http://www.w3.org/XML/1998/namespace" />
    <xsd:element name="root" msdata:IsDataSet="true">
      <xsd:complexType>
        <xsd:choice maxOccurs="unbounded">
          <xsd:element name="metadata">
            <xsd:complexType>
              <xsd:sequence>
                <xsd:element name="value" type="xsd:string" minOccurs="0" />
              </xsd:sequence>
              <xsd:attribute name="name" use="required" type="xsd:string" />
              <xsd:attribute name="type" type="xsd:string" />
              <xsd:attribute name="mimetype" type="xsd:string" />
              <xsd:attribute ref="xml:space" />
            </xsd:complexType>
          </xsd:element>
          <xsd:element name="assembly">
            <xsd:complexType>
              <xsd:attribute name="alias" type="xsd:string" />
              <xsd:attribute name="name" type="xsd:string" />
            </xsd:complexType>
          </xsd:element>
          <xsd:element name="data">
            <xsd:complexType>
              <xsd:sequence>
                <xsd:element name="value" type="xsd:string" minOccurs="0" msdata:Ordinal="1" />
                <xsd:element name="comment" type="xsd:string" minOccurs="0" msdata:Ordinal="2" />
              </xsd:sequence>
              <xsd:attribute name="name" type="xsd:string" use="required" msdata:Ordinal="1" />
              <xsd:attribute name="type" type="xsd:string" msdata:Ordinal="3" />
              <xsd:attribute name="mimetype" type="xsd:string" msdata:Ordinal="4" />
              <xsd:attribute ref="xml:space" />
            </xsd:complexType>
          </xsd:element>
          <xsd:element name="resheader">
            <xsd:complexType>
              <xsd:sequence>
                <xsd:element name="value" type="xsd:string" minOccurs="0" msdata:Ordinal="1" />
              </xsd:sequence>
              <xsd:attribute name="name" type="xsd:string" use="required" />
            </xsd:complexType>
          </xsd:element>
        </xsd:choice>
      </xsd:complexType>
    </xsd:element>
  </xsd:schema>
  <resheader name="resmimetype">
    <value>text/microsoft-resx</value>
  </resheader>
  <resheader name="version">
    <value>2.0</value>
  </resheader>
  <resheader name="reader">
    <value>System.Resources.ResXResourceReader, System.Windows.Forms, Version=4.0.0.0, Culture=neutral, PublicKeyToken=b77a5c561934e089</value>
  </resheader>
  <resheader name="writer">
    <value>System.Resources.ResXResourceWriter, System.Windows.Forms, Version=4.0.0.0, Culture=neutral, PublicKeyToken=b77a5c561934e089</value>
  </resheader>
  <data name="Log_CheckingCompatibility" xml:space="preserve">
    <value>Checking compatibility of packages on {0}.</value>
  </data>
  <data name="Log_CheckingPackageCompatibility" xml:space="preserve">
    <value>Checking compatibility for {0} {1} with {2}.</value>
  </data>
  <data name="Log_FailedToResolveConflicts" xml:space="preserve">
    <value>Failed to resolve conflicts for {0}.</value>
  </data>
  <data name="Log_GeneratingMsBuildFile" xml:space="preserve">
    <value>Generating MSBuild file {0}.</value>
  </data>
  <data name="Log_InstallingPackage" xml:space="preserve">
    <value>Installing {0} {1}.</value>
    <comment>0 - package id
1 - package version</comment>
  </data>
  <data name="Log_MergingRuntimes" xml:space="preserve">
    <value>Merging in runtimes defined in {0}.</value>
  </data>
  <data name="Log_MissingImplementationFx" xml:space="preserve">
    <value>{0} {1} provides a compile-time reference assembly for {2} on {3}, but there is no compatible run-time assembly.</value>
  </data>
  <data name="Log_MissingImplementationFxRuntime" xml:space="preserve">
    <value>{0} {1} provides a compile-time reference assembly for {2} on {3}, but there is no run-time assembly compatible with {4}.</value>
  </data>
  <data name="Log_PackageNotCompatibleWithFx" xml:space="preserve">
    <value>Package {0} {1} is not compatible with {2}.</value>
    <comment>0 - package id, 1 - version, 2 - target framework</comment>
  </data>
  <data name="Log_PackagesAndProjectsAreCompatible" xml:space="preserve">
    <value>All packages and projects are compatible with {0}.</value>
  </data>
  <data name="Log_PackagesIncompatible" xml:space="preserve">
    <value>One or more packages are incompatible with {0}.</value>
  </data>
  <data name="Log_ProjectDoesNotSpecifyTargetFrameworks" xml:space="preserve">
    <value>The project {0} does not specify any target frameworks in {1}.</value>
  </data>
  <data name="Log_ResolvingConflicts" xml:space="preserve">
    <value>Resolving conflicts for {0}...</value>
  </data>
  <data name="Log_RestoringPackages" xml:space="preserve">
    <value>Restoring packages for {0}...</value>
  </data>
  <data name="Log_RestoringPackagesForCompat" xml:space="preserve">
    <value>Restoring packages for {0} to determine compatibility...</value>
  </data>
  <data name="Log_ScanningForRuntimeJson" xml:space="preserve">
    <value>Scanning packages for runtime.json files...</value>
  </data>
  <data name="Log_SkippingRuntimeWalk" xml:space="preserve">
    <value>Skipping runtime dependency walk, no runtimes defined in project.json.</value>
  </data>
  <data name="Log_UnresolvedDependency" xml:space="preserve">
    <value>Unable to resolve '{0}' for '{1}'.</value>
  </data>
  <data name="Log_UnknownCompatibilityProfile" xml:space="preserve">
    <value>Unknown Compatibility Profile: {0}</value>
  </data>
  <data name="Log_UsingSource" xml:space="preserve">
    <value>Using source {0}.</value>
  </data>
  <data name="Warning_MultiTarget" xml:space="preserve">
    <value>Packages containing MSBuild targets and props files cannot be fully installed in projects targeting multiple frameworks. The MSBuild targets and props files have been ignored.</value>
  </data>
  <data name="Log_ResolverConflict" xml:space="preserve">
    <value>Unable to satisfy conflicting requests for '{0}': {1} Framework: {2}</value>
    <comment>0 - package id, 1 - comma delimited list of conflicts, 2 - framework</comment>
  </data>
  <data name="ResolverRequest_ToStringFormat" xml:space="preserve">
    <value>{0} (via {1})</value>
  </data>
  <data name="Log_LockFileMissingLibraryForTargetLibrary" xml:space="preserve">
    <value>{0} {1} is specified in the Lock File target for {2} but is not present in the top-level Libraries list.</value>
  </data>
  <data name="Log_LockFileOutOfDate" xml:space="preserve">
    <value>The lock file is out-of-date relative to the project file. Regenerating the lock file and re-locking.</value>
  </data>
  <data name="Log_DependencyBumpedUp" xml:space="preserve">
    <value>Dependency specified was {0} {1} but ended up with {2} {3}.</value>
  </data>
  <data name="Log_ImportsFallbackWarning" xml:space="preserve">
    <value>Package '{0}' was restored using '{1}' instead of the project target framework '{2}'. This package may not be fully compatible with your project.</value>
  </data>
  <data name="Log_CycleDetected" xml:space="preserve">
    <value>Cycle detected.</value>
  </data>
  <data name="Log_DowngradeWarning" xml:space="preserve">
    <value>Detected package downgrade: {0} from {1} to {2}. Reference the package directly from the project to select a different version.</value>
    <comment>{0}: package id
{1}: requested version
{2}: resolved version</comment>
  </data>
  <data name="Log_VersionConflict" xml:space="preserve">
    <value>Version conflict detected for {0}. Install/reference {1} directly to project {2} to resolve this issue.</value>
  </data>
  <data name="Error_UnknownBuildAction" xml:space="preserve">
    <value>Package '{0}' specifies an invalid build action '{1}' for file '{2}'.</value>
  </data>
  <data name="Log_ConfigFileSummary" xml:space="preserve">
    <value>NuGet Config files used:</value>
  </data>
  <data name="Log_ErrorSummary" xml:space="preserve">
    <value>Errors in {0}</value>
    <comment>0 - project name/type</comment>
  </data>
  <data name="Log_FeedsUsedSummary" xml:space="preserve">
    <value>Feeds used:</value>
  </data>
  <data name="Log_InstalledSummary" xml:space="preserve">
    <value>Installed:</value>
  </data>
  <data name="Log_AllProjectsUpToDate" xml:space="preserve">
    <value>All projects are up-to-date for restore.</value>
  </data>
  <data name="Log_ProjectUpToDateSummary" xml:space="preserve">
    <value>{0} of {1} projects are up-to-date for restore.</value>
    <comment>0 - number of projects that were up-to-date
1 - Total number of projects</comment>
  </data>
  <data name="Log_InstalledSummaryCount" xml:space="preserve">
    <value>{0} package(s) to {1}</value>
    <comment>0 - installed package count
1 - folder path</comment>
  </data>
  <data name="Log_Committing" xml:space="preserve">
    <value>Committing restore...</value>
  </data>
  <data name="Log_FoundProjectRoot" xml:space="preserve">
    <value>Found project root directory: {0}.</value>
  </data>
  <data name="Log_RestoreComplete" xml:space="preserve">
    <value>Restored {0} (in {1}).</value>
    <comment>{0} is the path to the project file. {1} is the restore duration.</comment>
  </data>
  <data name="Log_RestoreFailed" xml:space="preserve">
    <value>Failed to restore {0} (in {1}).</value>
    <comment>{0} is the path to the project file.
    {1} is the restore duration.</comment>
  </data>
  <data name="Log_RunningNonParallelRestore" xml:space="preserve">
    <value>Running non-parallel restore.</value>
  </data>
  <data name="Log_RunningParallelRestore" xml:space="preserve">
    <value>Running restore with {0} concurrent jobs.</value>
  </data>
  <data name="Log_UsingPackagesDirectory" xml:space="preserve">
    <value>Using packages directory: {0}.</value>
  </data>
  <data name="Error_InvalidCommandLineInput" xml:space="preserve">
    <value>Invalid input '{0}'. The file type was not recognized.</value>
  </data>
  <data name="Error_InvalidCommandLineInputJson" xml:space="preserve">
    <value>Invalid input '{0}'. Valid file names are 'project.json' or '*.project.json'.</value>
  </data>
  <data name="Error_InvalidCommandLineInputConfig" xml:space="preserve">
    <value>Invalid input '{0}'. Valid file names are 'packages.config' or 'packages.*.config'.</value>
  </data>
  <data name="Error_UnableToLocateRestoreTarget" xml:space="preserve">
    <value>The folder '{0}' does not contain a project to restore.</value>
  </data>
  <data name="Error_MissingSourceParameter" xml:space="preserve">
    <value>Source parameter was not specified.</value>
  </data>
  <data name="Log_PackageCommandAddedFile" xml:space="preserve">
    <value>Added file '{0}'.</value>
  </data>
  <data name="InvalidSource" xml:space="preserve">
    <value>The specified source '{0}' is invalid. Provide a valid source.</value>
  </data>
  <data name="Warning_PackageCommandIssueDescription" xml:space="preserve">
    <value>Description: {0}</value>
  </data>
  <data name="Warning_PackageCommandIssueSolution" xml:space="preserve">
    <value>Solution: {0}</value>
  </data>
  <data name="Warning_PackageCommandIssueTitle" xml:space="preserve">
    <value>Issue: {0}</value>
  </data>
  <data name="Error_PackageCommandNoFilesForLibPackage" xml:space="preserve">
    <value>Failed to build package. Ensure '{0}' includes assembly files. For help on building symbols package, visit {1}.</value>
  </data>
  <data name="Error_PackageCommandNoFilesForSymbolsPackage" xml:space="preserve">
    <value>Failed to build package. Ensure '{0}' includes source and symbol files. For help on building symbols package, visit {1}.</value>
  </data>
  <data name="Warning_PackageCommandPackageIssueSummary" xml:space="preserve">
    <value>Issue found with package '{0}'.</value>
  </data>
  <data name="Error_CannotFindMsbuild" xml:space="preserve">
    <value>Cannot find version of msbuild.</value>
  </data>
  <data name="NuGetDocs" xml:space="preserve">
    <value>https://docs.nuget.org/</value>
  </data>
  <data name="Log_PackageCommandAttemptingToBuildSymbolsPackage" xml:space="preserve">
    <value>Attempting to build symbols package for '{0}'.</value>
  </data>
  <data name="Log_PackageCommandSuccess" xml:space="preserve">
    <value>Successfully created package '{0}'.</value>
  </data>
  <data name="Warning_DuplicatePropertyKey" xml:space="preserve">
    <value>'{0}' key already exists in Properties collection. Overriding value.</value>
  </data>
  <data name="MSBuildWarning_MultiTarget" xml:space="preserve">
    <value>Packages containing MSBuild targets and props files cannot be fully installed in projects targeting multiple frameworks. The MSBuild targets and props files have been ignored.</value>
  </data>
  <data name="AddFileToPackage" xml:space="preserve">
    <value>Add file '{0}' to package as '{1}'</value>
  </data>
  <data name="BuildingProjectTargetingFramework" xml:space="preserve">
    <value>Building project '{0}' for target framework '{1}'.</value>
  </data>
  <data name="Error_ProcessingNuspecFile" xml:space="preserve">
    <value>Error occurred when processing file '{0}': {1}</value>
  </data>
  <data name="FailedToBuildProject" xml:space="preserve">
    <value>Failed to build '{0}'.</value>
  </data>
  <data name="FileNotAddedToPackage" xml:space="preserve">
    <value>File '{0}' is not added because the package already contains file '{1}'</value>
  </data>
  <data name="PackageCommandFileFromDependencyIsChanged" xml:space="preserve">
    <value>File from dependency is not changed. File '{0}' is not added.</value>
  </data>
  <data name="PackageCommandFileFromDependencyIsNotChanged" xml:space="preserve">
    <value>File from dependency is not changed. File '{0}' is not added.</value>
  </data>
  <data name="PackagingFilesFromOutputPath" xml:space="preserve">
    <value>Packing files from '{0}'.</value>
  </data>
  <data name="UnableToExtractAssemblyMetadata" xml:space="preserve">
    <value>Unable to extract metadata from '{0}'.</value>
  </data>
  <data name="UnableToFindBuildOutput" xml:space="preserve">
    <value>Unable to find '{0}'. Make sure the project has been built.</value>
  </data>
  <data name="UsingNuspecForMetadata" xml:space="preserve">
    <value>Using '{0}' for metadata.</value>
  </data>
  <data name="UsingPackagesConfigForDependencies" xml:space="preserve">
    <value>Found packages.config. Using packages listed as dependencies</value>
  </data>
  <data name="Warning_FileDoesNotExist" xml:space="preserve">
    <value>'{0}' was included in the project but doesn't exist. Skipping...</value>
  </data>
  <data name="Warning_UnresolvedFilePath" xml:space="preserve">
    <value>'{0}' was included in the project but the path could not be resolved. Skipping...</value>
  </data>
  <data name="Warning_UnspecifiedField" xml:space="preserve">
    <value>{0} was not specified. Using '{1}'.</value>
  </data>
  <data name="Log_ProjectNotCompatibleWithFx" xml:space="preserve">
    <value>Project {0} is not compatible with {1}.</value>
  </data>
  <data name="Log_PackageNotCompatibleWithFx_Supports" xml:space="preserve">
    <value>Package {0} {1} supports:</value>
    <comment>0 - package id, 1 - version</comment>
  </data>
  <data name="Log_ProjectNotCompatibleWithFx_Supports" xml:space="preserve">
    <value>Project {0} supports:</value>
  </data>
  <data name="Log_FrameworkDisplay" xml:space="preserve">
    <value>{0} ({1})</value>
    <comment>0 - framework short name, 1 - System.FrameworkName</comment>
  </data>
  <data name="Log_FrameworkRIDDisplay" xml:space="preserve">
    <value>{0} ({1}) / {2}</value>
    <comment>0 - framework short name, 1 - System.FrameworkName, 2 - Runtime ID</comment>
  </data>
  <data name="Log_PackageNotCompatibleWithFx_NoSupports" xml:space="preserve">
    <value>Package {0} {1} does not support any target frameworks.</value>
  </data>
  <data name="Log_ProjectNotCompatibleWithFx_NoSupports" xml:space="preserve">
    <value>Project {0} does not support any target frameworks.</value>
  </data>
  <data name="Log_ProjectsIncompatible" xml:space="preserve">
    <value>One or more projects are incompatible with {0}.</value>
  </data>
  <data name="Error_InputFileNotSpecified" xml:space="preserve">
    <value>Specify a nuspec, project.json, or project file to use</value>
  </data>
  <data name="Error_BuildFailed" xml:space="preserve">
    <value>Failed to build using '{0} {1}'.</value>
  </data>
  <data name="Error_PackFailed" xml:space="preserve">
    <value>Failed to build package. {0}</value>
  </data>
  <data name="Error_InvalidTargetFramework" xml:space="preserve">
    <value>Failed to build package because of an unsupported targetFramework value on '{0}'.</value>
  </data>
  <data name="Error_UnableToLocateRestoreTarget_Because" xml:space="preserve">
    <value>Failed to find a project to restore in the folder '{0}'.</value>
    <comment>{0} is the folder that could not be accessed. The underlying failure is available in the inner exception message.</comment>
  </data>
  <data name="Log_ConvertedPackageToOriginalCase" xml:space="preserve">
    <value>The package {0} was converted to original case in the packages directory.</value>
    <comment>{0} is the package identity.</comment>
  </data>
  <data name="LocalsCommand_ClearedSuccessful" xml:space="preserve">
    <value>Local resources cleared.</value>
  </data>
  <data name="LocalsCommand_ClearFailed" xml:space="preserve">
    <value>Clearing local resources failed: Unable to delete one or more files.</value>
  </data>
  <data name="LocalsCommand_ClearingNuGetCache" xml:space="preserve">
    <value>Clearing NuGet cache: {0}</value>
    <comment>{0} : Cache path</comment>
  </data>
  <data name="LocalsCommand_ClearingNuGetGlobalPackagesFolder" xml:space="preserve">
    <value>Clearing NuGet global packages folder: {0}</value>
    <comment>{0} : Global packages cache path</comment>
  </data>
  <data name="LocalsCommand_ClearingNuGetHttpCache" xml:space="preserve">
    <value>Clearing NuGet HTTP cache: {0}</value>
    <comment>{0} : Http cache path</comment>
  </data>
  <data name="LocalsCommand_FailedToDeletePath" xml:space="preserve">
    <value>Failed to delete '{0}'.</value>
    <comment>{0} : Path to be deleted</comment>
  </data>
  <data name="LocalsCommand_InvalidLocalResourceName" xml:space="preserve">
    <value>An invalid local resource name was provided. Provide one of the following values: http-cache, temp, global-packages, all.</value>
  </data>
  <data name="LocalsCommand_LocalResourcePathNotSet" xml:space="preserve">
    <value>The location of local resource '{0}' is undefined.</value>
  </data>
  <data name="LocalsCommand_LocalsPartiallyCleared" xml:space="preserve">
    <value>Local resources partially cleared.</value>
  </data>
  <data name="Log_ReadingProject" xml:space="preserve">
    <value>Reading project file {0}.</value>
  </data>
  <data name="LocalsCommand_Help" xml:space="preserve">
    <value>usage: NuGet locals &lt;all | http-cache | global-packages | temp | plugins-cache&gt; [--clear | -c | --list | -l]
For more information, visit https://docs.nuget.org/docs/reference/command-line-reference</value>
  </data>
  <data name="InvalidRestoreInput" xml:space="preserve">
    <value>Invalid restore input. {0}</value>
    <comment>0 is an error message specific to the validation failure.</comment>
  </data>
  <data name="Error_UnableToLocateBuildOutput" xml:space="preserve">
    <value>No build found in {0}. Use the -Build option or build the project.</value>
    <comment>{0} is the project output directory</comment>
  </data>
  <data name="InvalidRestoreInputWithFiles" xml:space="preserve">
    <value>Invalid restore input. {0} Input files: {1}.</value>
    <comment>0 is an error message specific to the validation failure. 1 is a list of file paths.</comment>
  </data>
  <data name="MissingRequiredProperty" xml:space="preserve">
    <value>Missing required property '{0}'.</value>
  </data>
  <data name="MissingRequiredPropertyForProjectType" xml:space="preserve">
    <value>Missing required property '{0}' for project type '{1}'.</value>
  </data>
  <data name="PersistDGFile" xml:space="preserve">
    <value>Persisting restore input to '{0}'.</value>
  </data>
  <data name="PropertyNotAllowed" xml:space="preserve">
    <value>Invalid input combination. Property '{0}' is not allowed.</value>
  </data>
  <data name="PropertyNotAllowedForProjectType" xml:space="preserve">
    <value>Invalid input combination. Property '{0}' is not allowed for project type '{1}'.</value>
  </data>
  <data name="SpecValidationDuplicateFrameworks" xml:space="preserve">
    <value>Duplicate frameworks found: '{0}'.</value>
  </data>
  <data name="SpecValidationInvalidFramework" xml:space="preserve">
    <value>Invalid target framework '{0}'.</value>
  </data>
  <data name="SpecValidationMissingDependency" xml:space="preserve">
    <value>Missing dependency on '{0}'.</value>
  </data>
  <data name="SpecValidationMissingProject" xml:space="preserve">
    <value>Missing project '{0}'.</value>
  </data>
  <data name="SpecValidationNoFrameworks" xml:space="preserve">
    <value>No target frameworks specified.</value>
  </data>
  <data name="SpecValidationUAPSingleFramework" xml:space="preserve">
    <value>UAP projects must contain exactly one target framework.</value>
  </data>
  <data name="SpecValidationZeroRestoreRequests" xml:space="preserve">
    <value>Restore request does not contain any projects to restore.</value>
  </data>
  <data name="Error_XPROJNotAllowed" xml:space="preserve">
    <value>Invalid input '{0}'. XProj support has been removed. Support for XProj and standalone project.json files has been removed, to continue working with legacy projects use NuGet 3.5.x from https://nuget.org/downloads</value>
  </data>
  <data name="LocalsCommand_ClearingNuGetTempCache" xml:space="preserve">
    <value>Clearing NuGet Temp cache: {0}</value>
    <comment>{0} : Temp cache path</comment>
  </data>
  <data name="Log_RestoreNoOpDGChanged" xml:space="preserve">
    <value>The restore inputs for '{0}' have changed. Continuing restore.</value>
  </data>
  <data name="Log_RestoreNoOpFinish" xml:space="preserve">
    <value>The restore inputs for '{0}' have not changed. No further actions are required to complete the restore.</value>
  </data>
  <data name="Log_SkippingAssetsFile" xml:space="preserve">
    <value>Assets file has not changed. Skipping assets file writing. Path: {0}</value>
  </data>
  <data name="Log_ToolSkippingAssetsFile" xml:space="preserve">
    <value>Tool assets file has not changed. Skipping assets file write. Path: {0}</value>
  </data>
  <data name="Log_ToolWritingCacheFile" xml:space="preserve">
    <value>Writing tool cache file to disk. Path: {0}</value>
  </data>
  <data name="Log_ToolWritingAssetsFile" xml:space="preserve">
    <value>Writing tool assets file to disk. Path: {0}</value>
  </data>
  <data name="Log_WritingCacheFile" xml:space="preserve">
    <value>Writing cache file to disk. Path: {0}</value>
  </data>
  <data name="Log_WritingAssetsFile" xml:space="preserve">
    <value>Writing assets file to disk. Path: {0}</value>
  </data>
  <data name="Log_SkippingCacheFile" xml:space="preserve">
    <value>No-Op restore. The cache will not be updated. Path: {0}</value>
    <comment>{0}: Path to cache file</comment>
  </data>
  <data name="Log_AssetsFileNotOnDisk" xml:space="preserve">
    <value>The expected assets file for {0} does not exist, no-op is not possible. Continuing restore.</value>
  </data>
  <data name="Log_PropsFileNotOnDisk" xml:space="preserve">
    <value>The props file for {0} at location {1} does not exist, no-op is not possible. Continuing restore.</value>
  </data>
  <data name="Log_TargetsFileNotOnDisk" xml:space="preserve">
    <value>The targets file for {0} at location {1} does not exist, no-op is not possible. Continuing restore.</value>
  </data>
  <data name="Log_LockFileNotOnDisk" xml:space="preserve">
    <value>The lock file for {0} at location {1} does not exist, no-op is not possible. Continuing restore.</value>
  </data>
  <data name="Warning_MinVersionDoesNotExist" xml:space="preserve">
    <value>{0} depends on {1} but {2} was not found. An approximate best match of {3} was resolved.</value>
  </data>
  <data name="Warning_MinVersionNonInclusive" xml:space="preserve">
    <value>{0} does not provide an inclusive lower bound for dependency {1}. An approximate best match of {2} was resolved.</value>
  </data>
  <data name="Warning_ProjectDependencyMissingLowerBound" xml:space="preserve">
    <value>Project dependency {0} does not contain an inclusive lower bound. Include a lower bound in the dependency version to ensure consistent restore results.</value>
  </data>
  <data name="Error_NoPackageVersionsExist" xml:space="preserve">
    <value>Unable to find package {0}. No packages exist with this id in source(s): {1}</value>
  </data>
  <data name="Error_NoPackageVersionsExistInRange" xml:space="preserve">
    <value>Unable to find package {0} with version {1}</value>
  </data>
  <data name="Error_NoStablePackageVersionsExist" xml:space="preserve">
    <value>Unable to find a stable package {0} with version {1}</value>
  </data>
  <data name="Error_ProjectDoesNotExist" xml:space="preserve">
    <value>Unable to find project '{0}'. Check that the project reference is valid and that the project file exists.</value>
  </data>
  <data name="Error_UnableToFindProjectInfo" xml:space="preserve">
    <value>Unable to find project information for '{0}'. If you are using Visual Studio, this may be because the project is unloaded or not part of the current solution so run a restore from the command-line. Otherwise, the project file may be invalid or missing targets required for restore.</value>
  </data>
  <data name="FoundVersionsInSource" xml:space="preserve">
    <value>Found {0} version(s) in {1} [ Nearest version: {2} ]</value>
  </data>
  <data name="FoundVersionsInSourceWithoutMatch" xml:space="preserve">
    <value>Found {0} version(s) in {1}</value>
  </data>
  <data name="Log_MissingPackagesOnDisk" xml:space="preserve">
    <value>Not all packages are on disk for: {0}</value>
  </data>
  <data name="CannotBeUsedWithOtherValues" xml:space="preserve">
    <value>'{0}' cannot be used in conjunction with other values.</value>
  </data>
  <data name="Error_InvalidATF" xml:space="preserve">
    <value>PackageTargetFallback and AssetTargetFallback cannot be used together. Remove PackageTargetFallback(deprecated) references from the project environment.</value>
  </data>
  <data name="UnsupportedProject" xml:space="preserve">
    <value>Skipping restore for project '{0}'. The project file may be invalid or missing targets required for restore.</value>
  </data>
  <data name="Error_EmptySourceFilePath" xml:space="preserve">
    <value>A source file was added with an empty path.</value>
  </data>
  <data name="Error_EmptySourceFileProjectDirectory" xml:space="preserve">
    <value>The project directory for the source file '{0}' could not be found.</value>
  </data>
  <data name="Error_WriteResolvedNuSpecOverwriteOriginal" xml:space="preserve">
    <value>Unable to output resolved nuspec file because it would overwrite the original at '{0}'</value>
  </data>
  <data name="Log_PackageCommandInstallPackageToOutputPath" xml:space="preserve">
    <value>Install {0} to output path '{1}'</value>
  </data>
  <data name="Warning_VersionAboveUpperBound" xml:space="preserve">
    <value>Detected package version outside of dependency constraint: {0} requires {1} but version {2} was resolved.</value>
  </data>
  <data name="SignCommandDisplayCertificate" xml:space="preserve">
    <value>Signing package(s) with certificate:</value>
  </data>
  <data name="SignCommandDialogMessage" xml:space="preserve">
    <value>Select a valid certificate</value>
  </data>
  <data name="SignCommandDialogTitle" xml:space="preserve">
    <value>NuGet Sign Certificate Selection</value>
  </data>
  <data name="SignCommandMultipleCertException" xml:space="preserve">
    <value>Multiple certificates were found that meet all the given criteria. Use the '-{0}' option with the hash of the desired certificate.</value>
    <comment>0 - CertificateFingerprint option</comment>
  </data>
  <data name="SignCommandNoCertException" xml:space="preserve">
    <value>No certificates were found that meet all the given criteria. For a list of accepted ways to provide a certificate, visit https://docs.nuget.org/docs/reference/command-line-reference</value>
  </data>
  <data name="SignCommandSuccess" xml:space="preserve">
    <value>Package(s) signed successfully.</value>
  </data>
  <data name="SignCommandCertificateFileNotFound" xml:space="preserve">
    <value>Certificate file '{0}' not found. For a list of accepted ways to provide a certificate, visit https://docs.nuget.org/docs/reference/command-line-reference</value>
    <comment>{0} is the certificate file path</comment>
  </data>
  <data name="SignCommandInvalidCertException" xml:space="preserve">
    <value>Certificate file '{0}' is invalid. For a list of accepted ways to provide a certificate, visit https://docs.nuget.org/docs/reference/command-line-reference</value>
    <comment>0 - certificate file path</comment>
  </data>
  <data name="SignCommandInvalidPasswordException" xml:space="preserve">
    <value>Invalid password was provided for the certificate file '{0}'. Provide a valid password using the '-{1}' option</value>
    <comment>0 - certificate file path
1 - certificate password option</comment>
  </data>
  <data name="NonMatchingProperties" xml:space="preserve">
    <value>Properties '{0}':'{1}' and '{2}':'{3}' do not match.</value>
    <comment>0 - first property name
1 - first property value
2 - second property name
3 - second property value</comment>
  </data>
  <data name="SignCommandDisplayTimestamper" xml:space="preserve">
    <value>Timestamping package(s) with:</value>
  </data>
  <data name="VerifyCommand_PackageIsNotValid" xml:space="preserve">
    <value>'{0}' is not a valid package file.</value>
  </data>
  <data name="VerifyCommand_VerificationTypeNotSupported" xml:space="preserve">
    <value>Verification type not supported. Use only one of the following supported types: -All, -Signatures</value>
  </data>
  <data name="SignCommandOutputPath" xml:space="preserve">
    <value>Signed package(s) output path:</value>
  </data>
  <data name="SignCommandInvalidCertEku" xml:space="preserve">
    <value>The following certificate cannot be used for signing a package as it does not have Code Signing enhanced key usage:</value>
  </data>
  <data name="VerifyCommand_FinishedWithErrors" xml:space="preserve">
    <value>Finished with {0} errors and {1} warnings.</value>
    <comment>{0} is the number of errors produced and {1} is the number of warnings.</comment>
  </data>
  <data name="VerifyCommand_Success" xml:space="preserve">
    <value>Successfully verified package '{0}'.</value>
    <comment>0 - package id</comment>
  </data>
  <data name="VerifyCommand_VerifyingPackage" xml:space="preserve">
    <value>Verifying {0}</value>
    <comment>{0} should be the package identity of the package to verify</comment>
  </data>
  <data name="VerifyCommand_Failed" xml:space="preserve">
    <value>Package signature validation failed.</value>
  </data>
  <data name="SignCommandCertificateStoreNotFound" xml:space="preserve">
    <value>Certificate store '{0}' not found. For a list of accepted ways to provide a certificate, visit https://docs.nuget.org/docs/reference/command-line-reference</value>
    <comment>{0} is the certificate store name</comment>
  </data>
  <data name="Error_ProjectWithIncorrectDependenciesCount" xml:space="preserve">
    <value>Project {0} must have a single package reference(s).</value>
  </data>
  <data name="Log_SkippingCompatibiilityCheckOnRidlessGraphForDotnetToolReferenceProject" xml:space="preserve">
    <value>Skipping compatibility checks of the ridless graph for DotnetToolReference project type. This graph is not used. </value>
  </data>
  <data name="Error_InvalidProjectPackageCombo" xml:space="preserve">
    <value>Invalid project-package combination for {0} {1}. DotnetToolReference project style can only contain references of the DotnetTool type</value>
  </data>
  <data name="Error_ToolsPackageWithExtraPackageTypes" xml:space="preserve">
    <value>Invalid tools package {0} {1}. Tools packages cannot contain more than one PackageType.</value>
  </data>
  <data name="Error_InvalidDependencyVersionConstraints" xml:space="preserve">
    <value>Package version constraints for '{0}' return a version range that is empty.</value>
  </data>
  <data name="Error_UnableToSignPackage" xml:space="preserve">
    <value>Unable to sign package.</value>
  </data>
  <data name="Warning_FileExcludedByDefault" xml:space="preserve">
    <value>File '{0}' was not added to the package. Files and folders starting with '.' or ending with '.nupkg' are excluded by default. To include this file, use -NoDefaultExcludes from the commandline</value>
  </data>
  <data name="LocalsCommand_ClearingNuGetPluginsCache" xml:space="preserve">
    <value>Clearing NuGet plugins cache: {0}</value>
    <comment>{0}: Plugins cache path</comment>
  </data>
  <data name="Error_InvalidSymbolPackageFormat" xml:space="preserve">
    <value>The provided SymbolPackageFormat value {0} is invalid. Allowed values : 'snupkg', 'symbols.nupkg'.</value>
    <comment>Do not localize snupkg and symbols.nupkg</comment>
  </data>
  <data name="Error_RestoreInLockedMode" xml:space="preserve">
    <value>The packages lock file is inconsistent with the project dependencies so restore can't be run in locked mode. Disable the RestoreLockedMode MSBuild property or pass an explicit --force-evaluate option to run restore to update the lock file.</value>
  </data>
  <data name="Error_PackageValidationFailed" xml:space="preserve">
    <value>Package content hash validation failed for {0}. The package is different than the last restore.</value>
    <comment>{0} - package id and version</comment>
  </data>
  <data name="Error_InvalidLockFileInput" xml:space="preserve">
    <value>Invalid restore input where RestorePackagesWithLockFile property is set to false but a packages lock file exists at {0}.</value>
    <comment>{0} - packages lock file path</comment>
  </data>
  <data name="Log_WritingPackagesLockFile" xml:space="preserve">
    <value>Writing packages lock file at disk. Path: {0}</value>
    <comment>{0} - Path to packages lock file</comment>
  </data>
  <data name="Error_NoMatchingCertificate" xml:space="preserve">
    <value>The package signature did not match any of the allowed certificate fingerprints.</value>
  </data>
  <data name="Error_CannotTrustOwnersForAuthor" xml:space="preserve">
    <value>Trusted owners are not supported in trusted author items.</value>
  </data>
  <data name="Error_InvalidCombinationOfArguments" xml:space="preserve">
    <value>Invalid combination of arguments.</value>
  </data>
  <data name="Error_NoSignatureTrustedForPackage" xml:space="preserve">
    <value>No signature to be trusted was specified for the package '{0}'. Specify either Author or Repository.</value>
    <comment>0 - Package path</comment>
  </data>
  <data name="Error_NoSourcesInformation" xml:space="preserve">
    <value>Unable to get package sources information.</value>
  </data>
  <data name="Error_NotSupportedHashAlgorithm" xml:space="preserve">
    <value>'{0}' is not a supported hash algorithm.</value>
    <comment>0 - hash algorithm</comment>
  </data>
  <data name="Error_PropertyCannotBeNullOrEmpty" xml:space="preserve">
    <value>Property '{0}' should not be null or empty.</value>
    <comment>0 - property name</comment>
  </data>
  <data name="Error_ServiceIndexShouldBeHttps" xml:space="preserve">
    <value>The repository service index '{0}' is not a valid HTTPS url.</value>
    <comment>0 - service index</comment>
  </data>
  <data name="Error_UnavailableSource" xml:space="preserve">
    <value>Source '{0}' does not exist or cannot be retrived.</value>
    <comment>0 - source name</comment>
  </data>
  <data name="NoTrustedSigners" xml:space="preserve">
    <value>There are no trusted signers.</value>
  </data>
  <data name="NoTrustedSignersMatching" xml:space="preserve">
    <value>No trusted signers with the name: '{0}' were found.</value>
    <comment>0 - trusted signer name</comment>
  </data>
  <data name="RegsiteredTrustedSigners" xml:space="preserve">
    <value>Registered trusted signers:</value>
  </data>
  <data name="SuccessfullyRemovedTrustedSigner" xml:space="preserve">
    <value>Successfully removed the trusted signer '{0}'.</value>
    <comment>0 - trusted signer name</comment>
  </data>
  <data name="TrustedSignerLogCertificates" xml:space="preserve">
    <value>Certificate fingerprint(s):</value>
  </data>
  <data name="TrustedSignerLogCertificateSummaryAllowUntrustedRoot" xml:space="preserve">
    <value>[U] {0} - {1}</value>
    <comment>Do not localize

0 - fingerprint algorithm
1 - fingerprint</comment>
  </data>
  <data name="TrustedSignerLogCertificateSummaryUnallowUntrustedRoot" xml:space="preserve">
    <value>{0} - {1}</value>
    <comment>Do not localize

0 - fingerprint algorithm
1 - fingerprint</comment>
  </data>
  <data name="TrustedSignerLogOwners" xml:space="preserve">
    <value>Trusted owners: {0}</value>
    <comment>0 - semi-colon separated owners list</comment>
  </data>
  <data name="TrustedSignerLogServiceIndex" xml:space="preserve">
    <value>Service Index: {0}</value>
    <comment>0 - service index</comment>
  </data>
  <data name="TrustedSignerLogTitle" xml:space="preserve">
    <value>{0} [{1}]</value>
    <comment>0 - signer name
1 - signer type
</comment>
  </data>
  <data name="ArgumentCannotBeNullOrEmpty" xml:space="preserve">
    <value>The argument cannot be null or empty.</value>
  </data>
  <data name="Error_AuthorTrustExpectedAuthorSignature" xml:space="preserve">
    <value>Unable to add trusted author. The package is not author signed.</value>
  </data>
  <data name="Error_InvalidCertificateInformationFromServer" xml:space="preserve">
    <value>Invalid certificate information from the service index '{0}'.</value>
    <comment>0 - service index</comment>
  </data>
  <data name="Error_PackageNotSigned" xml:space="preserve">
    <value>The package is not signed.</value>
  </data>
  <data name="Error_RepoTrustExpectedRepoSignature" xml:space="preserve">
    <value>Unable to add trusted repository. The package is not repository signed or countersigned.</value>
  </data>
  <data name="Error_TrustedAuthorNoOwners" xml:space="preserve">
    <value>A trusted author cannot have owners.</value>
  </data>
  <data name="Error_TrustedRepoAlreadyExists" xml:space="preserve">
    <value>A trusted repository with the service index '{0}' already exists.</value>
    <comment>0 - trusted repository name</comment>
  </data>
  <data name="Error_TrustedRepositoryDoesNotExist" xml:space="preserve">
    <value>A trusted repository '{0}' does not exist.</value>
    <comment>0 - trusted repository name</comment>
  </data>
  <data name="Error_TrustedSignerAlreadyExists" xml:space="preserve">
    <value>A trusted signer '{0}' already exists.</value>
    <comment>0 - trusted signer name</comment>
  </data>
  <data name="Error_UnsupportedTrustTarget" xml:space="preserve">
    <value>The trust target '{0}' is unsupported.</value>
    <comment>0 - VerificationTarget</comment>
  </data>
  <data name="UnsupportedHashAlgorithm" xml:space="preserve">
    <value>The hash algorithm is unsupported:  '{0}'.</value>
    <comment>0 - hash algorithm</comment>
  </data>
  <data name="Error_EmptyCertificateListInRepository" xml:space="preserve">
    <value>The repository with the service index '{0}' does not list any trusted certificates.</value>
    <comment>0 - service index</comment>
  </data>
  <data name="Error_CouldNotAdd" xml:space="preserve">
    <value>Could not add the trusted signer: {0}</value>
    <comment>0 - Reason</comment>
  </data>
  <data name="Error_CouldNotList" xml:space="preserve">
    <value>Could not list the trusted signers: {0}</value>
    <comment>0 - Reason</comment>
  </data>
  <data name="Error_CouldNotRemove" xml:space="preserve">
    <value>Could not remove the trusted signer: {0}</value>
    <comment>0 - Reason</comment>
  </data>
  <data name="Error_CouldNotSync" xml:space="preserve">
    <value>Could not sync the trusted repository: {0}</value>
    <comment>0 - Reason</comment>
  </data>
  <data name="SuccessfullUpdatedTrustedSigner" xml:space="preserve">
    <value>Successfully updated the trusted signer '{0}'.</value>
    <comment>0 - name</comment>
  </data>
  <data name="SuccessfullyAddedTrustedAuthor" xml:space="preserve">
    <value>Successfully added a trusted author '{0}'.</value>
    <comment>0 - name</comment>
  </data>
  <data name="SuccessfullyAddedTrustedRepository" xml:space="preserve">
    <value>Successfully added a trusted repository '{0}'.</value>
    <comment>0 - name</comment>
  </data>
  <data name="SuccessfullySynchronizedTrustedRepository" xml:space="preserve">
    <value>Successfully synchronized the trusted repository '{0}'.</value>
    <comment>0 - name</comment>
  </data>
  <data name="Log_RestoreCompleteDotnetTool" xml:space="preserve">
    <value>Restored {0} (in {1}).</value>
    <comment>{0} is the restore duration.</comment>
  </data>
  <data name="Log_RestoreFailedDotnetTool" xml:space="preserve">
    <value>Failed to restore {0} (in {1}).</value>
    <comment>{0} is the path to the project file. {1} is the restore duration.</comment>
  </data>
  <data name="Error_PackageDownload_OnlyExactVersionsAreAllowed" xml:space="preserve">
    <value>'{0}' is not an exact version like '[1.0.0]'. Only exact versions are allowed with PackageDownload.</value>
    <comment>0 - the version string that's not exact</comment>
  </data>
  <data name="Error_IncompatiblePackageType" xml:space="preserve">
    <value>The package {0} {1} has a package type {2} that is incompatible with this project.</value>
    <comment>0 - package id, 1 - version, 2 - package type</comment>
  </data>
  <data name="Error_ProjectRuntimeJsonNotFound" xml:space="preserve">
    <value>The runtime.json specified in the project '{0}' could not be found.</value>
    <comment>0 - runtime.json path, Please do not localize 'runtime.json'</comment>
  </data>
  <data name="Error_ProjectRuntimeJsonIsUnreadable" xml:space="preserve">
    <value>The runtime.json specified in the project '{0}' could not be parsed. {1}</value>
    <comment>0 - runtime.json path, 1 - Additional Message, Please do not localize 'runtime.json'.</comment>
  </data>
  <data name="Log_PackageContentHashValidationFailed" xml:space="preserve">
    <value>Package content hash validation failed for {0}. Expected: {1} Actual: {2}</value>
    <comment>0 - package ID, 1 - expected Sha, 2 - actual sha</comment>
  </data>
  <data name="Error_CentralPackageVersions_VersionsNotAllowed" xml:space="preserve">
    <value>Projects that use central package version management should not define the version on the PackageReference items but on the PackageVersion items: {0}.</value>
  </data>
  <data name="Error_CentralPackageVersions_AutoreferencedReferencesNotAllowed" xml:space="preserve">
    <value>The packages {0} are implicitly referenced. You do not typically need to reference them from your project or in your central package versions management file. For more information, see https://aka.ms/sdkimplicitrefs</value>
  </data>
  <data name="Error_SourceProviderIsNull" xml:space="preserve">
    <value>Property SourceProvider is null.</value>
  </data>
  <data name="SourcesCommandNameRequired" xml:space="preserve">
    <value>The name specified cannot be empty. Provide a valid name.</value>
  </data>
  <data name="SourcesCommandNoMatchingSourcesFound" xml:space="preserve">
    <value>Unable to find any package source(s) matching name: {0}.</value>
  </data>
  <data name="SourcesCommandSourceDisabledSuccessfully" xml:space="preserve">
    <value>Package source with Name: {0} disabled successfully.</value>
  </data>
  <data name="SourcesCommandSourceEnabledSuccessfully" xml:space="preserve">
    <value>Package source with Name: {0} enabled successfully.</value>
  </data>
  <data name="SourcesCommandSourceRemovedSuccessfully" xml:space="preserve">
    <value>Package source with Name: {0} removed successfully.</value>
  </data>
  <data name="ReservedPackageNameAll" xml:space="preserve">
    <value>All</value>
  </data>
  <data name="SourcesCommandAllNameIsReserved" xml:space="preserve">
    <value>Package source name 'All' is a reserved name.</value>
  </data>
  <data name="SourcesCommandSourceRequired" xml:space="preserve">
    <value>The source specified cannot be empty. Provide a valid source.</value>
  </data>
  <data name="SourcesCommandInvalidSource" xml:space="preserve">
    <value>The source specified is invalid. Provide a valid source.</value>
  </data>
  <data name="SourcesCommandUniqueName" xml:space="preserve">
    <value>The name specified has already been added to the list of available package sources. Provide a unique name.</value>
  </data>
  <data name="SourcesCommandUniqueSource" xml:space="preserve">
    <value>The source specified has already been added to the list of available package sources. Provide a unique source.</value>
  </data>
  <data name="SourcesCommandSourceAddedSuccessfully" xml:space="preserve">
    <value>Package source with Name: {0} added successfully.</value>
  </data>
  <data name="SourcesCommandClearingExistingAuthTypes" xml:space="preserve">
    <value>Clearing existing authentication types settings for package source '{0}'.</value>
  </data>
  <data name="SourcesCommandUpdateSuccessful" xml:space="preserve">
    <value>Package source "{0}" was successfully updated.</value>
  </data>
  <data name="SourcesCommandCredentialsRequired" xml:space="preserve">
    <value>Both UserName and Password must be specified.</value>
  </data>
  <data name="SourcesCommandCredentialsRequiredWithAuthTypes" xml:space="preserve">
    <value>Both UserName and Password must be specified if ValidAuthenticationTypes is specified.</value>
  </data>
  <data name="SourcesCommandNoSources" xml:space="preserve">
    <value>No sources found.</value>
  </data>
  <data name="SourcesCommandRegisteredSources" xml:space="preserve">
    <value>Registered Sources:</value>
  </data>
  <data name="SourcesCommandDisabled" xml:space="preserve">
    <value>Disabled</value>
  </data>
  <data name="SourcesCommandEnabled" xml:space="preserve">
    <value>Enabled</value>
  </data>
  <data name="Source_DefaultNamePrefix" xml:space="preserve">
    <value>Package source </value>
  </data>
  <data name="Source_InvalidFormatValue" xml:space="preserve">
    <value>invalid value for --format: {0}. Allowed values: 'detailed' or 'short'</value>
    <comment>don't localize 'format', 'detailed' or 'short'</comment>
  </data>
  <data name="Log_CPVM_DowngradeError" xml:space="preserve">
<<<<<<< HEAD
    <value>Detected package downgrade: {0} from {1} to centrally defined {2}.</value>
=======
    <value>Detected package downgrade: {0} from {1} to centrally defined {2}. Update the centrally managed package version to a higher version.</value>
>>>>>>> e3f61725
    <comment>{0} is package id, {1} is the package version, {2} is the downgraded package version.</comment>
  </data>
</root><|MERGE_RESOLUTION|>--- conflicted
+++ resolved
@@ -980,11 +980,7 @@
     <comment>don't localize 'format', 'detailed' or 'short'</comment>
   </data>
   <data name="Log_CPVM_DowngradeError" xml:space="preserve">
-<<<<<<< HEAD
-    <value>Detected package downgrade: {0} from {1} to centrally defined {2}.</value>
-=======
     <value>Detected package downgrade: {0} from {1} to centrally defined {2}. Update the centrally managed package version to a higher version.</value>
->>>>>>> e3f61725
     <comment>{0} is package id, {1} is the package version, {2} is the downgraded package version.</comment>
   </data>
 </root>