// Copyright (c) .NET Foundation. All rights reserved.
// Licensed under the Apache License, Version 2.0. See License.txt in the project root for license information.

using System;
using System.Collections.Generic;
using System.Diagnostics;
using System.Globalization;
using System.IO;
using System.Linq;
using System.Text;
using System.Threading;
using System.Threading.Tasks;
using NuGet.Common;
using NuGet.DependencyResolver;
using NuGet.Frameworks;
using NuGet.LibraryModel;
using NuGet.Packaging.Core;
using NuGet.ProjectModel;
using NuGet.Repositories;
using NuGet.RuntimeModel;
using NuGet.Versioning;

namespace NuGet.Commands
{
    public class RestoreCommand
    {
        private readonly RestoreCollectorLogger _logger;

        private readonly RestoreRequest _request;

        private readonly LockFileBuilderCache _lockFileBuilderCache;

        private bool _success;

        private Guid _operationId;

        private readonly Dictionary<RestoreTargetGraph, Dictionary<string, LibraryIncludeFlags>> _includeFlagGraphs
            = new Dictionary<RestoreTargetGraph, Dictionary<string, LibraryIncludeFlags>>();

        public Guid ParentId { get; }

        private const string ProjectRestoreInformation = nameof(ProjectRestoreInformation);

        // status names for ProjectRestoreInformation
        private const string ErrorCodes = nameof(ErrorCodes);
        private const string WarningCodes = nameof(WarningCodes);
        private const string RestoreSuccess = nameof(RestoreSuccess);
        private const string ProjectFilePath = nameof(ProjectFilePath);
        private const string IsCentralVersionManagementEnabled = nameof(IsCentralVersionManagementEnabled);
        private const string TotalUniquePackagesCount = nameof(TotalUniquePackagesCount);
        private const string NewPackagesInstalledCount = nameof(NewPackagesInstalledCount);

        // no-op data names
        private const string NoOpDuration = nameof(NoOpDuration);
        private const string NoOpResult = nameof(NoOpResult);
        private const string NoOpCacheFileEvaluateDuration = nameof(NoOpCacheFileEvaluateDuration);
        private const string NoOpCacheFileEvaluationResult = nameof(NoOpCacheFileEvaluationResult);
        private const string NoOpRestoreOutputEvaluationDuration = nameof(NoOpRestoreOutputEvaluationDuration);
        private const string NoOpRestoreOutputEvaluationResult = nameof(NoOpRestoreOutputEvaluationResult);
        private const string NoOpReplayLogsDuration = nameof(NoOpReplayLogsDuration);

        // lock file data names
        private const string EvaluateLockFileDuration = nameof(EvaluateLockFileDuration);
        private const string ValidatePackagesShaDuration = nameof(ValidatePackagesShaDuration);
        private const string IsLockFileEnabled = nameof(IsLockFileEnabled);
        private const string ReadLockFileDuration = nameof(ReadLockFileDuration);
        private const string ValidateLockFileDuration = nameof(ValidateLockFileDuration);
        private const string IsLockFileValidForRestore = nameof(IsLockFileValidForRestore);
        private const string LockFileEvaluationResult = nameof(LockFileEvaluationResult);

        // core restore data names
        private const string GenerateRestoreGraphDuration = nameof(GenerateRestoreGraphDuration);
        private const string CreateRestoreTargetGraphDuration = nameof(CreateRestoreTargetGraphDuration);
        private const string CreateAdditionalRestoreTargetGraphDuration = nameof(CreateAdditionalRestoreTargetGraphDuration);
        private const string GenerateAssetsFileDuration = nameof(GenerateAssetsFileDuration);
        private const string ValidateRestoreGraphsDuration = nameof(ValidateRestoreGraphsDuration);
        private const string CreateRestoreResultDuration = nameof(CreateRestoreResultDuration);

        public RestoreCommand(RestoreRequest request)
        {
            _request = request ?? throw new ArgumentNullException(nameof(request));
            _lockFileBuilderCache = request.LockFileBuilderCache;

            // Validate the lock file version requested
            if (_request.LockFileVersion < 1 || _request.LockFileVersion > LockFileFormat.Version)
            {
                Debug.Fail($"Lock file version {_request.LockFileVersion} is not supported.");
                throw new ArgumentOutOfRangeException(
                    paramName: nameof(request),
                    message: nameof(request.LockFileVersion));
            }

            var collectorLoggerHideWarningsAndErrors = request.Project.RestoreSettings.HideWarningsAndErrors
                || request.HideWarningsAndErrors;

            var collectorLogger = new RestoreCollectorLogger(_request.Log, collectorLoggerHideWarningsAndErrors);

            collectorLogger.ApplyRestoreInputs(_request.Project);

            _logger = collectorLogger;
            ParentId = request.ParentId;

            _success = !request.AdditionalMessages?.Any(m => m.Level == LogLevel.Error) ?? true;
        }

        public Task<RestoreResult> ExecuteAsync()
        {
            return ExecuteAsync(CancellationToken.None);
        }

        public async Task<RestoreResult> ExecuteAsync(CancellationToken token)
        {
            using (var telemetry = TelemetryActivity.Create(parentId: ParentId, eventName: ProjectRestoreInformation))
            {
                telemetry.TelemetryEvent.AddPiiData(ProjectFilePath, _request.Project.FilePath);

                _operationId = telemetry.OperationId;

                var isCpvmEnabled = _request.Project.RestoreMetadata?.CentralPackageVersionsEnabled ?? false;
                telemetry.TelemetryEvent[IsCentralVersionManagementEnabled] = isCpvmEnabled;
                if (isCpvmEnabled)
                {
                    _logger.LogMinimal(string.Format(
                          CultureInfo.CurrentCulture,
                          Strings.CentralPackageVersionManagementInPreview,
                          _request.Project.FilePath));
                }

                var restoreTime = Stopwatch.StartNew();

                // Local package folders (non-sources)
                var localRepositories = new List<NuGetv3LocalRepository>
                {
                    _request.DependencyProviders.GlobalPackages
                };

                localRepositories.AddRange(_request.DependencyProviders.FallbackPackageFolders);

                var contextForProject = CreateRemoteWalkContext(_request, _logger);

                CacheFile cacheFile = null;

                using (telemetry.StartIndependentInterval(NoOpDuration))
                {
                    if (NoOpRestoreUtilities.IsNoOpSupported(_request))
                    {
                        telemetry.StartIntervalMeasure();
                        bool noOp;
                        (cacheFile, noOp) = EvaluateCacheFile();
                        telemetry.TelemetryEvent[NoOpCacheFileEvaluationResult] = noOp;
                        telemetry.EndIntervalMeasure(NoOpCacheFileEvaluateDuration);

                        if (noOp)
                        {
                            telemetry.StartIntervalMeasure();

                            var noOpSuccess = NoOpRestoreUtilities.VerifyRestoreOutput(_request, cacheFile);

                            telemetry.EndIntervalMeasure(NoOpRestoreOutputEvaluationDuration);
                            telemetry.TelemetryEvent[NoOpRestoreOutputEvaluationResult] = noOpSuccess;

                            if (noOpSuccess)
                            {
                                telemetry.StartIntervalMeasure();

                                // Replay Warnings and Errors from an existing lock file in case of a no-op.
                                await MSBuildRestoreUtility.ReplayWarningsAndErrorsAsync(cacheFile.LogMessages, _logger);

                                telemetry.EndIntervalMeasure(NoOpReplayLogsDuration);

                                restoreTime.Stop();
                                telemetry.TelemetryEvent[NoOpResult] = true;
                                telemetry.TelemetryEvent[RestoreSuccess] = _success;
                                telemetry.TelemetryEvent[TotalUniquePackagesCount] = cacheFile.ExpectedPackageFilePaths?.Count ?? -1;
                                telemetry.TelemetryEvent[NewPackagesInstalledCount] = 0;

                                return new NoOpRestoreResult(
                                    _success,
                                    _request.LockFilePath,
                                    new Lazy<LockFile>(() => LockFileUtilities.GetLockFile(_request.LockFilePath, _logger)),
                                    cacheFile,
                                    _request.Project.RestoreMetadata.CacheFilePath,
                                    _request.ProjectStyle,
                                    restoreTime.Elapsed);
                            }
                        }
                    }
                }
                telemetry.TelemetryEvent[NoOpResult] = false; // Getting here means we did not no-op.

                if (isCpvmEnabled && !await AreCentralVersionRequirementsSatisfiedAsync())
                {
                    // the errors will be added to the assets file
                    _success = false;
                }

                _success &= HasValidPlatformVersions();

                // evaluate packages.lock.json file
                var packagesLockFilePath = PackagesLockFileUtilities.GetNuGetLockFilePath(_request.Project);
                var isLockFileValid = false;
                PackagesLockFile packagesLockFile = null;
                var regenerateLockFile = true;

                using (telemetry.StartIndependentInterval(EvaluateLockFileDuration))
                {
                    telemetry.TelemetryEvent[IsLockFileEnabled] = PackagesLockFileUtilities.IsNuGetLockFileEnabled(_request.Project);

                    bool result;
                    (result, isLockFileValid, packagesLockFile) = await EvaluatePackagesLockFileAsync(packagesLockFilePath, contextForProject, telemetry);

                    telemetry.TelemetryEvent[IsLockFileValidForRestore] = isLockFileValid;
                    telemetry.TelemetryEvent[LockFileEvaluationResult] = result;

                    regenerateLockFile = result; // Ensure that the lock file *does not* get rewritten, when the lock file is out of date and the status is false.
                    _success &= result;
                }

                IEnumerable<RestoreTargetGraph> graphs = null;
                if (_success)
                {
                    using (telemetry.StartIndependentInterval(GenerateRestoreGraphDuration))
                    {
                        // Restore
                        graphs = await ExecuteRestoreAsync(
                        _request.DependencyProviders.GlobalPackages,
                        _request.DependencyProviders.FallbackPackageFolders,
                        contextForProject,
                        token,
                        telemetry);
                    }
                }
                else
                {
                    // Being in an unsuccessful state before ExecuteRestoreAsync means there was a problem with the
                    // project or we're in locked mode and out of date.
                    // For example, project TFM or package versions couldn't be parsed. Although the minimal
                    // fake package spec generated has no packages requested, it also doesn't have any project TFMs
                    // and will generate validation errors if we tried to call ExecuteRestoreAsync. So, to avoid
                    // incorrect validation messages, don't try to restore. It is however, the responsibility for the
                    // caller of RestoreCommand to have provided at least one AdditionalMessage in RestoreArgs.
                    // The other scenario is when the lock file is not up to date and we're running locked mode.
                    // In that case we want to write a `target` for each target framework to avoid missing target errors from the SDK build tasks.
                    graphs = _request.Project.TargetFrameworks.Select(e =>
                    {
                        return RestoreTargetGraph.Create(_request.Project.RuntimeGraph, Enumerable.Empty<GraphNode<RemoteResolveResult>>(), contextForProject, _logger, e.FrameworkName, null);
                    });
                }

<<<<<<< HEAD
                LockFile assetsFile = null;
                using (TelemetryActivity.Create(parentId: _operationId, eventName: GenerateAssetsFile))
                {
                    // Create assets file
                    assetsFile = BuildAssetsFile(
                    _request.ExistingLockFile,
                    _request.Project,
                    graphs,
                    localRepositories,
                    contextForProject
                    );
                }
=======
                telemetry.StartIntervalMeasure();
                // Create assets file
                LockFile assetsFile = BuildAssetsFile(
                _request.ExistingLockFile,
                _request.Project,
                graphs,
                localRepositories,
                contextForProject);
                telemetry.EndIntervalMeasure(GenerateAssetsFileDuration);
>>>>>>> 87e9eab3

                IList<CompatibilityCheckResult> checkResults = null;

                telemetry.StartIntervalMeasure();

                _success &= await ValidateRestoreGraphsAsync(graphs, _logger);

                // Check package compatibility
                checkResults = await VerifyCompatibilityAsync(
                    _request.Project,
                    _includeFlagGraphs,
                    localRepositories,
                    assetsFile,
                    graphs,
                    _request.ValidateRuntimeAssets,
                    _logger);

                if (checkResults.Any(r => !r.Success))
                {
                    _success = false;
                }
                telemetry.EndIntervalMeasure(ValidateRestoreGraphsDuration);


                // Generate Targets/Props files
                var msbuildOutputFiles = Enumerable.Empty<MSBuildOutputFile>();
                string assetsFilePath = null;
                string cacheFilePath = null;

                using (telemetry.StartIndependentInterval(CreateRestoreResultDuration))
                {
                    // Determine the lock file output path
                    assetsFilePath = GetAssetsFilePath(assetsFile);

                    // Determine the cache file output path
                    cacheFilePath = NoOpRestoreUtilities.GetCacheFilePath(_request, assetsFile);

                    // Tool restores are unique since the output path is not known until after restore
                    if (_request.LockFilePath == null
                        && _request.ProjectStyle == ProjectStyle.DotnetCliTool)
                    {
                        _request.LockFilePath = assetsFilePath;
                    }

                    if (contextForProject.IsMsBuildBased)
                    {
                        msbuildOutputFiles = BuildAssetsUtils.GetMSBuildOutputFiles(
                            _request.Project,
                            assetsFile,
                            graphs,
                            localRepositories,
                            _request,
                            assetsFilePath,
                            _success,
                            _logger);
                    }

                    // If the request is for a lower lock file version, downgrade it appropriately
                    DowngradeLockFileIfNeeded(assetsFile);

                    // Revert to the original case if needed
                    await FixCaseForLegacyReaders(graphs, assetsFile, token);

                    // if lock file was still valid then validate package's sha512 hash or else write
                    // the file if enabled.
                    if (isLockFileValid)
                    {
                        telemetry.StartIntervalMeasure();
                        // validate package's SHA512
                        _success &= ValidatePackagesSha512(packagesLockFile, assetsFile);
                        telemetry.EndIntervalMeasure(ValidatePackagesShaDuration);

                        // clear out the existing lock file so that we don't over-write the same file
                        packagesLockFile = null;
                    }
                    else if (PackagesLockFileUtilities.IsNuGetLockFileEnabled(_request.Project))
                    {
                        if (regenerateLockFile)
                        {
                            // generate packages.lock.json file if enabled
                            packagesLockFile = new PackagesLockFileBuilder()
                                .CreateNuGetLockFile(assetsFile);
                        }
                        else
                        {
                            packagesLockFile = null;
                            _logger.LogVerbose(string.Format(CultureInfo.CurrentCulture, Strings.Log_SkippingPackagesLockFileGeneration, packagesLockFilePath));
                        }
                    }

                    // Write the logs into the assets file
                    var logsEnumerable = _logger.Errors
                        .Select(l => AssetsLogMessage.Create(l));
                    if (_request.AdditionalMessages != null)
                    {
                        logsEnumerable = logsEnumerable.Concat(_request.AdditionalMessages);
                    }
                    var logs = logsEnumerable
                        .ToList();

                    _success &= !logs.Any(l => l.Level == LogLevel.Error);

                    assetsFile.LogMessages = logs;

                    if (cacheFile != null)
                    {
                        cacheFile.Success = _success;
                        cacheFile.ProjectFilePath = _request.Project.FilePath;
                        cacheFile.LogMessages = assetsFile.LogMessages;
                        cacheFile.ExpectedPackageFilePaths = NoOpRestoreUtilities.GetRestoreOutput(_request, assetsFile);
                        telemetry.TelemetryEvent[TotalUniquePackagesCount] = cacheFile?.ExpectedPackageFilePaths.Count;
                    }

                    var errorCodes = ConcatAsString(new HashSet<NuGetLogCode>(logs.Where(l => l.Level == LogLevel.Error).Select(l => l.Code)));
                    var warningCodes = ConcatAsString(new HashSet<NuGetLogCode>(logs.Where(l => l.Level == LogLevel.Warning).Select(l => l.Code)));

                    if (!string.IsNullOrEmpty(errorCodes))
                    {
                        telemetry.TelemetryEvent[ErrorCodes] = errorCodes;
                    }

                    if (!string.IsNullOrEmpty(warningCodes))
                    {
                        telemetry.TelemetryEvent[WarningCodes] = warningCodes;
                    }


                    telemetry.TelemetryEvent[NewPackagesInstalledCount] = graphs.Where(g => !g.InConflict).SelectMany(g => g.Install).Distinct().Count();

                    telemetry.TelemetryEvent[RestoreSuccess] = _success;
                }

                restoreTime.Stop();

                // Create result
                return new RestoreResult(
                    _success,
                    graphs,
                    checkResults,
                    msbuildOutputFiles,
                    assetsFile,
                    _request.ExistingLockFile,
                    assetsFilePath,
                    cacheFile,
                    cacheFilePath,
                    packagesLockFilePath,
                    packagesLockFile,
                    dependencyGraphSpecFilePath: NoOpRestoreUtilities.GetPersistedDGSpecFilePath(_request),
                    dependencyGraphSpec: _request.DependencyGraphSpec,
                    _request.ProjectStyle,
                    restoreTime.Elapsed);
            }
        }

        private bool HasValidPlatformVersions()
        {
            IEnumerable<NuGetFramework> badPlatforms = _request.Project.TargetFrameworks
                .Select(frameworkInfo => frameworkInfo.FrameworkName)
                .Where(framework => !string.IsNullOrEmpty(framework.Platform) && (framework.PlatformVersion == FrameworkConstants.EmptyVersion));

            if (badPlatforms.Any())
            {
                _logger.Log(RestoreLogMessage.CreateError(
                    NuGetLogCode.NU1012,
                    string.Format(CultureInfo.CurrentCulture, Strings.Error_PlatformVersionNotPresent, string.Join(", ", badPlatforms))
                ));
                return false;
            }
            else
            {
                return true;
            }
        }

        private async Task<bool> AreCentralVersionRequirementsSatisfiedAsync()
        {
            // The dependencies should not have versions explicitelly defined if cpvm is enabled.
            IEnumerable<LibraryDependency> dependenciesWithDefinedVersion = _request.Project.TargetFrameworks.SelectMany(tfm => tfm.Dependencies.Where(d => !d.VersionCentrallyManaged && !d.AutoReferenced));
            if (dependenciesWithDefinedVersion.Any())
            {
                await _logger.LogAsync(RestoreLogMessage.CreateError(NuGetLogCode.NU1008, string.Format(CultureInfo.CurrentCulture, Strings.Error_CentralPackageVersions_VersionsNotAllowed, string.Join(";", dependenciesWithDefinedVersion.Select(d => d.Name)))));
                return false;
            }
            IEnumerable<LibraryDependency> autoReferencedAndDefinedInCentralFile = _request.Project.TargetFrameworks.SelectMany(tfm => tfm.Dependencies.Where(d => d.AutoReferenced && tfm.CentralPackageVersions.ContainsKey(d.Name)));
            if (autoReferencedAndDefinedInCentralFile.Any())
            {
                await _logger.LogAsync(RestoreLogMessage.CreateError(NuGetLogCode.NU1009, string.Format(CultureInfo.CurrentCulture, Strings.Error_CentralPackageVersions_AutoreferencedReferencesNotAllowed, string.Join(";", autoReferencedAndDefinedInCentralFile.Select(d => d.Name)))));

                return false;
            }
            IEnumerable<LibraryDependency> packageReferencedDependenciesWithoutCentralVersionDefined = _request.Project.TargetFrameworks.SelectMany(tfm => tfm.Dependencies.Where(d => d.LibraryRange.VersionRange == null));
            if (packageReferencedDependenciesWithoutCentralVersionDefined.Any())
            {
                await _logger.LogAsync(RestoreLogMessage.CreateError(NuGetLogCode.NU1010, string.Format(CultureInfo.CurrentCulture, Strings.Error_CentralPackageVersions_MissingPackageVersion, string.Join(";", packageReferencedDependenciesWithoutCentralVersionDefined.Select(d => d.Name)))));
                return false;
            }
            var floatingVersionDependencies = _request.Project.TargetFrameworks.SelectMany(tfm => tfm.CentralPackageVersions.Values).Where(cpv => cpv.VersionRange.IsFloating);
            if (floatingVersionDependencies.Any())
            {
                await _logger.LogAsync(RestoreLogMessage.CreateError(NuGetLogCode.NU1011, Strings.Error_CentralPackageVersions_FloatingVersionsAreNotAllowed));
                return false;
            }
            return true;
        }

        private string ConcatAsString<T>(IEnumerable<T> enumerable)
        {
            string result = null;

            if (enumerable != null && enumerable.Any())
            {
                var builder = new StringBuilder();
                foreach (var entry in enumerable)
                {
                    builder.Append(entry.ToString());
                    builder.Append(";");
                }

                result = builder.ToString(0, builder.Length - 1);
            }

            return result;
        }

        /// <summary>
        /// Accounts for using the restore commands on 2 projects living in the same path
        /// </summary>
        private bool VerifyCacheFileMatchesProject(CacheFile cacheFile)
        {
            if (_request.Project.RestoreMetadata.ProjectStyle == ProjectStyle.DotnetCliTool)
            {
                return true;
            }
            var pathComparer = PathUtility.GetStringComparerBasedOnOS();
            return pathComparer.Equals(cacheFile.ProjectFilePath, _request.Project.FilePath);
        }

        private bool ValidatePackagesSha512(PackagesLockFile lockFile, LockFile assetsFile)
        {
            var librariesLookUp = lockFile.Targets
                .SelectMany(t => t.Dependencies.Where(dep => dep.Type != PackageDependencyType.Project))
                .Distinct(LockFileDependencyIdVersionComparer.Default)
                .ToDictionary(dep => new PackageIdentity(dep.Id, dep.ResolvedVersion), val => val.ContentHash);

            StringBuilder errorMessageBuilder = null;
            foreach (var library in assetsFile.Libraries.Where(lib => lib.Type == LibraryType.Package))
            {
                var package = new PackageIdentity(library.Name, library.Version);

                if (!librariesLookUp.TryGetValue(package, out var sha512) || sha512 != library.Sha512)
                {
                    // raise validation error - validate every package regardless of whether we encounter a failure.
                    if (errorMessageBuilder == null)
                    {
                        errorMessageBuilder = new StringBuilder();
                    }
                    errorMessageBuilder.AppendLine(string.Format(CultureInfo.CurrentCulture, Strings.Error_PackageValidationFailed, package.ToString()));
                    _logger.LogVerbose(string.Format(CultureInfo.CurrentCulture, Strings.Log_PackageContentHashValidationFailed, package.ToString(), sha512, library.Sha512));
                }
            }

            if (errorMessageBuilder != null)
            {
                _logger.LogAsync(RestoreLogMessage.CreateError(NuGetLogCode.NU1403, errorMessageBuilder.ToString()));
                return false;
            }

            return true;
        }

        /// <summary>
        /// Evaluate packages.lock.json file if available and accordingly return result.
        /// </summary>
        /// <param name="packagesLockFilePath"></param>
        /// <param name="contextForProject"></param>
        /// <returns>result of packages.lock.json file evaluation where
        /// success is whether the lock file is in a valid state (ex. locked mode, but not up to date)
        /// isLockFileValid tells whether lock file is still valid to be consumed for this restore
        /// packagesLockFile is the PackagesLockFile instance
        /// </returns>
        private async Task<(bool success, bool isLockFileValid, PackagesLockFile packagesLockFile)> EvaluatePackagesLockFileAsync(
            string packagesLockFilePath,
            RemoteWalkContext contextForProject,
            TelemetryActivity lockFileTelemetry)
        {
            PackagesLockFile packagesLockFile = null;
            var isLockFileValid = false;
            var success = true;

            var restorePackagesWithLockFile = _request.Project.RestoreMetadata?.RestoreLockProperties.RestorePackagesWithLockFile;

            if (!MSBuildStringUtility.IsTrueOrEmpty(restorePackagesWithLockFile) && File.Exists(packagesLockFilePath))
            {
                success = false;

                // invalid input since packages.lock.json file exists along with RestorePackagesWithLockFile is set to false.
                var message = string.Format(CultureInfo.CurrentCulture, Strings.Error_InvalidLockFileInput, packagesLockFilePath);

                // directly log to the request logger when we're not going to rewrite the assets file otherwise this log will
                // be skipped for netcore projects.
                await _request.Log.LogAsync(RestoreLogMessage.CreateError(NuGetLogCode.NU1005, message));

                return (success, isLockFileValid, packagesLockFile);
            }

            // read packages.lock.json file if exists and RestoreForceEvaluate flag is not set to true
            if (!_request.RestoreForceEvaluate && File.Exists(packagesLockFilePath))
            {
                lockFileTelemetry.StartIntervalMeasure();
                packagesLockFile = PackagesLockFileFormat.Read(packagesLockFilePath, _logger);
                lockFileTelemetry.EndIntervalMeasure(ReadLockFileDuration);

                if (_request.DependencyGraphSpec != null)
                {
                    // check if lock file is out of sync with project data
                    lockFileTelemetry.StartIntervalMeasure();

                    LockFileValidationResult lockFileResult = PackagesLockFileUtilities.IsLockFileValid(_request.DependencyGraphSpec, packagesLockFile);
                    isLockFileValid = lockFileResult.IsValid;

                    lockFileTelemetry.EndIntervalMeasure(ValidateLockFileDuration);

                    if (isLockFileValid)
                    {
                        // pass lock file details down to generate restore graph
                        foreach (var target in packagesLockFile.Targets)
                        {
                            var libraries = target.Dependencies
                                .Where(dep => dep.Type != PackageDependencyType.Project)
                                .Select(dep => new LibraryIdentity(dep.Id, dep.ResolvedVersion, LibraryType.Package))
                                .ToList();

                            // add lock file libraries into RemoteWalkContext so that it can be used during restore graph generation
                            contextForProject.LockFileLibraries.Add(new LockFileCacheKey(target.TargetFramework, target.RuntimeIdentifier), libraries);
                        }
                    }
                    else if (_request.IsRestoreOriginalAction && _request.Project.RestoreMetadata.RestoreLockProperties.RestoreLockedMode)
                    {
                        success = false;
                        var invalidReasons = string.Join(Environment.NewLine, lockFileResult.InvalidReasons);

                        // bail restore since it's the locked mode but required to update the lock file.
                        var message = RestoreLogMessage.CreateError(NuGetLogCode.NU1004,
                                                string.Format(
                                                CultureInfo.CurrentCulture,
                                                string.Concat(invalidReasons,
                                                Strings.Error_RestoreInLockedMode)));

                        await _logger.LogAsync(message);
                    }
                }
            }

            return (success, isLockFileValid, packagesLockFile);
        }

        private (CacheFile cacheFile, bool noOp) EvaluateCacheFile()
        {
            CacheFile cacheFile;
            var noOp = false;

            var noOpDgSpec = NoOpRestoreUtilities.GetNoOpDgSpec(_request);

            if (_request.ProjectStyle == ProjectStyle.DotnetCliTool && _request.AllowNoOp)
            {
                // No need to attempt to resolve the tool if no-op is not allowed.
                NoOpRestoreUtilities.UpdateRequestBestMatchingToolPathsIfAvailable(_request);
            }

            var newDgSpecHash = noOpDgSpec.GetHash();

            // if --force-evaluate flag is passed then restore noop check will also be skipped.
            // this will also help us to get rid of -force flag in near future.
            // DgSpec doesn't contain log messages, so skip no-op if there are any, as it's not taken into account in the hash
            if (_request.AllowNoOp &&
                !_request.RestoreForceEvaluate &&
                File.Exists(_request.Project.RestoreMetadata.CacheFilePath))
            {
                cacheFile = FileUtility.SafeRead(_request.Project.RestoreMetadata.CacheFilePath, (stream, path) => CacheFileFormat.Read(stream, _logger, path));

                if (cacheFile.IsValid && StringComparer.Ordinal.Equals(cacheFile.DgSpecHash, newDgSpecHash) && VerifyCacheFileMatchesProject(cacheFile))
                {
                    _logger.LogVerbose(string.Format(CultureInfo.CurrentCulture, Strings.Log_RestoreNoOpFinish, _request.Project.Name));
                    _success = true;
                    noOp = true;
                }
                else
                {
                    cacheFile = new CacheFile(newDgSpecHash);
                    _logger.LogVerbose(string.Format(CultureInfo.CurrentCulture, Strings.Log_RestoreNoOpDGChanged, _request.Project.Name));
                }
            }
            else
            {
                cacheFile = new CacheFile(newDgSpecHash);
            }

            // DotnetCliTool restores are special because the the assets file location is not known until after the restore itself. So we just clean up.
            if (_request.ProjectStyle == ProjectStyle.DotnetCliTool)
            {
                if (!noOp)
                {
                    // Clean up to preserve the pre no-op behavior. This should not be used, but we want to be cautious.
                    _request.LockFilePath = null;
                    _request.Project.RestoreMetadata.CacheFilePath = null;
                }
            }
            return (cacheFile, noOp);
        }

        private string GetAssetsFilePath(LockFile lockFile)
        {
            var projectLockFilePath = _request.LockFilePath;

            if (string.IsNullOrEmpty(projectLockFilePath))
            {
                if (_request.ProjectStyle == ProjectStyle.PackageReference
                    || _request.ProjectStyle == ProjectStyle.DotnetToolReference
                    || _request.ProjectStyle == ProjectStyle.Standalone)
                {
                    projectLockFilePath = Path.Combine(_request.RestoreOutputPath, LockFileFormat.AssetsFileName);
                }
                else if (_request.ProjectStyle == ProjectStyle.DotnetCliTool)
                {
                    var toolName = ToolRestoreUtility.GetToolIdOrNullFromSpec(_request.Project);
                    var lockFileLibrary = ToolRestoreUtility.GetToolTargetLibrary(lockFile, toolName);

                    if (lockFileLibrary != null)
                    {
                        var version = lockFileLibrary.Version;

                        var toolPathResolver = new ToolPathResolver(_request.PackagesDirectory);
                        projectLockFilePath = toolPathResolver.GetLockFilePath(
                            toolName,
                            version,
                            lockFile.Targets.First().TargetFramework);
                    }
                }
                else
                {
                    projectLockFilePath = Path.Combine(_request.Project.BaseDirectory, LockFileFormat.LockFileName);
                }
            }

            return Path.GetFullPath(projectLockFilePath);
        }

        private void DowngradeLockFileIfNeeded(LockFile lockFile)
        {
            if (_request.LockFileVersion <= 1)
            {
                DowngradeLockFileToV1(lockFile);
            }
        }

        private async Task FixCaseForLegacyReaders(
            IEnumerable<RestoreTargetGraph> graphs,
            LockFile lockFile,
            CancellationToken token)
        {
            // The main restore operation restores packages with lowercase ID and version. If the
            // restore request is for lowercase packages, then take this additional post-processing
            // step.
            if (!_request.IsLowercasePackagesDirectory)
            {
                var originalCase = new OriginalCaseGlobalPackageFolder(_request, _operationId);

                // Convert the case of all the packages used in the project restore
                await originalCase.CopyPackagesToOriginalCaseAsync(graphs, token);

                // Convert the project lock file contents.
                originalCase.ConvertLockFileToOriginalCase(lockFile);
            }
        }

        private LockFile BuildAssetsFile(
            LockFile existingLockFile,
            PackageSpec project,
            IEnumerable<RestoreTargetGraph> graphs,
            IReadOnlyList<NuGetv3LocalRepository> localRepositories,
            RemoteWalkContext contextForProject)
        {
            // Build the lock file
            var lockFile = new LockFileBuilder(_request.LockFileVersion, _logger, _includeFlagGraphs)
                    .CreateLockFile(
                        existingLockFile,
                        project,
                        graphs,
                        localRepositories,
                        contextForProject,
                        _lockFileBuilderCache);

            return lockFile;
        }

        /// <summary>
        /// Check if the given graphs are valid and log errors/warnings.
        /// If fatal errors are encountered the rest of the errors/warnings
        /// are not logged. This is to avoid flooding the log with long
        /// dependency chains for every package.
        /// </summary>
        private async Task<bool> ValidateRestoreGraphsAsync(IEnumerable<RestoreTargetGraph> graphs, ILogger logger)
        {
            // Check for cycles
            var success = await ValidateCyclesAsync(graphs, logger);

            if (success)
            {
                // Check for conflicts if no cycles existed
                success = await ValidateConflictsAsync(graphs, logger);
            }

            if (success)
            {
                // Log downgrades if everything else was successful
                await LogDowngradeWarningsOrErrorsAsync(graphs, logger);
            }

            return success;
        }

        /// <summary>
        /// Logs an error and returns false if any cycles exist.
        /// </summary>
        private static async Task<bool> ValidateCyclesAsync(IEnumerable<RestoreTargetGraph> graphs, ILogger logger)
        {
            foreach (var graph in graphs)
            {
                foreach (var cycle in graph.AnalyzeResult.Cycles)
                {
                    var text = Strings.Log_CycleDetected + $" {Environment.NewLine}  {cycle.GetPath()}.";
                    await logger.LogAsync(RestoreLogMessage.CreateError(NuGetLogCode.NU1108, text, cycle.Key?.Name, graph.TargetGraphName));
                    return false;
                }
            }

            return true;
        }

        /// <summary>
        /// Logs an error and returns false if any conflicts exist.
        /// </summary>
        private async Task<bool> ValidateConflictsAsync(IEnumerable<RestoreTargetGraph> graphs, ILogger logger)
        {
            foreach (var graph in graphs)
            {
                foreach (var versionConflict in graph.AnalyzeResult.VersionConflicts)
                {
                    var message = string.Format(
                           CultureInfo.CurrentCulture,
                           Strings.Log_VersionConflict,
                           versionConflict.Selected.Key.Name,
                           versionConflict.Selected.GetIdAndVersionOrRange(),
                           _request.Project.Name)
                       + $" {Environment.NewLine} {versionConflict.Selected.GetPathWithLastRange()} {Environment.NewLine} {versionConflict.Conflicting.GetPathWithLastRange()}.";

                    await logger.LogAsync(RestoreLogMessage.CreateError(NuGetLogCode.NU1107, message, versionConflict.Selected.Key.Name, graph.TargetGraphName));
                    return false;
                }
            }

            return true;
        }

        /// <summary>
        /// Log downgrade warnings from the graphs.
        /// </summary>
        internal static Task LogDowngradeWarningsOrErrorsAsync(IEnumerable<RestoreTargetGraph> graphs, ILogger logger)
        {
            var messages = new List<RestoreLogMessage>();

            foreach (var graph in graphs)
            {
                if (graph.AnalyzeResult.Downgrades.Count > 0)
                {
                    // Find all dependencies in the flattened graph that are not packages.
                    var ignoreIds = new HashSet<string>(
                            graph.Flattened.Where(e => e.Key.Type != LibraryType.Package)
                                       .Select(e => e.Key.Name),
                        StringComparer.OrdinalIgnoreCase);

                    foreach (var downgrade in graph.AnalyzeResult.Downgrades)
                    {
                        var downgraded = downgrade.DowngradedFrom;
                        var downgradedBy = downgrade.DowngradedTo;

                        // Filter out non-package dependencies
                        if (!ignoreIds.Contains(downgraded.Key.Name))
                        {
                            // Not all dependencies have a min version, if one does not exist use 0.0.0
                            var fromVersion = downgraded.GetVersionRange().MinVersion
                                            ?? new NuGetVersion(0, 0, 0);

                            // Use the actual version resolved if it exists
                            var toVersion = downgradedBy.GetVersionOrDefault()
                                            ?? downgradedBy.GetVersionRange().MinVersion
                                            ?? new NuGetVersion(0, 0, 0);

                            var message = string.Format(
                                    CultureInfo.CurrentCulture,
                                    downgradedBy.Item.IsCentralTransitive ? Strings.Log_CPVM_DowngradeError : Strings.Log_DowngradeWarning,
                                    downgraded.Key.Name,
                                    fromVersion,
                                    toVersion)
                                + $" {Environment.NewLine} {downgraded.GetPathWithLastRange()} {Environment.NewLine} {downgradedBy.GetPathWithLastRange()}";

                            if (downgradedBy.Item.IsCentralTransitive)
                            {
                                messages.Add(RestoreLogMessage.CreateError(NuGetLogCode.NU1109, message, downgraded.Key.Name, graph.TargetGraphName));
                            }
                            else
                            {
                                messages.Add(RestoreLogMessage.CreateWarning(NuGetLogCode.NU1605, message, downgraded.Key.Name, graph.TargetGraphName));
                            }
                        }
                    }
                }
            }

            // Merge and log messages
            var mergedMessages = DiagnosticUtility.MergeOnTargetGraph(messages);
            return logger.LogMessagesAsync(mergedMessages);
        }

        private static async Task<IList<CompatibilityCheckResult>> VerifyCompatibilityAsync(
                PackageSpec project,
                Dictionary<RestoreTargetGraph, Dictionary<string, LibraryIncludeFlags>> includeFlagGraphs,
                IReadOnlyList<NuGetv3LocalRepository> localRepositories,
                LockFile lockFile,
                IEnumerable<RestoreTargetGraph> graphs,
                bool validateRuntimeAssets,
                ILogger logger)
        {
            // Scan every graph for compatibility, as long as there were no unresolved packages
            var checkResults = new List<CompatibilityCheckResult>();
            if (graphs.All(g => !g.Unresolved.Any()))
            {
                var checker = new CompatibilityChecker(localRepositories, lockFile, validateRuntimeAssets, logger);
                foreach (var graph in graphs)
                {
                    // Don't do compat checks for the ridless graph of DotnetTooReference restore. Everything relevant will be caught in the graph with the rid
                    if (!(ProjectStyle.DotnetToolReference == project.RestoreMetadata?.ProjectStyle && string.IsNullOrEmpty(graph.RuntimeIdentifier)))
                    {
                        await logger.LogAsync(LogLevel.Verbose, string.Format(CultureInfo.CurrentCulture, Strings.Log_CheckingCompatibility, graph.Name));

                        var includeFlags = IncludeFlagUtils.FlattenDependencyTypes(includeFlagGraphs, project, graph);

                        var res = await checker.CheckAsync(graph, includeFlags, project);

                        checkResults.Add(res);
                        if (res.Success)
                        {
                            await logger.LogAsync(LogLevel.Verbose, string.Format(CultureInfo.CurrentCulture, Strings.Log_PackagesAndProjectsAreCompatible, graph.Name));
                        }
                        else
                        {
                            // Get error counts on a project vs package basis
                            var projectCount = res.Issues.Count(issue => issue.Type == CompatibilityIssueType.ProjectIncompatible);
                            var packageCount = res.Issues.Count(issue => issue.Type != CompatibilityIssueType.ProjectIncompatible);

                            // Log a summary with compatibility error counts
                            if (projectCount > 0)
                            {
                                await logger.LogAsync(LogLevel.Debug, $"Incompatible projects: {projectCount}");
                            }

                            if (packageCount > 0)
                            {
                                await logger.LogAsync(LogLevel.Debug, $"Incompatible packages: {packageCount}");
                            }
                        }
                    }
                    else
                    {
                        await logger.LogAsync(LogLevel.Verbose, string.Format(CultureInfo.CurrentCulture, Strings.Log_SkippingCompatibiilityCheckOnRidlessGraphForDotnetToolReferenceProject, graph.Name));
                    }
                }
            }

            return checkResults;
        }

        private async Task<IEnumerable<RestoreTargetGraph>> ExecuteRestoreAsync(
            NuGetv3LocalRepository userPackageFolder,
            IReadOnlyList<NuGetv3LocalRepository> fallbackPackageFolders,
            RemoteWalkContext context,
            CancellationToken token,
            TelemetryActivity telemetryActivity)
        {
            if (_request.Project.TargetFrameworks.Count == 0)
            {
                var message = string.Format(CultureInfo.CurrentCulture, Strings.Log_ProjectDoesNotSpecifyTargetFrameworks, _request.Project.Name, _request.Project.FilePath);
                await _logger.LogAsync(RestoreLogMessage.CreateError(NuGetLogCode.NU1001, message));

                _success = false;
                return Enumerable.Empty<RestoreTargetGraph>();
            }
            _logger.LogInformation(string.Format(CultureInfo.CurrentCulture, Strings.Log_RestoringPackages, _request.Project.FilePath));

            // Get external project references
            // If the top level project already exists, update the package spec provided
            // with the RestoreRequest spec.
            var updatedExternalProjects = GetProjectReferences(context);

            // Load repositories
            // the external project provider is specific to the current restore project
            context.ProjectLibraryProviders.Add(
                    new PackageSpecReferenceDependencyProvider(updatedExternalProjects, _logger));

            var remoteWalker = new RemoteDependencyWalker(context);

            var projectRange = new LibraryRange()
            {
                Name = _request.Project.Name,
                VersionRange = new VersionRange(_request.Project.Version),
                TypeConstraint = LibraryDependencyTarget.Project | LibraryDependencyTarget.ExternalProject
            };

            // Resolve dependency graphs
            var allGraphs = new List<RestoreTargetGraph>();
            var runtimeIds = RequestRuntimeUtility.GetRestoreRuntimes(_request);
            var projectFrameworkRuntimePairs = CreateFrameworkRuntimePairs(_request.Project, runtimeIds);
            var hasSupports = _request.Project.RuntimeGraph.Supports.Count > 0;

            var projectRestoreRequest = new ProjectRestoreRequest(
                _request,
                _request.Project,
                _request.ExistingLockFile,
                _logger)
            {
                ParentId = _operationId
            };

            var projectRestoreCommand = new ProjectRestoreCommand(projectRestoreRequest);

            Tuple<bool, List<RestoreTargetGraph>, RuntimeGraph> result = null;
            using (telemetryActivity.StartIndependentInterval(CreateRestoreTargetGraphDuration))
            {
                result = await projectRestoreCommand.TryRestoreAsync(
                    projectRange,
                    projectFrameworkRuntimePairs,
                    userPackageFolder,
                    fallbackPackageFolders,
                    remoteWalker,
                    context,
                    forceRuntimeGraphCreation: hasSupports,
                    token: token,
                    telemetryActivity: telemetryActivity,
                    telemetryPrefix: string.Empty);
            }

            var success = result.Item1;
            allGraphs.AddRange(result.Item2);
            _success = success;

            // Calculate compatibility profiles to check by merging those defined in the project with any from the command line
            foreach (var profile in _request.Project.RuntimeGraph.Supports)
            {
                var runtimes = result.Item3;

                CompatibilityProfile compatProfile;
                if (profile.Value.RestoreContexts.Any())
                {
                    // Just use the contexts from the project definition
                    compatProfile = profile.Value;
                }
                else if (!runtimes.Supports.TryGetValue(profile.Value.Name, out compatProfile))
                {
                    // No definition of this profile found, so just continue to the next one
                    var message = string.Format(CultureInfo.CurrentCulture, Strings.Log_UnknownCompatibilityProfile, profile.Key);

                    await _logger.LogAsync(RestoreLogMessage.CreateWarning(NuGetLogCode.NU1502, message));
                    continue;
                }

                foreach (var pair in compatProfile.RestoreContexts)
                {
                    _logger.LogDebug($" {profile.Value.Name} -> +{pair}");
                    _request.CompatibilityProfiles.Add(pair);
                }
            }

            // Walk additional runtime graphs for supports checks
            if (_success && _request.CompatibilityProfiles.Any())
            {
                Tuple<bool, List<RestoreTargetGraph>, RuntimeGraph> compatibilityResult = null;
                using (telemetryActivity.StartIndependentInterval(CreateAdditionalRestoreTargetGraphDuration))
                {
                    compatibilityResult = await projectRestoreCommand.TryRestoreAsync(
                    projectRange,
                    _request.CompatibilityProfiles,
                    userPackageFolder,
                    fallbackPackageFolders,
                    remoteWalker,
                    context,
                    forceRuntimeGraphCreation: true,
                    token: token,
                    telemetryActivity: telemetryActivity,
                    telemetryPrefix: "Additional-");
                }

                _success = compatibilityResult.Item1;

                // TryRestore may contain graphs that are already in allGraphs if the
                // supports section contains the same TxM as the project framework.
                var currentGraphs = new HashSet<KeyValuePair<NuGetFramework, string>>(
                    allGraphs.Select(graph => new KeyValuePair<NuGetFramework, string>(
                        graph.Framework,
                        graph.RuntimeIdentifier))
                    );

                foreach (var graph in compatibilityResult.Item2)
                {
                    var key = new KeyValuePair<NuGetFramework, string>(
                        graph.Framework,
                        graph.RuntimeIdentifier);

                    if (currentGraphs.Add(key))
                    {
                        allGraphs.Add(graph);
                    }
                }
            }


            return allGraphs;
        }

        private List<ExternalProjectReference> GetProjectReferences(RemoteWalkContext context)
        {
            // External references
            var updatedExternalProjects = new List<ExternalProjectReference>();

            if (_request.ExternalProjects.Count == 0)
            {
                // If no projects exist add the current project.json file to the project
                // list so that it can be resolved.
                updatedExternalProjects.Add(ToExternalProjectReference(_request.Project));
            }
            else if (_request.ExternalProjects.Count > 0)
            {
                // There should be at most one match in the external projects.
                var rootProjectMatches = _request.ExternalProjects.Where(proj =>
                        string.Equals(
                            _request.Project.Name,
                            proj.PackageSpecProjectName,
                            StringComparison.OrdinalIgnoreCase))
                        .ToList();

                if (rootProjectMatches.Count > 1)
                {
                    throw new InvalidOperationException($"Ambiguous project name '{_request.Project.Name}'.");
                }

                var rootProject = rootProjectMatches.SingleOrDefault();

                if (rootProject != null)
                {
                    // Replace the project spec with the passed in package spec,
                    // for installs which are done in memory first this will be
                    // different from the one on disk
                    updatedExternalProjects.AddRange(_request.ExternalProjects
                        .Where(project =>
                            !project.UniqueName.Equals(rootProject.UniqueName, StringComparison.Ordinal)));

                    var updatedReference = new ExternalProjectReference(
                        rootProject.UniqueName,
                        _request.Project,
                        rootProject.MSBuildProjectPath,
                        rootProject.ExternalProjectReferences);

                    updatedExternalProjects.Add(updatedReference);
                }
            }
            else
            {
                // External references were passed, but the top level project wasn't found.
                // This is always due to an internal issue and typically caused by errors
                // building the project closure.
                Debug.Fail("RestoreRequest.ExternalProjects contains references, but does not contain the top level references. Add the project we are restoring for.");
                throw new InvalidOperationException($"Missing external reference metadata for {_request.Project.Name}");
            }

            return updatedExternalProjects;
        }

        private static IEnumerable<FrameworkRuntimePair> CreateFrameworkRuntimePairs(
            PackageSpec packageSpec,
            ISet<string> runtimeIds)
        {
            var projectFrameworkRuntimePairs = new List<FrameworkRuntimePair>();
            foreach (var framework in packageSpec.TargetFrameworks)
            {
                // We care about TFM only and null RID for compilation purposes
                projectFrameworkRuntimePairs.Add(new FrameworkRuntimePair(framework.FrameworkName, null));

                foreach (var runtimeId in runtimeIds)
                {
                    projectFrameworkRuntimePairs.Add(new FrameworkRuntimePair(framework.FrameworkName, runtimeId));
                }
            }

            return projectFrameworkRuntimePairs;
        }

        private static RemoteWalkContext CreateRemoteWalkContext(RestoreRequest request, RestoreCollectorLogger logger)
        {
            var context = new RemoteWalkContext(
                request.CacheContext,
                logger);

            foreach (var provider in request.DependencyProviders.LocalProviders)
            {
                context.LocalLibraryProviders.Add(provider);
            }

            foreach (var provider in request.DependencyProviders.RemoteProviders)
            {
                context.RemoteLibraryProviders.Add(provider);
            }

            // Determine if the targets and props files should be written out.
            context.IsMsBuildBased = request.ProjectStyle != ProjectStyle.DotnetCliTool;

            return context;
        }

        private static void DowngradeLockFileToV1(LockFile lockFile)
        {
            // Remove projects from the library section
            var libraryProjects = lockFile.Libraries.Where(lib => lib.Type == LibraryType.Project).ToArray();

            foreach (var library in libraryProjects)
            {
                lockFile.Libraries.Remove(library);
            }

            // Remove projects from the targets section
            foreach (var target in lockFile.Targets)
            {
                var targetProjects = target.Libraries.Where(lib => lib.Type == LibraryType.Project).ToArray();

                foreach (var library in targetProjects)
                {
                    target.Libraries.Remove(library);
                }
            }

            foreach (var library in lockFile.Targets.SelectMany(target => target.Libraries))
            {
                // Null out all target types, these did not exist in v1
                library.Type = null;
            }

            // Remove the package spec
            lockFile.PackageSpec = null;
        }

        private static ExternalProjectReference ToExternalProjectReference(PackageSpec project)
        {
            return new ExternalProjectReference(
                project.Name,
                project,
                msbuildProjectPath: null,
                projectReferences: Enumerable.Empty<string>());
        }
    }
}<|MERGE_RESOLUTION|>--- conflicted
+++ resolved
@@ -247,20 +247,6 @@
                     });
                 }
 
-<<<<<<< HEAD
-                LockFile assetsFile = null;
-                using (TelemetryActivity.Create(parentId: _operationId, eventName: GenerateAssetsFile))
-                {
-                    // Create assets file
-                    assetsFile = BuildAssetsFile(
-                    _request.ExistingLockFile,
-                    _request.Project,
-                    graphs,
-                    localRepositories,
-                    contextForProject
-                    );
-                }
-=======
                 telemetry.StartIntervalMeasure();
                 // Create assets file
                 LockFile assetsFile = BuildAssetsFile(
@@ -270,7 +256,6 @@
                 localRepositories,
                 contextForProject);
                 telemetry.EndIntervalMeasure(GenerateAssetsFileDuration);
->>>>>>> 87e9eab3
 
                 IList<CompatibilityCheckResult> checkResults = null;
 
