// Copyright (c) .NET Foundation. All rights reserved.
// Licensed under the Apache License, Version 2.0. See License.txt in the project root for license information.

using System;
using System.Collections.Generic;
using System.Diagnostics;
using System.Globalization;
using System.IO;
using System.Linq;
using System.Text;
using System.Threading;
using System.Threading.Tasks;
using NuGet.Common;
using NuGet.DependencyResolver;
using NuGet.Frameworks;
using NuGet.LibraryModel;
using NuGet.Packaging.Core;
using NuGet.ProjectModel;
using NuGet.Repositories;
using NuGet.RuntimeModel;
using NuGet.Versioning;

namespace NuGet.Commands
{
    public class RestoreCommand
    {
        private readonly RestoreCollectorLogger _logger;

        private readonly RestoreRequest _request;

        private bool _success;

        private Guid _operationId;

        private readonly Dictionary<RestoreTargetGraph, Dictionary<string, LibraryIncludeFlags>> _includeFlagGraphs
            = new Dictionary<RestoreTargetGraph, Dictionary<string, LibraryIncludeFlags>>();

        public Guid ParentId { get; }

        // names for ProjectRestoreInformation and intervals
        private const string ProjectRestoreInformation = "ProjectRestoreInformation";
        private const string ErrorCodes = "ErrorCodes";
        private const string WarningCodes = "WarningCodes";
        private const string RestoreSuccess = "RestoreSuccess";

        // names for child events for ProjectRestoreInformation
        private const string GenerateRestoreGraph = "GenerateRestoreGraph";
        private const string GenerateAssetsFile = "GenerateAssetsFile";
        private const string ValidateRestoreGraphs = "ValidateRestoreGraphs";
        private const string CreateRestoreResult = "CreateRestoreResult";
        private const string RestoreNoOpInformation = "RestoreNoOpInformation";
        private const string RestoreLockFileInformation = "RestoreLockFileInformation";
        private const string ValidatePackagesSha = "ValidatePackagesSha";

        // names for intervals in RestoreNoOpInformation
        private const string CacheFileEvaluateDuration = "CacheFileEvaluateDuration";
        private const string MsbuildAssetsVerificationDuration = "MsbuildAssetsVerificationDuration";
        private const string MsbuildAssetsVerificationResult = "MsbuildAssetsVerificationResult";
        private const string ReplayLogsDuration = "ReplayLogsDuration";

        //names for child events for GenerateRestoreGraph
        private const string CreateRestoreTargetGraph = "CreateRestoreTargetGraph";
        private const string RestoreAdditionalCompatCheck = "RestoreAdditionalCompatCheck";

        // names for intervals in RestoreLockFileInformation
        private const string IsLockFileEnabled = "IsLockFileEnabled";
        private const string ReadLockFileDuration = "ReadLockFileDuration";
        private const string ValidateLockFileDuration = "ValidateLockFileDuration";
        private const string IsLockFileValidForRestore = "IsLockFileValidForRestore";
        private const string LockFileEvaluationResult = "LockFileEvaluationResult";

        // names for central package management version information
        private const string IsCentralVersionManagementEnabled = "IsCentralVersionManagementEnabled";

        public RestoreCommand(RestoreRequest request)
        {
            _request = request ?? throw new ArgumentNullException(nameof(request));

            // Validate the lock file version requested
            if (_request.LockFileVersion < 1 || _request.LockFileVersion > LockFileFormat.Version)
            {
                Debug.Fail($"Lock file version {_request.LockFileVersion} is not supported.");
                throw new ArgumentOutOfRangeException(nameof(_request.LockFileVersion));
            }

            var collectorLoggerHideWarningsAndErrors = request.Project.RestoreSettings.HideWarningsAndErrors
                || request.HideWarningsAndErrors;

            var collectorLogger = new RestoreCollectorLogger(_request.Log, collectorLoggerHideWarningsAndErrors);

            collectorLogger.ApplyRestoreInputs(_request.Project);

            _logger = collectorLogger;
            ParentId = request.ParentId;

            _success = !request.AdditionalMessages?.Any(m => m.Level == LogLevel.Error) ?? true;
        }

        public Task<RestoreResult> ExecuteAsync()
        {
            return ExecuteAsync(CancellationToken.None);
        }

        public async Task<RestoreResult> ExecuteAsync(CancellationToken token)
        {
            using (var telemetry = TelemetryActivity.Create(parentId: ParentId, eventName: ProjectRestoreInformation))
            {
                _operationId = telemetry.OperationId;

                var isCpvmEnabled = _request.Project.RestoreMetadata?.CentralPackageVersionsEnabled ?? false;
                telemetry.TelemetryEvent[IsCentralVersionManagementEnabled] = isCpvmEnabled;
                if (isCpvmEnabled)
                {
                    _logger.LogInformation(string.Format(
                          CultureInfo.CurrentCulture,
                          Strings.CentralPackageVersionManagementInPreview,
                          _request.Project.FilePath));
                }

                var restoreTime = Stopwatch.StartNew();

                // Local package folders (non-sources)
                var localRepositories = new List<NuGetv3LocalRepository>
                {
                    _request.DependencyProviders.GlobalPackages
                };

                localRepositories.AddRange(_request.DependencyProviders.FallbackPackageFolders);

                var contextForProject = CreateRemoteWalkContext(_request, _logger);

                CacheFile cacheFile = null;

                using (var noOpTelemetry = TelemetryActivity.Create(parentId: _operationId, eventName: RestoreNoOpInformation))
                {
                    if (NoOpRestoreUtilities.IsNoOpSupported(_request))
                    {
                        noOpTelemetry.StartIntervalMeasure();

                        bool noOp;
                        (cacheFile, noOp) = EvaluateCacheFile();

                        noOpTelemetry.EndIntervalMeasure(CacheFileEvaluateDuration);

                        if (noOp)
                        {
                            noOpTelemetry.StartIntervalMeasure();

                            var noOpSuccess = NoOpRestoreUtilities.VerifyRestoreOutput(_request, cacheFile);

                            noOpTelemetry.EndIntervalMeasure(MsbuildAssetsVerificationDuration);
                            noOpTelemetry.TelemetryEvent[MsbuildAssetsVerificationResult] = noOpSuccess;

                            if (noOpSuccess)
                            {
                                noOpTelemetry.StartIntervalMeasure();

                                // Replay Warnings and Errors from an existing lock file in case of a no-op.
                                await MSBuildRestoreUtility.ReplayWarningsAndErrorsAsync(cacheFile.LogMessages, _logger);

                                noOpTelemetry.EndIntervalMeasure(ReplayLogsDuration);

                                restoreTime.Stop();

                                return new NoOpRestoreResult(
                                    _success,
                                    _request.LockFilePath,
                                    new Lazy<LockFile>(() => LockFileUtilities.GetLockFile(_request.LockFilePath, _logger)),
                                    cacheFile,
                                    _request.Project.RestoreMetadata.CacheFilePath,
                                    _request.ProjectStyle,
                                    restoreTime.Elapsed);
                            }
                        }
                    }
                }

                if (isCpvmEnabled && !await AreCentralVersionRequirementsSatisfiedAsync())
                {
                    // the errors will be added to the assets file
                    _success = false;
                }

                // evaluate packages.lock.json file
                var packagesLockFilePath = PackagesLockFileUtilities.GetNuGetLockFilePath(_request.Project);
                var isLockFileValid = false;
                PackagesLockFile packagesLockFile = null;

                using (var lockFileTelemetry = TelemetryActivity.Create(parentId: _operationId, eventName: RestoreLockFileInformation))
                {
                    lockFileTelemetry.TelemetryEvent[IsLockFileEnabled] = PackagesLockFileUtilities.IsNuGetLockFileEnabled(_request.Project);

                    bool result;
                    (result, isLockFileValid, packagesLockFile) = await EvaluatePackagesLockFileAsync(packagesLockFilePath, contextForProject, lockFileTelemetry);

                    lockFileTelemetry.TelemetryEvent[IsLockFileValidForRestore] = isLockFileValid;
                    lockFileTelemetry.TelemetryEvent[LockFileEvaluationResult] = result;

                    if (!result)
                    {
                        _success = result;

                        // Replay Warnings and Errors from an existing lock file
                        await MSBuildRestoreUtility.ReplayWarningsAndErrorsAsync(_request.ExistingLockFile?.LogMessages, _logger);

                        if (cacheFile != null)
                        {
                            cacheFile.Success = _success;
                        }

                        return new RestoreResult(
                            success: _success,
                            restoreGraphs: new List<RestoreTargetGraph>(),
                            compatibilityCheckResults: new List<CompatibilityCheckResult>(),
                            msbuildFiles: new List<MSBuildOutputFile>(),
                            lockFile: _request.ExistingLockFile,
                            previousLockFile: _request.ExistingLockFile,
                            lockFilePath: _request.ExistingLockFile?.Path,
                            cacheFile: cacheFile,
                            cacheFilePath: _request.Project.RestoreMetadata.CacheFilePath,
                            packagesLockFilePath: packagesLockFilePath,
                            packagesLockFile: packagesLockFile,
                            dependencyGraphSpecFilePath: NoOpRestoreUtilities.GetPersistedDGSpecFilePath(_request),
                            dependencyGraphSpec: _request.DependencyGraphSpec,
                            projectStyle: _request.ProjectStyle,
                            elapsedTime: restoreTime.Elapsed);
                    }
                }

                IEnumerable<RestoreTargetGraph> graphs = null;
                if (_success)
                {
                    using (var restoreGraphTelemetry = TelemetryActivity.Create(parentId: _operationId, eventName: GenerateRestoreGraph))
                    {
                        // Restore
                        graphs = await ExecuteRestoreAsync(
                        _request.DependencyProviders.GlobalPackages,
                        _request.DependencyProviders.FallbackPackageFolders,
                        contextForProject,
                        token,
                        restoreGraphTelemetry);
                    }
                }
                else
                {
                    // Being in an unsuccessful state before ExecuteRestoreAsync means there was a problem with the
                    // project. For example, project TFM or package versions couldn't be parsed. Although the minimal
                    // fake package spec generated has no packages requested, it also doesn't have any project TFMs
                    // and will generate validation errors if we tried to call ExecuteRestoreAsync. So, to avoid
                    // incorrect validation messages, don't try to restore. It is however, the responsibility for the
                    // caller of RestoreCommand to have provided at least one AdditionalMessage in RestoreArgs.
                    graphs = Enumerable.Empty<RestoreTargetGraph>();
                }

                LockFile assetsFile = null;
                using (TelemetryActivity.Create(parentId: _operationId, eventName: GenerateAssetsFile))
                {
                    // Create assets file
                    assetsFile = BuildAssetsFile(
                    _request.ExistingLockFile,
                    _request.Project,
                    graphs,
                    localRepositories,
                    contextForProject);
                }

                IList<CompatibilityCheckResult> checkResults = null;
                using (TelemetryActivity.Create(parentId: _operationId, eventName: ValidateRestoreGraphs))
                {
                    _success &= await ValidateRestoreGraphsAsync(graphs, _logger);

                    // Check package compatibility
                    checkResults = await VerifyCompatibilityAsync(
                    _request.Project,
                    _includeFlagGraphs,
                    localRepositories,
                    assetsFile,
                    graphs,
                    _request.ValidateRuntimeAssets,
                    _logger);

                    if (checkResults.Any(r => !r.Success))
                    {
                        _success = false;
                    }

                }

                // Generate Targets/Props files
                var msbuildOutputFiles = Enumerable.Empty<MSBuildOutputFile>();
                string assetsFilePath = null;
                string cacheFilePath = null;
                using (TelemetryActivity.Create(parentId: _operationId, eventName: CreateRestoreResult))
                {
                    // Determine the lock file output path
                    assetsFilePath = GetAssetsFilePath(assetsFile);

                    // Determine the cache file output path
                    cacheFilePath = NoOpRestoreUtilities.GetCacheFilePath(_request, assetsFile);

                    // Tool restores are unique since the output path is not known until after restore
                    if (_request.LockFilePath == null
                        && _request.ProjectStyle == ProjectStyle.DotnetCliTool)
                    {
                        _request.LockFilePath = assetsFilePath;
                    }

                    if (contextForProject.IsMsBuildBased)
                    {
                        msbuildOutputFiles = BuildAssetsUtils.GetMSBuildOutputFiles(
                            _request.Project,
                            assetsFile,
                            graphs,
                            localRepositories,
                            _request,
                            assetsFilePath,
                            _success,
                            _logger);
                    }

                    // If the request is for a lower lock file version, downgrade it appropriately
                    DowngradeLockFileIfNeeded(assetsFile);

                    // Revert to the original case if needed
                    await FixCaseForLegacyReaders(graphs, assetsFile, token);

                    // if lock file was still valid then validate package's sha512 hash or else write
                    // the file if enabled.
                    if (isLockFileValid)
                    {
                        using (TelemetryActivity.Create(parentId: _operationId, eventName: ValidatePackagesSha))
                        {
                            // validate package's SHA512
                            _success &= ValidatePackagesSha512(packagesLockFile, assetsFile);
                        }

                        // clear out the existing lock file so that we don't over-write the same file
                        packagesLockFile = null;
                    }
                    else if (PackagesLockFileUtilities.IsNuGetLockFileEnabled(_request.Project))
                    {
                        // generate packages.lock.json file if enabled
                        packagesLockFile = new PackagesLockFileBuilder()
                            .CreateNuGetLockFile(assetsFile);
                    }

                    // Write the logs into the assets file
                    var logsEnumerable = _logger.Errors
                        .Select(l => AssetsLogMessage.Create(l));
                    if (_request.AdditionalMessages != null)
                    {
                        logsEnumerable = logsEnumerable.Concat(_request.AdditionalMessages);
                    }
                    var logs = logsEnumerable
                        .ToList();

                    _success &= !logs.Any(l => l.Level == LogLevel.Error);

                    assetsFile.LogMessages = logs;

                    if (cacheFile != null)
                    {
                        cacheFile.Success = _success;
                        cacheFile.ProjectFilePath = _request.Project.FilePath;
                        cacheFile.LogMessages = assetsFile.LogMessages;
                        cacheFile.ExpectedPackageFilePaths = NoOpRestoreUtilities.GetRestoreOutput(_request, assetsFile);
                    }

                    var errorCodes = ConcatAsString(new HashSet<NuGetLogCode>(logs.Where(l => l.Level == LogLevel.Error).Select(l => l.Code)));
                    var warningCodes = ConcatAsString(new HashSet<NuGetLogCode>(logs.Where(l => l.Level == LogLevel.Warning).Select(l => l.Code)));

                    if (!string.IsNullOrEmpty(errorCodes))
                    {
                        telemetry.TelemetryEvent[ErrorCodes] = errorCodes;
                    }

                    if (!string.IsNullOrEmpty(warningCodes))
                    {
                        telemetry.TelemetryEvent[WarningCodes] = warningCodes;
                    }

                    telemetry.TelemetryEvent[RestoreSuccess] = _success;
                }

                restoreTime.Stop();

                // Create result
                return new RestoreResult(
                    _success,
                    graphs,
                    checkResults,
                    msbuildOutputFiles,
                    assetsFile,
                    _request.ExistingLockFile,
                    assetsFilePath,
                    cacheFile,
                    cacheFilePath,
                    packagesLockFilePath,
                    packagesLockFile,
                    dependencyGraphSpecFilePath: NoOpRestoreUtilities.GetPersistedDGSpecFilePath(_request),
                    dependencyGraphSpec: _request.DependencyGraphSpec,
                    _request.ProjectStyle,
                    restoreTime.Elapsed);
            }
        }

        private async Task<bool> AreCentralVersionRequirementsSatisfiedAsync()
        {
            // The dependencies should not have versions explicitelly defined if cpvm is enabled.
            IEnumerable<LibraryDependency> dependenciesWithDefinedVersion = _request.Project.TargetFrameworks.SelectMany(tfm => tfm.Dependencies.Where(d => !d.VersionCentrallyManaged && !d.AutoReferenced));
            if (dependenciesWithDefinedVersion.Any())
            {
                await _logger.LogAsync(RestoreLogMessage.CreateError(NuGetLogCode.NU1008, string.Format(CultureInfo.CurrentCulture, Strings.Error_CentralPackageVersions_VersionsNotAllowed, string.Join(";", dependenciesWithDefinedVersion.Select(d => d.Name)))));
                return false;
            }
            IEnumerable<LibraryDependency> autoReferencedAndDefinedInCentralFile = _request.Project.TargetFrameworks.SelectMany(tfm => tfm.Dependencies.Where(d => d.AutoReferenced && tfm.CentralPackageVersions.ContainsKey(d.Name)));
            if (autoReferencedAndDefinedInCentralFile.Any())
            {
                await _logger.LogAsync(RestoreLogMessage.CreateError(NuGetLogCode.NU1009, string.Format(CultureInfo.CurrentCulture, Strings.Error_CentralPackageVersions_AutoreferencedReferencesNotAllowed, string.Join(";", autoReferencedAndDefinedInCentralFile.Select(d => d.Name)))));

                return false;
            }
<<<<<<< HEAD
            IEnumerable<LibraryDependency> packageReferencedDependenciesWithoutCentralVersionDefined = _request.Project.TargetFrameworks.SelectMany(tfm => tfm.Dependencies.Where(d => d.LibraryRange.VersionRange == null));
            if (packageReferencedDependenciesWithoutCentralVersionDefined.Any())
            {
                await _logger.LogAsync(RestoreLogMessage.CreateError(NuGetLogCode.NU1010, string.Format(CultureInfo.CurrentCulture, Strings.Error_CentralPackageVersions_MissingPackageVersion, string.Join(";", packageReferencedDependenciesWithoutCentralVersionDefined.Select(d => d.Name)))));

                return false;
            }
=======
            var floatingVersionDependencies = _request.Project.TargetFrameworks.SelectMany(tfm => tfm.CentralPackageVersions.Values).Where(cpv => cpv.VersionRange.IsFloating);
            if (floatingVersionDependencies.Any())
            {
                await _logger.LogAsync(RestoreLogMessage.CreateError(NuGetLogCode.NU1011, Strings.Error_CentralPackageVersions_FloatingVersionsAreNotAllowed));
>>>>>>> 01fbfa44

                return false;
            }
            return true;
        }

        private string ConcatAsString<T>(IEnumerable<T> enumerable)
        {
            string result = null;

            if (enumerable != null && enumerable.Any())
            {
                var builder = new StringBuilder();
                foreach (var entry in enumerable)
                {
                    builder.Append(entry.ToString());
                    builder.Append(";");
                }

                result = builder.ToString(0, builder.Length - 1);
            }

            return result;
        }

        /// <summary>
        /// Accounts for using the restore commands on 2 projects living in the same path
        /// </summary>
        private bool VerifyCacheFileMatchesProject(CacheFile cacheFile)
        {
            if (_request.Project.RestoreMetadata.ProjectStyle == ProjectStyle.DotnetCliTool)
            {
                return true;
            }
            var pathComparer = PathUtility.GetStringComparerBasedOnOS();
            return pathComparer.Equals(cacheFile.ProjectFilePath, _request.Project.FilePath);
        }

        private bool ValidatePackagesSha512(PackagesLockFile lockFile, LockFile assetsFile)
        {
            var librariesLookUp = lockFile.Targets
                .SelectMany(t => t.Dependencies.Where(dep => dep.Type != PackageDependencyType.Project))
                .Distinct(LockFileDependencyIdVersionComparer.Default)
                .ToDictionary(dep => new PackageIdentity(dep.Id, dep.ResolvedVersion), val => val.ContentHash);

            StringBuilder errorMessageBuilder = null;
            foreach (var library in assetsFile.Libraries.Where(lib => lib.Type == LibraryType.Package))
            {
                var package = new PackageIdentity(library.Name, library.Version);

                if (!librariesLookUp.TryGetValue(package, out var sha512) || sha512 != library.Sha512)
                {
                    // raise validation error - validate every package regardless of whether we encounter a failure.
                    if (errorMessageBuilder == null)
                    {
                        errorMessageBuilder = new StringBuilder();
                    }
                    errorMessageBuilder.AppendLine(string.Format(CultureInfo.CurrentCulture, Strings.Error_PackageValidationFailed, package.ToString()));
                    _logger.LogVerbose(string.Format(CultureInfo.CurrentCulture, Strings.Log_PackageContentHashValidationFailed, package.ToString(), sha512, library.Sha512));
                }
            }

            if (errorMessageBuilder != null)
            {
                _logger.LogAsync(RestoreLogMessage.CreateError(NuGetLogCode.NU1403, errorMessageBuilder.ToString()));
                return false;
            }

            return true;
        }

        /// <summary>
        /// Evaluate packages.lock.json file if available and accordingly return result.
        /// </summary>
        /// <param name="packagesLockFilePath"></param>
        /// <param name="contextForProject"></param>
        /// <returns>result of packages.lock.json file evaluation where
        /// Item1 is the status of evaluating packages lock file if false, then bail restore
        /// Item2 is also a tuple which has 2 parts -
        ///     Item1 tells whether lock file is still valid to be consumed for this restore
        ///     Item2 is the PackagesLockFile instance
        /// </returns>
        private async Task<(bool success, bool isLockFileValid, PackagesLockFile packagesLockFile)> EvaluatePackagesLockFileAsync(
            string packagesLockFilePath,
            RemoteWalkContext contextForProject,
            TelemetryActivity lockFileTelemetry)
        {
            PackagesLockFile packagesLockFile = null;
            var isLockFileValid = false;
            var success = true;

            var restorePackagesWithLockFile = _request.Project.RestoreMetadata?.RestoreLockProperties.RestorePackagesWithLockFile;

            if (!MSBuildStringUtility.IsTrueOrEmpty(restorePackagesWithLockFile) && File.Exists(packagesLockFilePath))
            {
                success = false;

                // invalid input since packages.lock.json file exists along with RestorePackagesWithLockFile is set to false.
                var message = string.Format(CultureInfo.CurrentCulture, Strings.Error_InvalidLockFileInput, packagesLockFilePath);

                // directly log to the request logger when we're not going to rewrite the assets file otherwise this log will
                // be skipped for netcore projects.
                await _request.Log.LogAsync(RestoreLogMessage.CreateError(NuGetLogCode.NU1005, message));

                return (success, isLockFileValid, packagesLockFile);
            }

            // read packages.lock.json file if exists and RestoreForceEvaluate flag is not set to true
            if (!_request.RestoreForceEvaluate && File.Exists(packagesLockFilePath))
            {
                lockFileTelemetry.StartIntervalMeasure();
                packagesLockFile = PackagesLockFileFormat.Read(packagesLockFilePath, _logger);
                lockFileTelemetry.EndIntervalMeasure(ReadLockFileDuration);

                if (_request.DependencyGraphSpec != null)
                {
                    // check if lock file is out of sync with project data
                    lockFileTelemetry.StartIntervalMeasure();
                    isLockFileValid = PackagesLockFileUtilities.IsLockFileStillValid(_request.DependencyGraphSpec, packagesLockFile);
                    lockFileTelemetry.EndIntervalMeasure(ValidateLockFileDuration);

                    if (isLockFileValid)
                    {
                        // pass lock file details down to generate restore graph
                        foreach (var target in packagesLockFile.Targets)
                        {
                            var libraries = target.Dependencies
                                .Where(dep => dep.Type != PackageDependencyType.Project)
                                .Select(dep => new LibraryIdentity(dep.Id, dep.ResolvedVersion, LibraryType.Package))
                                .ToList();

                            // add lock file libraries into RemoteWalkContext so that it can be used during restore graph generation
                            contextForProject.LockFileLibraries.Add(new LockFileCacheKey(target.TargetFramework, target.RuntimeIdentifier), libraries);
                        }
                    }
                    else if (_request.IsRestoreOriginalAction && _request.Project.RestoreMetadata.RestoreLockProperties.RestoreLockedMode)
                    {
                        success = false;

                        // bail restore since it's the locked mode but required to update the lock file.
                        // directly log to the request logger when we're not going to rewrite the assets file otherwise this log will
                        // be skipped for netcore projects.
                        await _request.Log.LogAsync(RestoreLogMessage.CreateError(NuGetLogCode.NU1004, Strings.Error_RestoreInLockedMode));
                    }
                }
            }

            return (success, isLockFileValid, packagesLockFile);
        }

        private (CacheFile cacheFile, bool noOp) EvaluateCacheFile()
        {
            CacheFile cacheFile;
            var noOp = false;

            var noOpDgSpec = NoOpRestoreUtilities.GetNoOpDgSpec(_request);

            if (_request.ProjectStyle == ProjectStyle.DotnetCliTool && _request.AllowNoOp)
            {
                // No need to attempt to resolve the tool if no-op is not allowed.
                NoOpRestoreUtilities.UpdateRequestBestMatchingToolPathsIfAvailable(_request);
            }

            var newDgSpecHash = noOpDgSpec.GetHash();

            // if --force-evaluate flag is passed then restore noop check will also be skipped.
            // this will also help us to get rid of -force flag in near future.
            // DgSpec doesn't contain log messages, so skip no-op if there are any, as it's not taken into account in the hash
            if (_request.AllowNoOp &&
                !_request.RestoreForceEvaluate &&
                File.Exists(_request.Project.RestoreMetadata.CacheFilePath) ||
                _request.AdditionalMessages?.Count > 0)
            {
                cacheFile = FileUtility.SafeRead(_request.Project.RestoreMetadata.CacheFilePath, (stream, path) => CacheFileFormat.Read(stream, _logger, path));

                if (cacheFile.IsValid && StringComparer.Ordinal.Equals(cacheFile.DgSpecHash, newDgSpecHash) && VerifyCacheFileMatchesProject(cacheFile))
                {
                    _logger.LogVerbose(string.Format(CultureInfo.CurrentCulture, Strings.Log_RestoreNoOpFinish, _request.Project.Name));
                    _success = true;
                    noOp = true;
                }
                else
                {
                    cacheFile = new CacheFile(newDgSpecHash);
                    _logger.LogVerbose(string.Format(CultureInfo.CurrentCulture, Strings.Log_RestoreNoOpDGChanged, _request.Project.Name));
                }
            }
            else
            {
                cacheFile = new CacheFile(newDgSpecHash);

            }

            // DotnetCliTool restores are special because the the assets file location is not known until after the restore itself. So we just clean up.
            if (_request.ProjectStyle == ProjectStyle.DotnetCliTool)
            {
                if (!noOp)
                {
                    // Clean up to preserve the pre no-op behavior. This should not be used, but we want to be cautious. 
                    _request.LockFilePath = null;
                    _request.Project.RestoreMetadata.CacheFilePath = null;
                }
            }
            return (cacheFile, noOp);
        }

        private string GetAssetsFilePath(LockFile lockFile)
        {
            var projectLockFilePath = _request.LockFilePath;

            if (string.IsNullOrEmpty(projectLockFilePath))
            {
                if (_request.ProjectStyle == ProjectStyle.PackageReference
                    || _request.ProjectStyle == ProjectStyle.DotnetToolReference
                    || _request.ProjectStyle == ProjectStyle.Standalone)
                {
                    projectLockFilePath = Path.Combine(_request.RestoreOutputPath, LockFileFormat.AssetsFileName);
                }
                else if (_request.ProjectStyle == ProjectStyle.DotnetCliTool)
                {
                    var toolName = ToolRestoreUtility.GetToolIdOrNullFromSpec(_request.Project);
                    var lockFileLibrary = ToolRestoreUtility.GetToolTargetLibrary(lockFile, toolName);

                    if (lockFileLibrary != null)
                    {
                        var version = lockFileLibrary.Version;

                        var toolPathResolver = new ToolPathResolver(_request.PackagesDirectory);
                        projectLockFilePath = toolPathResolver.GetLockFilePath(
                            toolName,
                            version,
                            lockFile.Targets.First().TargetFramework);
                    }
                }
                else
                {
                    projectLockFilePath = Path.Combine(_request.Project.BaseDirectory, LockFileFormat.LockFileName);
                }
            }

            return Path.GetFullPath(projectLockFilePath);
        }

        private void DowngradeLockFileIfNeeded(LockFile lockFile)
        {
            if (_request.LockFileVersion <= 2)
            {
                DowngradeLockFileToV2(lockFile);
            }

            if (_request.LockFileVersion <= 1)
            {
                DowngradeLockFileToV1(lockFile);
            }
        }

        private async Task FixCaseForLegacyReaders(
            IEnumerable<RestoreTargetGraph> graphs,
            LockFile lockFile,
            CancellationToken token)
        {
            // The main restore operation restores packages with lowercase ID and version. If the
            // restore request is for lowercase packages, then take this additional post-processing
            // step.
            if (!_request.IsLowercasePackagesDirectory)
            {
                var originalCase = new OriginalCaseGlobalPackageFolder(_request, _operationId);

                // Convert the case of all the packages used in the project restore
                await originalCase.CopyPackagesToOriginalCaseAsync(graphs, token);

                // Convert the project lock file contents.
                originalCase.ConvertLockFileToOriginalCase(lockFile);
            }
        }

        private LockFile BuildAssetsFile(
            LockFile existingLockFile,
            PackageSpec project,
            IEnumerable<RestoreTargetGraph> graphs,
            IReadOnlyList<NuGetv3LocalRepository> localRepositories,
            RemoteWalkContext contextForProject)
        {
            // Build the lock file
            var lockFile = new LockFileBuilder(_request.LockFileVersion, _logger, _includeFlagGraphs)
                    .CreateLockFile(
                        existingLockFile,
                        project,
                        graphs,
                        localRepositories,
                        contextForProject);

            return lockFile;
        }

        /// <summary>
        /// Check if the given graphs are valid and log errors/warnings.
        /// If fatal errors are encountered the rest of the errors/warnings
        /// are not logged. This is to avoid flooding the log with long 
        /// dependency chains for every package.
        /// </summary>
        private async Task<bool> ValidateRestoreGraphsAsync(IEnumerable<RestoreTargetGraph> graphs, ILogger logger)
        {
            // Check for cycles
            var success = await ValidateCyclesAsync(graphs, logger);

            if (success)
            {
                // Check for conflicts if no cycles existed
                success = await ValidateConflictsAsync(graphs, logger);
            }

            if (success)
            {
                // Log downgrades if everything else was successful
                await LogDowngradeWarningsOrErrorsAsync(graphs, logger);
            }

            return success;
        }

        /// <summary>
        /// Logs an error and returns false if any cycles exist.
        /// </summary>
        private static async Task<bool> ValidateCyclesAsync(IEnumerable<RestoreTargetGraph> graphs, ILogger logger)
        {
            foreach (var graph in graphs)
            {
                foreach (var cycle in graph.AnalyzeResult.Cycles)
                {
                    var text = Strings.Log_CycleDetected + $" {Environment.NewLine}  {cycle.GetPath()}.";
                    await logger.LogAsync(RestoreLogMessage.CreateError(NuGetLogCode.NU1108, text, cycle.Key?.Name, graph.TargetGraphName));
                    return false;
                }
            }

            return true;
        }

        /// <summary>
        /// Logs an error and returns false if any conflicts exist.
        /// </summary>
        private async Task<bool> ValidateConflictsAsync(IEnumerable<RestoreTargetGraph> graphs, ILogger logger)
        {
            foreach (var graph in graphs)
            {
                foreach (var versionConflict in graph.AnalyzeResult.VersionConflicts)
                {
                    var message = string.Format(
                           CultureInfo.CurrentCulture,
                           Strings.Log_VersionConflict,
                           versionConflict.Selected.Key.Name,
                           versionConflict.Selected.GetIdAndVersionOrRange(),
                           _request.Project.Name)
                       + $" {Environment.NewLine} {versionConflict.Selected.GetPathWithLastRange()} {Environment.NewLine} {versionConflict.Conflicting.GetPathWithLastRange()}.";

                    await logger.LogAsync(RestoreLogMessage.CreateError(NuGetLogCode.NU1107, message, versionConflict.Selected.Key.Name, graph.TargetGraphName));
                    return false;
                }
            }

            return true;
        }

        /// <summary>
        /// Log downgrade warnings from the graphs.
        /// </summary>
        internal static Task LogDowngradeWarningsOrErrorsAsync(IEnumerable<RestoreTargetGraph> graphs, ILogger logger)
        {
            var messages = new List<RestoreLogMessage>();

            foreach (var graph in graphs)
            {
                if (graph.AnalyzeResult.Downgrades.Count > 0)
                {
                    // Find all dependencies in the flattened graph that are not packages.
                    var ignoreIds = new HashSet<string>(
                            graph.Flattened.Where(e => e.Key.Type != LibraryType.Package)
                                       .Select(e => e.Key.Name),
                        StringComparer.OrdinalIgnoreCase);

                    foreach (var downgrade in graph.AnalyzeResult.Downgrades)
                    {
                        var downgraded = downgrade.DowngradedFrom;
                        var downgradedBy = downgrade.DowngradedTo;

                        // Filter out non-package dependencies
                        if (!ignoreIds.Contains(downgraded.Key.Name))
                        {
                            // Not all dependencies have a min version, if one does not exist use 0.0.0
                            var fromVersion = downgraded.GetVersionRange().MinVersion
                                            ?? new NuGetVersion(0, 0, 0);

                            // Use the actual version resolved if it exists
                            var toVersion = downgradedBy.GetVersionOrDefault()
                                            ?? downgradedBy.GetVersionRange().MinVersion
                                            ?? new NuGetVersion(0, 0, 0);

                            var message = string.Format(
                                    CultureInfo.CurrentCulture,
                                    downgradedBy.Item.IsCentralTransitive ? Strings.Log_CPVM_DowngradeError : Strings.Log_DowngradeWarning,
                                    downgraded.Key.Name,
                                    fromVersion,
                                    toVersion)
                                + $" {Environment.NewLine} {downgraded.GetPathWithLastRange()} {Environment.NewLine} {downgradedBy.GetPathWithLastRange()}";

                            if (downgradedBy.Item.IsCentralTransitive)
                            {
                                messages.Add(RestoreLogMessage.CreateError(NuGetLogCode.NU1109, message, downgraded.Key.Name, graph.TargetGraphName));
                            }
                            else
                            {
                                messages.Add(RestoreLogMessage.CreateWarning(NuGetLogCode.NU1605, message, downgraded.Key.Name, graph.TargetGraphName));
                            }
                        }
                    }
                }
            }

            // Merge and log messages
            var mergedMessages = DiagnosticUtility.MergeOnTargetGraph(messages);
            return logger.LogMessagesAsync(mergedMessages);
        }

        private static async Task<IList<CompatibilityCheckResult>> VerifyCompatibilityAsync(
                PackageSpec project,
                Dictionary<RestoreTargetGraph, Dictionary<string, LibraryIncludeFlags>> includeFlagGraphs,
                IReadOnlyList<NuGetv3LocalRepository> localRepositories,
                LockFile lockFile,
                IEnumerable<RestoreTargetGraph> graphs,
                bool validateRuntimeAssets,
                ILogger logger)
        {
            // Scan every graph for compatibility, as long as there were no unresolved packages
            var checkResults = new List<CompatibilityCheckResult>();
            if (graphs.All(g => !g.Unresolved.Any()))
            {
                var checker = new CompatibilityChecker(localRepositories, lockFile, validateRuntimeAssets, logger);
                foreach (var graph in graphs)
                {
                    // Don't do compat checks for the ridless graph of DotnetTooReference restore. Everything relevant will be caught in the graph with the rid
                    if (!(ProjectStyle.DotnetToolReference == project.RestoreMetadata?.ProjectStyle && string.IsNullOrEmpty(graph.RuntimeIdentifier)))
                    {
                        await logger.LogAsync(LogLevel.Verbose, string.Format(CultureInfo.CurrentCulture, Strings.Log_CheckingCompatibility, graph.Name));

                        var includeFlags = IncludeFlagUtils.FlattenDependencyTypes(includeFlagGraphs, project, graph);

                        var res = await checker.CheckAsync(graph, includeFlags, project);

                        checkResults.Add(res);
                        if (res.Success)
                        {
                            await logger.LogAsync(LogLevel.Verbose, string.Format(CultureInfo.CurrentCulture, Strings.Log_PackagesAndProjectsAreCompatible, graph.Name));
                        }
                        else
                        {
                            // Get error counts on a project vs package basis
                            var projectCount = res.Issues.Count(issue => issue.Type == CompatibilityIssueType.ProjectIncompatible);
                            var packageCount = res.Issues.Count(issue => issue.Type != CompatibilityIssueType.ProjectIncompatible);

                            // Log a summary with compatibility error counts
                            if (projectCount > 0)
                            {
                                await logger.LogAsync(LogLevel.Debug, $"Incompatible projects: {projectCount}");
                            }

                            if (packageCount > 0)
                            {
                                await logger.LogAsync(LogLevel.Debug, $"Incompatible packages: {packageCount}");
                            }
                        }
                    }
                    else
                    {
                        await logger.LogAsync(LogLevel.Verbose, string.Format(CultureInfo.CurrentCulture, Strings.Log_SkippingCompatibiilityCheckOnRidlessGraphForDotnetToolReferenceProject, graph.Name));
                    }
                }
            }

            return checkResults;
        }

        private async Task<IEnumerable<RestoreTargetGraph>> ExecuteRestoreAsync(
            NuGetv3LocalRepository userPackageFolder,
            IReadOnlyList<NuGetv3LocalRepository> fallbackPackageFolders,
            RemoteWalkContext context,
            CancellationToken token,
            TelemetryActivity telemetryActivity)
        {
            if (_request.Project.TargetFrameworks.Count == 0)
            {
                var message = string.Format(CultureInfo.CurrentCulture, Strings.Log_ProjectDoesNotSpecifyTargetFrameworks, _request.Project.Name, _request.Project.FilePath);
                await _logger.LogAsync(RestoreLogMessage.CreateError(NuGetLogCode.NU1001, message));

                _success = false;
                return Enumerable.Empty<RestoreTargetGraph>();
            }
            _logger.LogInformation(string.Format(CultureInfo.CurrentCulture, Strings.Log_RestoringPackages, _request.Project.FilePath));

            // Get external project references
            // If the top level project already exists, update the package spec provided
            // with the RestoreRequest spec.
            var updatedExternalProjects = GetProjectReferences(context);

            // Determine if the targets and props files should be written out.
            context.IsMsBuildBased = _request.ProjectStyle != ProjectStyle.DotnetCliTool;

            // Load repositories
            // the external project provider is specific to the current restore project
            context.ProjectLibraryProviders.Add(
                    new PackageSpecReferenceDependencyProvider(updatedExternalProjects, _logger));

            var remoteWalker = new RemoteDependencyWalker(context);

            var projectRange = new LibraryRange()
            {
                Name = _request.Project.Name,
                VersionRange = new VersionRange(_request.Project.Version),
                TypeConstraint = LibraryDependencyTarget.Project | LibraryDependencyTarget.ExternalProject
            };

            // Resolve dependency graphs
            var allGraphs = new List<RestoreTargetGraph>();
            var runtimeIds = RequestRuntimeUtility.GetRestoreRuntimes(_request);
            var projectFrameworkRuntimePairs = CreateFrameworkRuntimePairs(_request.Project, runtimeIds);
            var hasSupports = _request.Project.RuntimeGraph.Supports.Count > 0;

            var projectRestoreRequest = new ProjectRestoreRequest(
                _request,
                _request.Project,
                _request.ExistingLockFile,
                _logger)
            {
                ParentId = _operationId
            };

            var projectRestoreCommand = new ProjectRestoreCommand(projectRestoreRequest);

            Tuple<bool, List<RestoreTargetGraph>, RuntimeGraph> result = null;
            using (var tryRestoreTelemetry = TelemetryActivity.Create(telemetryActivity.OperationId, CreateRestoreTargetGraph))
            {
                result = await projectRestoreCommand.TryRestoreAsync(
                    projectRange,
                    projectFrameworkRuntimePairs,
                    userPackageFolder,
                    fallbackPackageFolders,
                    remoteWalker,
                    context,
                    forceRuntimeGraphCreation: hasSupports,
                    token: token,
                    telemetryActivity: tryRestoreTelemetry);
            }

            var success = result.Item1;
            allGraphs.AddRange(result.Item2);
            _success = success;

            // Calculate compatibility profiles to check by merging those defined in the project with any from the command line
            foreach (var profile in _request.Project.RuntimeGraph.Supports)
            {
                var runtimes = result.Item3;

                CompatibilityProfile compatProfile;
                if (profile.Value.RestoreContexts.Any())
                {
                    // Just use the contexts from the project definition
                    compatProfile = profile.Value;
                }
                else if (!runtimes.Supports.TryGetValue(profile.Value.Name, out compatProfile))
                {
                    // No definition of this profile found, so just continue to the next one
                    var message = string.Format(CultureInfo.CurrentCulture, Strings.Log_UnknownCompatibilityProfile, profile.Key);

                    await _logger.LogAsync(RestoreLogMessage.CreateWarning(NuGetLogCode.NU1502, message));
                    continue;
                }

                foreach (var pair in compatProfile.RestoreContexts)
                {
                    _logger.LogDebug($" {profile.Value.Name} -> +{pair}");
                    _request.CompatibilityProfiles.Add(pair);
                }
            }

            // Walk additional runtime graphs for supports checks
            if (_success && _request.CompatibilityProfiles.Any())
            {
                Tuple<bool, List<RestoreTargetGraph>, RuntimeGraph> compatibilityResult = null;
                using (var runtimeTryRestoreTelemetry = TelemetryActivity.Create(telemetryActivity.OperationId, RestoreAdditionalCompatCheck))
                {
                    compatibilityResult = await projectRestoreCommand.TryRestoreAsync(
                    projectRange,
                    _request.CompatibilityProfiles,
                    userPackageFolder,
                    fallbackPackageFolders,
                    remoteWalker,
                    context,
                    forceRuntimeGraphCreation: true,
                    token: token,
                    telemetryActivity: runtimeTryRestoreTelemetry);

                }

                _success = compatibilityResult.Item1;

                // TryRestore may contain graphs that are already in allGraphs if the
                // supports section contains the same TxM as the project framework.
                var currentGraphs = new HashSet<KeyValuePair<NuGetFramework, string>>(
                    allGraphs.Select(graph => new KeyValuePair<NuGetFramework, string>(
                        graph.Framework,
                        graph.RuntimeIdentifier))
                    );

                foreach (var graph in compatibilityResult.Item2)
                {
                    var key = new KeyValuePair<NuGetFramework, string>(
                        graph.Framework,
                        graph.RuntimeIdentifier);

                    if (currentGraphs.Add(key))
                    {
                        allGraphs.Add(graph);
                    }
                }
            }


            return allGraphs;
        }

        private List<ExternalProjectReference> GetProjectReferences(RemoteWalkContext context)
        {
            // External references
            var updatedExternalProjects = new List<ExternalProjectReference>();

            if (_request.ExternalProjects.Count == 0)
            {
                // If no projects exist add the current project.json file to the project
                // list so that it can be resolved.
                updatedExternalProjects.Add(ToExternalProjectReference(_request.Project));
            }
            else if (_request.ExternalProjects.Count > 0)
            {
                // There should be at most one match in the external projects.
                var rootProjectMatches = _request.ExternalProjects.Where(proj =>
                        string.Equals(
                            _request.Project.Name,
                            proj.PackageSpecProjectName,
                            StringComparison.OrdinalIgnoreCase))
                        .ToList();

                if (rootProjectMatches.Count > 1)
                {
                    throw new InvalidOperationException($"Ambiguous project name '{_request.Project.Name}'.");
                }

                var rootProject = rootProjectMatches.SingleOrDefault();

                if (rootProject != null)
                {
                    // Replace the project spec with the passed in package spec,
                    // for installs which are done in memory first this will be
                    // different from the one on disk
                    updatedExternalProjects.AddRange(_request.ExternalProjects
                        .Where(project =>
                            !project.UniqueName.Equals(rootProject.UniqueName, StringComparison.Ordinal)));

                    var updatedReference = new ExternalProjectReference(
                        rootProject.UniqueName,
                        _request.Project,
                        rootProject.MSBuildProjectPath,
                        rootProject.ExternalProjectReferences);

                    updatedExternalProjects.Add(updatedReference);
                }
            }
            else
            {
                // External references were passed, but the top level project wasn't found.
                // This is always due to an internal issue and typically caused by errors 
                // building the project closure.
                Debug.Fail("RestoreRequest.ExternalProjects contains references, but does not contain the top level references. Add the project we are restoring for.");
                throw new InvalidOperationException($"Missing external reference metadata for {_request.Project.Name}");
            }

            return updatedExternalProjects;
        }

        private static IEnumerable<FrameworkRuntimePair> CreateFrameworkRuntimePairs(
            PackageSpec packageSpec,
            ISet<string> runtimeIds)
        {
            var projectFrameworkRuntimePairs = new List<FrameworkRuntimePair>();
            foreach (var framework in packageSpec.TargetFrameworks)
            {
                // We care about TFM only and null RID for compilation purposes
                projectFrameworkRuntimePairs.Add(new FrameworkRuntimePair(framework.FrameworkName, null));

                foreach (var runtimeId in runtimeIds)
                {
                    projectFrameworkRuntimePairs.Add(new FrameworkRuntimePair(framework.FrameworkName, runtimeId));
                }
            }

            return projectFrameworkRuntimePairs;
        }

        private static RemoteWalkContext CreateRemoteWalkContext(RestoreRequest request, RestoreCollectorLogger logger)
        {
            var context = new RemoteWalkContext(
                request.CacheContext,
                logger);

            foreach (var provider in request.DependencyProviders.LocalProviders)
            {
                context.LocalLibraryProviders.Add(provider);
            }

            foreach (var provider in request.DependencyProviders.RemoteProviders)
            {
                context.RemoteLibraryProviders.Add(provider);
            }

            return context;
        }

        private void DowngradeLockFileToV2(LockFile lockFile)
        {
            // noop
        }

        private void DowngradeLockFileToV1(LockFile lockFile)
        {
            // Remove projects from the library section
            var libraryProjects = lockFile.Libraries.Where(lib => lib.Type == LibraryType.Project).ToArray();

            foreach (var library in libraryProjects)
            {
                lockFile.Libraries.Remove(library);
            }

            // Remove projects from the targets section
            foreach (var target in lockFile.Targets)
            {
                var targetProjects = target.Libraries.Where(lib => lib.Type == LibraryType.Project).ToArray();

                foreach (var library in targetProjects)
                {
                    target.Libraries.Remove(library);
                }
            }

            foreach (var library in lockFile.Targets.SelectMany(target => target.Libraries))
            {
                // Null out all target types, these did not exist in v1
                library.Type = null;
            }

            // Remove the package spec
            lockFile.PackageSpec = null;
        }

        private static ExternalProjectReference ToExternalProjectReference(PackageSpec project)
        {
            return new ExternalProjectReference(
                project.Name,
                project,
                msbuildProjectPath: null,
                projectReferences: Enumerable.Empty<string>());
        }
    }
}<|MERGE_RESOLUTION|>--- conflicted
+++ resolved
@@ -420,21 +420,16 @@
 
                 return false;
             }
-<<<<<<< HEAD
             IEnumerable<LibraryDependency> packageReferencedDependenciesWithoutCentralVersionDefined = _request.Project.TargetFrameworks.SelectMany(tfm => tfm.Dependencies.Where(d => d.LibraryRange.VersionRange == null));
             if (packageReferencedDependenciesWithoutCentralVersionDefined.Any())
             {
                 await _logger.LogAsync(RestoreLogMessage.CreateError(NuGetLogCode.NU1010, string.Format(CultureInfo.CurrentCulture, Strings.Error_CentralPackageVersions_MissingPackageVersion, string.Join(";", packageReferencedDependenciesWithoutCentralVersionDefined.Select(d => d.Name)))));
-
                 return false;
             }
-=======
             var floatingVersionDependencies = _request.Project.TargetFrameworks.SelectMany(tfm => tfm.CentralPackageVersions.Values).Where(cpv => cpv.VersionRange.IsFloating);
             if (floatingVersionDependencies.Any())
             {
                 await _logger.LogAsync(RestoreLogMessage.CreateError(NuGetLogCode.NU1011, Strings.Error_CentralPackageVersions_FloatingVersionsAreNotAllowed));
->>>>>>> 01fbfa44
-
                 return false;
             }
             return true;
