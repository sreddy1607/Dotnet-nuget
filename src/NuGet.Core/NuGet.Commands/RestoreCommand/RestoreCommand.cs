--- conflicted
+++ resolved
@@ -271,7 +271,7 @@
                 IList<CompatibilityCheckResult> checkResults = null;
                 using (TelemetryActivity.CreateTelemetryActivityWithNewOperationIdAndEvent(parentId: _operationId, eventName: ValidateRestoreGraphs))
                 {
-                    _success &= await ValidateRestoreGraphsAsync(graphs, _logger, isCpvmEnabled);
+                    _success &= await ValidateRestoreGraphsAsync(graphs, _logger);
 
                     // Check package compatibility
                     checkResults = await VerifyCompatibilityAsync(
@@ -717,7 +717,7 @@
         /// are not logged. This is to avoid flooding the log with long 
         /// dependency chains for every package.
         /// </summary>
-        private async Task<bool> ValidateRestoreGraphsAsync(IEnumerable<RestoreTargetGraph> graphs, ILogger logger, bool isCpvmEnabled)
+        private async Task<bool> ValidateRestoreGraphsAsync(IEnumerable<RestoreTargetGraph> graphs, ILogger logger)
         {
             // Check for cycles
             var success = await ValidateCyclesAsync(graphs, logger);
@@ -731,11 +731,7 @@
             if (success)
             {
                 // Log downgrades if everything else was successful
-<<<<<<< HEAD
-                await LogDowngradeWarningsOrErrorsAsync(graphs, logger, isCpvmEnabled);
-=======
                 await LogDowngradeWarningsOrErrorsAsync(graphs, logger);
->>>>>>> e3f61725
             }
 
             return success;
@@ -787,11 +783,7 @@
         /// <summary>
         /// Log downgrade warnings from the graphs.
         /// </summary>
-<<<<<<< HEAD
-        internal static Task LogDowngradeWarningsOrErrorsAsync(IEnumerable<RestoreTargetGraph> graphs, ILogger logger, bool isCpvmEnabled)
-=======
         internal static Task LogDowngradeWarningsOrErrorsAsync(IEnumerable<RestoreTargetGraph> graphs, ILogger logger)
->>>>>>> e3f61725
         {
             var messages = new List<RestoreLogMessage>();
 
@@ -826,21 +818,13 @@
 
                             var message = string.Format(
                                     CultureInfo.CurrentCulture,
-<<<<<<< HEAD
-                                    isCpvmEnabled ? Strings.Log_CPVM_DowngradeError : Strings.Log_DowngradeWarning,
-=======
                                     isCPVMdowngradedError ? Strings.Log_CPVM_DowngradeError : Strings.Log_DowngradeWarning,
->>>>>>> e3f61725
                                     downgraded.Key.Name,
                                     fromVersion,
                                     toVersion)
                                 + $" {Environment.NewLine} {downgraded.GetPathWithLastRange()} {Environment.NewLine} {downgradedBy.GetPathWithLastRange()}";
 
-<<<<<<< HEAD
-                            if (isCpvmEnabled)
-=======
                             if (isCPVMdowngradedError)
->>>>>>> e3f61725
                             {
                                 messages.Add(RestoreLogMessage.CreateError(NuGetLogCode.NU1109, message, downgraded.Key.Name, graph.TargetGraphName));
                             }
