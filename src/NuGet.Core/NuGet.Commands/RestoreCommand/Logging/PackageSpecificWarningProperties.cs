// Copyright (c) .NET Foundation. All rights reserved.
// Licensed under the Apache License, Version 2.0. See License.txt in the project root for license information.

using System;
using System.Collections.Generic;
using NuGet.Common;
using NuGet.Frameworks;
using NuGet.ProjectModel;
using NuGet.Shared;

namespace NuGet.Commands
{

    /// <summary>
    /// Contains Package specific properties for Warnings.
    /// </summary>
    public class PackageSpecificWarningProperties : IEquatable<PackageSpecificWarningProperties>
    {

        /// <summary>
        /// Contains Package specific No warn properties.
        /// NuGetLogCode -> LibraryId -> Set of Frameworks.
        /// </summary>
        public IDictionary<NuGetLogCode, IDictionary<string, ISet<NuGetFramework>>> Properties { get; private set; }

        /// <summary>
        /// Extracts PackageSpecific WarningProperties from a PackageSpec
        /// </summary>
        /// <param name="packageSpec">PackageSpec containing the Dependencies with WarningProperties</param>
        /// <returns>PackageSpecific WarningProperties extracted from a PackageSpec</returns>
        public static PackageSpecificWarningProperties CreatePackageSpecificWarningProperties(PackageSpec packageSpec)
        {
            // NuGetLogCode -> LibraryId -> Set of Frameworks.
            var warningProperties = new PackageSpecificWarningProperties();

            foreach (var dependency in packageSpec.Dependencies)
            {
                foreach (var framework in packageSpec.TargetFrameworks)
                {
                    warningProperties.AddRangeOfCodes(dependency.NoWarn, dependency.Name, framework.FrameworkName);
                }
            }

            foreach (var framework in packageSpec.TargetFrameworks)
            {
                foreach (var dependency in framework.Dependencies)
                {
                    warningProperties.AddRangeOfCodes(dependency.NoWarn, dependency.Name, framework.FrameworkName);
                }
            }

            return warningProperties;
        }

        /// <summary>
        /// Extracts PackageSpecific WarningProperties from a PackageSpec for a specific NuGetFramework
        /// </summary>
        /// <param name="packageSpec">PackageSpec containing the Dependencies with WarningProperties</param>
        /// <param name="framework">NuGetFramework for which the properties should be assessed.</param>
        /// <returns>PackageSpecific WarningProperties extracted from a PackageSpec for a specific NuGetFramework</returns>
        public static PackageSpecificWarningProperties CreatePackageSpecificWarningProperties(PackageSpec packageSpec,
            NuGetFramework framework)
        {
            // NuGetLogCode -> LibraryId -> Set of Frameworks.
            var warningProperties = new PackageSpecificWarningProperties();

            foreach (var dependency in packageSpec.Dependencies)
            {
                warningProperties.AddRangeOfCodes(dependency.NoWarn, dependency.Name, framework);
            }

            var targetFrameworkInformation = packageSpec.GetTargetFramework(framework);

            foreach (var dependency in targetFrameworkInformation.Dependencies)
            {
                warningProperties.AddRangeOfCodes(dependency.NoWarn, dependency.Name, framework);
            }

            return warningProperties;
        }

        /// <summary>
        /// Adds a NuGetLogCode into the NoWarn Set for the specified library Id and target graph.
        /// </summary>
        /// <param name="code">NuGetLogCode for which no warning should be thrown.</param>
        /// <param name="libraryId">Library for which no warning should be thrown.</param>
        /// <param name="framework">Target graph for which no warning should be thrown.</param>
        public void Add(NuGetLogCode code, string libraryId, NuGetFramework framework)
        {
            Properties ??= new Dictionary<NuGetLogCode, IDictionary<string, ISet<NuGetFramework>>>();

            if (!Properties.TryGetValue(code, out IDictionary<string, ISet<NuGetFramework>> frameworksByLibraryId))
            {
                frameworksByLibraryId = new Dictionary<string, ISet<NuGetFramework>>(StringComparer.OrdinalIgnoreCase);
                Properties.Add(code, frameworksByLibraryId);
            }

            if (!frameworksByLibraryId.TryGetValue(libraryId, out ISet<NuGetFramework> frameworks))
            {
<<<<<<< HEAD
                Properties[code][libraryId].Add(framework);
            }
            else
            {
                Properties[code].Add(libraryId, new HashSet<NuGetFramework>(NuGetFrameworkFullComparer.Instance) { framework });
=======
                frameworks = new HashSet<NuGetFramework>(new NuGetFrameworkFullComparer());
                frameworksByLibraryId[libraryId] = frameworks;
>>>>>>> 4b6a87bf
            }

            frameworks.Add(framework);
        }

        /// <summary>
        /// Adds a list of NuGetLogCode into the NoWarn Set for the specified library Id and target graph.
        /// </summary>
        /// <param name="codes">IEnumerable of NuGetLogCode for which no warning should be thrown.</param>
        /// <param name="libraryId">Library for which no warning should be thrown.</param>
        /// <param name="framework">Target graph for which no warning should be thrown.</param>
        public void AddRangeOfCodes(IEnumerable<NuGetLogCode> codes, string libraryId, NuGetFramework framework)
        {
            foreach (var code in codes)
            {
                Add(code, libraryId, framework);
            }
        }

        /// <summary>
        /// Adds a list of NuGetLogCode into the NoWarn Set for the specified library Id and target graph.
        /// </summary>
        /// <param name="code">NuGetLogCode for which no warning should be thrown.</param>
        /// <param name="libraryId">Library for which no warning should be thrown.</param>
        /// <param name="frameworks">IEnumerable of Target graph for which no warning should be thrown.</param>
        public void AddRangeOfFrameworks(NuGetLogCode code, string libraryId, IEnumerable<NuGetFramework> frameworks)
        {
            foreach (var framework in frameworks)
            {
                Add(code, libraryId, framework);
            }
        }

        /// <summary>
        /// Checks if a NugetLogCode is part of the NoWarn list for the specified library Id and target graph.
        /// </summary>
        /// <param name="code">NugetLogCode to be checked.</param>
        /// <param name="libraryId">library Id to be checked.</param>
        /// <param name="framework">target graph to be checked.</param>
        /// <returns>True iff the NugetLogCode is part of the NoWarn list for the specified libraryId and Target Graph.</returns>
        public bool Contains(NuGetLogCode code, string libraryId, NuGetFramework framework)
        {
            return Properties != null &&
                Properties.TryGetValue(code, out var libraryIdsAndFrameworks) &&
                libraryIdsAndFrameworks.TryGetValue(libraryId, out var frameworkSet) &&
                frameworkSet.Contains(framework);
        }

        public override int GetHashCode()
        {
            // return a constant hash for all objects since the contents of Properties are mutable
            return 1;
        }

        public override bool Equals(object obj)
        {
            return Equals(obj as PackageSpecificWarningProperties);
        }

        public bool Equals(PackageSpecificWarningProperties other)
        {
            if (other == null)
            {
                return false;
            }

            if (ReferenceEquals(this, other))
            {
                return true;
            }

            return EqualityUtility.DictionaryEquals(
                Properties,
                other.Properties,
                (sv1, ov1) => EqualityUtility.DictionaryEquals(sv1, ov1, (sv2, ov2) => EqualityUtility.SetEqualsWithNullCheck(sv2, ov2)));
        }
    }
}<|MERGE_RESOLUTION|>--- conflicted
+++ resolved
@@ -97,16 +97,8 @@
 
             if (!frameworksByLibraryId.TryGetValue(libraryId, out ISet<NuGetFramework> frameworks))
             {
-<<<<<<< HEAD
-                Properties[code][libraryId].Add(framework);
-            }
-            else
-            {
-                Properties[code].Add(libraryId, new HashSet<NuGetFramework>(NuGetFrameworkFullComparer.Instance) { framework });
-=======
-                frameworks = new HashSet<NuGetFramework>(new NuGetFrameworkFullComparer());
+                frameworks = new HashSet<NuGetFramework>(NuGetFrameworkFullComparer.Instance);
                 frameworksByLibraryId[libraryId] = frameworks;
->>>>>>> 4b6a87bf
             }
 
             frameworks.Add(framework);
