--- conflicted
+++ resolved
@@ -129,16 +129,8 @@
             var fallbackPaths = new ReadOnlyCollection<string>(project.PackageSpec.RestoreMetadata.FallbackFolders);
             var globalPath = GetPackagesPath(restoreArgs, project);
             var settings = Settings.LoadSettingsGivenConfigPaths(project.PackageSpec.RestoreMetadata.ConfigFilePaths);
-<<<<<<< HEAD
-            var sources = restoreArgs.GetEffectiveSources(settings);
-            UpdateSources(project.PackageSpec.RestoreMetadata, sources); // TODO NK - We cannot rely on that all cases are covered here.
-            // For example, if a csproj property is set, the source will be in the dg spec, but not in the restore args. 
-            // We need to do a cross check.
-            // priority of vals?
-=======
             var sources = restoreArgs.GetEffectiveSources(settings, project.PackageSpec.RestoreMetadata.Sources);
             UpdateSources(project.PackageSpec.RestoreMetadata, sources);
->>>>>>> 20e70c29
 
             var sharedCache = _providerCache.GetOrCreate(
                 globalPath,
