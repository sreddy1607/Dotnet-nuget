// Copyright (c) .NET Foundation. All rights reserved.
// Licensed under the Apache License, Version 2.0. See License.txt in the project root for license information.

using System;
using System.Collections.Generic;
using NuGet.Common;
using NuGet.Frameworks;

namespace NuGet.Commands.PackCommand
{
    /// <summary>
    /// Contains Package specific properties for Warnings.
    /// </summary>
    public class PackageSpecificWarningProperties
    {
        /// <summary>
        /// Contains Package specific No warn properties.
        /// NuGetLogCode -> LibraryId -> Set of Frameworks.
        /// </summary>
        internal IDictionary<NuGetLogCode, IDictionary<string, ISet<NuGetFramework>>> Properties { get; private set; }

        /// <summary>
        /// Extracts PackageSpecific WarningProperties from a PackageSpec
        /// </summary>
        /// <param name="noWarnProperties">noWarnProperties containing the Dependencies with WarningProperties</param>
        /// <returns>PackageSpecific WarningProperties extracted from a noWarnProperties</returns>
        public static PackageSpecificWarningProperties CreatePackageSpecificWarningProperties(IDictionary<string, HashSet<(NuGetLogCode, NuGetFramework)>> noWarnProperties)
        {
            if (noWarnProperties == null)
            {
                return null;
            }

            // NuGetLogCode -> LibraryId -> Set of Frameworks.
            var warningProperties = new PackageSpecificWarningProperties();

            foreach (KeyValuePair<string, HashSet<(NuGetLogCode, NuGetFramework)>> packageNoWarnProperty in noWarnProperties)
            {
                string packageId = packageNoWarnProperty.Key;

                foreach ((NuGetLogCode nuGetLogCode, NuGetFramework nuGetFramework) propertyPair in packageNoWarnProperty.Value)
                {
                    warningProperties.Add(propertyPair.nuGetLogCode, packageId, propertyPair.nuGetFramework);
                }
            }

            return warningProperties;
        }

        /// <summary>
        /// Adds a NuGetLogCode into the NoWarn Set for the specified library Id and target graph.
        /// </summary>
        /// <param name="code">NuGetLogCode for which no warning should be thrown.</param>
        /// <param name="libraryId">Library for which no warning should be thrown.</param>
        /// <param name="framework">Target graph for which no warning should be thrown.</param>
        internal void Add(NuGetLogCode code, string libraryId, NuGetFramework framework)
        {
            Properties ??= new Dictionary<NuGetLogCode, IDictionary<string, ISet<NuGetFramework>>>();

            if (!Properties.TryGetValue(code, out IDictionary<string, ISet<NuGetFramework>> frameworksByLibraryId))
            {
                frameworksByLibraryId = new Dictionary<string, ISet<NuGetFramework>>(StringComparer.OrdinalIgnoreCase);
                Properties.Add(code, frameworksByLibraryId);
            }

            if (!frameworksByLibraryId.TryGetValue(libraryId, out ISet<NuGetFramework> frameworks))
            {
<<<<<<< HEAD
                Properties[code][libraryId].Add(framework);
            }
            else
            {
                Properties[code].Add(libraryId, new HashSet<NuGetFramework>(NuGetFrameworkFullComparer.Instance) { framework });
=======
                frameworks = new HashSet<NuGetFramework>(new NuGetFrameworkFullComparer());
                frameworksByLibraryId.Add(libraryId, frameworks);
>>>>>>> 4b6a87bf
            }

            frameworks.Add(framework);
        }

        /// <summary>
        /// Checks if a NuGetLogCode is part of the NoWarn list for the specified library Id and target graph.
        /// </summary>
        /// <param name="code">NuGetLogCode to be checked.</param>
        /// <param name="libraryId">library Id to be checked.</param>
        /// <param name="framework">target graph to be checked.</param>
        /// <returns>True if the NuGetLogCode is part of the NoWarn list for the specified libraryId and Target Graph.</returns>
        internal bool Contains(NuGetLogCode code, string libraryId, NuGetFramework framework)
        {
            return Properties != null &&
                Properties.TryGetValue(code, out var libraryIdsAndFrameworks) &&
                libraryIdsAndFrameworks.TryGetValue(libraryId, out var frameworkSet) &&
                frameworkSet.Contains(framework);
        }

        /// <summary>
        /// Attempts to suppress a warning log message.
        /// The decision is made based on the Package Specific no warn properties.
        /// </summary>
        /// <param name="message">Message that should be suppressed.</param>
        /// <returns>Bool indicating is the warning should be suppressed or not.</returns>
        internal bool ApplyNoWarnProperties(IPackLogMessage message)
        {
            return ApplyPackageSpecificNoWarnProperties(message);
        }

        /// <summary>
        /// Method is used to check is a warning should be suppressed due to package specific no warn properties.
        /// </summary>
        /// <param name="message">Message to be checked for no warn.</param>
        /// <returns>bool indicating if the IRestoreLogMessage should be suppressed or not.</returns>
        private bool ApplyPackageSpecificNoWarnProperties(IPackLogMessage message)
        {
            if (message.Level == LogLevel.Warning &&
                !string.IsNullOrEmpty(message.LibraryId) &&
                message.Framework != null)
            {
                // Suppress the warning if the code + libraryId combination is suppressed for given framework.
                if (Contains(message.Code, message.LibraryId, message.Framework))
                {
                    return true;
                }
            }

            // The message is not a warning or it does not contain a LibraryId or it is not suppressed in package specific settings.
            return false;
        }
    }
}<|MERGE_RESOLUTION|>--- conflicted
+++ resolved
@@ -65,16 +65,8 @@
 
             if (!frameworksByLibraryId.TryGetValue(libraryId, out ISet<NuGetFramework> frameworks))
             {
-<<<<<<< HEAD
-                Properties[code][libraryId].Add(framework);
-            }
-            else
-            {
-                Properties[code].Add(libraryId, new HashSet<NuGetFramework>(NuGetFrameworkFullComparer.Instance) { framework });
-=======
-                frameworks = new HashSet<NuGetFramework>(new NuGetFrameworkFullComparer());
+                frameworks = new HashSet<NuGetFramework>(NuGetFrameworkFullComparer.Instance);
                 frameworksByLibraryId.Add(libraryId, frameworks);
->>>>>>> 4b6a87bf
             }
 
             frameworks.Add(framework);
