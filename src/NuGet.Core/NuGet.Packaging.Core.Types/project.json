--- conflicted
+++ resolved
@@ -1,10 +1,5 @@
-<<<<<<< HEAD
 {
   "version": "3.5.1-*",
-=======
-﻿{
-  "version": "3.5.0-*",
->>>>>>> 57122fe2
   "description": "NuGet v3 core library.",
   "copyright": "Copyright .NET Foundation. All rights reserved.",
   "packOptions": {
@@ -43,14 +38,6 @@
       "dependencies": {
         "NETStandard.Library": "1.6.0"
       },
-<<<<<<< HEAD
-      "imports": [
-        "dotnet5.6",
-        "dnxcore50",
-        "portable-net45+win8"
-      ],
-=======
->>>>>>> 57122fe2
       "buildOptions": {
         "define": [
           "IS_CORECLR"
