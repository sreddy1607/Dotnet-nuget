// Copyright (c) .NET Foundation. All rights reserved.
// Licensed under the Apache License, Version 2.0. See License.txt in the project root for license information.

using System;
using System.Collections.Generic;
using System.Linq;
using NuGet.Shared;

namespace NuGet.RuntimeModel
{
    /// <remarks>
    /// Immutable.
    /// </remarks>
    public sealed class RuntimeDescription : IEquatable<RuntimeDescription>
    {
        private static readonly IReadOnlyDictionary<string, RuntimeDependencySet> EmptyRuntimeDependencySets = new Dictionary<string, RuntimeDependencySet>();

        public string RuntimeIdentifier { get; }

        public IReadOnlyList<string> InheritedRuntimes { get; }

        /// <summary>
        /// RID specific package dependencies, keyed by <see cref="RuntimeDependencySet.Id"/>.
        /// </summary>
        public IReadOnlyDictionary<string, RuntimeDependencySet> RuntimeDependencySets { get; }

        public RuntimeDescription(string runtimeIdentifier)
            : this(runtimeIdentifier, null, null)
        {
        }

        public RuntimeDescription(string runtimeIdentifier, IEnumerable<string> inheritedRuntimes)
            : this(runtimeIdentifier, inheritedRuntimes, null)
        {
        }

        public RuntimeDescription(string runtimeIdentifier, IEnumerable<RuntimeDependencySet> runtimeDependencySets)
            : this(runtimeIdentifier, null, runtimeDependencySets)
        {
        }

        public RuntimeDescription(string runtimeIdentifier, IEnumerable<string> inheritedRuntimes, IEnumerable<RuntimeDependencySet> runtimeDependencySets)
            : this(
                runtimeIdentifier,
                inheritedRuntimes?.ToList(),
                runtimeDependencySets?.ToDictionary(d => d.Id, StringComparer.OrdinalIgnoreCase))
        {
        }

        private RuntimeDescription(string runtimeIdentifier, IReadOnlyList<string> inheritedRuntimes, IReadOnlyDictionary<string, RuntimeDependencySet> runtimeDependencySets)
        {
            RuntimeIdentifier = runtimeIdentifier;
            InheritedRuntimes = inheritedRuntimes is null or { Count: 0 } ? Array.Empty<string>() : inheritedRuntimes;
            RuntimeDependencySets = runtimeDependencySets is null or { Count: 0 } ? EmptyRuntimeDependencySets : runtimeDependencySets;
        }

        public bool Equals(RuntimeDescription other)
        {
            if (ReferenceEquals(this, other))
            {
                return true;
            }

            if (other == null)
            {
                return false;
            }

            return string.Equals(other.RuntimeIdentifier, RuntimeIdentifier, StringComparison.Ordinal)
                && InheritedRuntimes.OrderedEquals(other.InheritedRuntimes, s => s, StringComparer.Ordinal, StringComparer.Ordinal)
                && RuntimeDependencySets.OrderedEquals(other.RuntimeDependencySets, p => p.Key, StringComparer.OrdinalIgnoreCase);
        }

        [Obsolete("This type is immutable, so there is no need or point to clone it.")]
        public RuntimeDescription Clone()
        {
<<<<<<< HEAD
            return new RuntimeDescription(
                RuntimeIdentifier,
                InheritedRuntimes,
                CloneRuntimeDependencySets());

            IReadOnlyDictionary<string, RuntimeDependencySet> CloneRuntimeDependencySets()
            {
                if (RuntimeDependencySets.Count == 0)
                {
                    return EmptyRuntimeDependencySets;
                }

                Dictionary<string, RuntimeDependencySet> clone = new(capacity: RuntimeDependencySets.Count, StringComparer.OrdinalIgnoreCase);

                // No allocations for this enumeration
                foreach (var pair in (Dictionary<string, RuntimeDependencySet>)RuntimeDependencySets)
                {
                    clone[pair.Key] = pair.Value.Clone();
                }

                return clone;
            }
=======
            return this;
>>>>>>> 578eaf79
        }

        /// <summary>
        /// Merges the content of the other runtime description in to this runtime description
        /// </summary>
        /// <param name="other">The other description to merge in to this description</param>
        public static RuntimeDescription Merge(RuntimeDescription left, RuntimeDescription right)
        {
            if (!string.Equals(left.RuntimeIdentifier, right.RuntimeIdentifier, StringComparison.Ordinal))
            {
                throw new InvalidOperationException("TODO: Unable to merge runtimes, they do not have the same identifier");
            }

            // Merge #imports
            List<string> inheritedRuntimes;
            if (right.InheritedRuntimes.Count != 0 && left.InheritedRuntimes.Count == 0)
            {
                // Copy #imports from right
                inheritedRuntimes = new List<string>(right.InheritedRuntimes);
            }
            else
            {
                // Ignore the inherited runtimes from the right if there are inherited runtimes on the left.

                // Copy #imports from left (if any)
                inheritedRuntimes = new List<string>(left.InheritedRuntimes);
            }

            // Merge dependency sets
            var newSets = new Dictionary<string, RuntimeDependencySet>();
            foreach (var dependencySet in left.RuntimeDependencySets.Values)
            {
                newSets[dependencySet.Id] = dependencySet;
            }

            // Overwrite with things from the right
            foreach (var dependencySet in right.RuntimeDependencySets.Values)
            {
                newSets[dependencySet.Id] = dependencySet;
            }

            return new RuntimeDescription(
                left.RuntimeIdentifier,
                // If collections are empty, pass null to avoid allocations.
                inheritedRuntimes.Count == 0 ? null : inheritedRuntimes,
                newSets.Count == 0 ? null : newSets);
        }

        public override bool Equals(object obj)
        {
            return Equals(obj as RuntimeDescription);
        }

        public override int GetHashCode()
        {
            var combiner = new HashCodeCombiner();

            combiner.AddObject(RuntimeIdentifier);
            combiner.AddSequence(InheritedRuntimes);
            combiner.AddDictionary(RuntimeDependencySets);

            return combiner.CombinedHash;
        }

        public override string ToString()
        {
            return $"({RuntimeIdentifier}: (#imports: {string.Join(",", InheritedRuntimes)}); {string.Join(",", RuntimeDependencySets)})";
        }
    }
}<|MERGE_RESOLUTION|>--- conflicted
+++ resolved
@@ -74,32 +74,7 @@
         [Obsolete("This type is immutable, so there is no need or point to clone it.")]
         public RuntimeDescription Clone()
         {
-<<<<<<< HEAD
-            return new RuntimeDescription(
-                RuntimeIdentifier,
-                InheritedRuntimes,
-                CloneRuntimeDependencySets());
-
-            IReadOnlyDictionary<string, RuntimeDependencySet> CloneRuntimeDependencySets()
-            {
-                if (RuntimeDependencySets.Count == 0)
-                {
-                    return EmptyRuntimeDependencySets;
-                }
-
-                Dictionary<string, RuntimeDependencySet> clone = new(capacity: RuntimeDependencySets.Count, StringComparer.OrdinalIgnoreCase);
-
-                // No allocations for this enumeration
-                foreach (var pair in (Dictionary<string, RuntimeDependencySet>)RuntimeDependencySets)
-                {
-                    clone[pair.Key] = pair.Value.Clone();
-                }
-
-                return clone;
-            }
-=======
             return this;
->>>>>>> 578eaf79
         }
 
         /// <summary>
