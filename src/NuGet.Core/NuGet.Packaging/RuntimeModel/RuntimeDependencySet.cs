--- conflicted
+++ resolved
@@ -73,31 +73,7 @@
         [Obsolete("This type is immutable, so there is no need or point to clone it.")]
         public RuntimeDependencySet Clone()
         {
-<<<<<<< HEAD
-            return new RuntimeDependencySet(
-                Id,
-                CloneDependencies());
-
-            IReadOnlyDictionary<string, RuntimePackageDependency> CloneDependencies()
-            {
-                if (Dependencies.Count == 0)
-                {
-                    return EmptyDependencies;
-                }
-
-                Dictionary<string, RuntimePackageDependency> clone = new(capacity: Dependencies.Count, StringComparer.OrdinalIgnoreCase);
-
-                // No allocations for this enumeration
-                foreach (var pair in (Dictionary<string, RuntimePackageDependency>)Dependencies)
-                {
-                    clone[pair.Key] = pair.Value.Clone();
-                }
-
-                return clone;
-            }
-=======
             return this;
->>>>>>> 578eaf79
         }
 
         public override string ToString()
