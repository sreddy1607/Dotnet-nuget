// Copyright (c) .NET Foundation. All rights reserved.
// Licensed under the Apache License, Version 2.0. See License.txt in the project root for license information.

using System;
using System.Collections.Concurrent;
using System.Collections.Generic;
using System.Diagnostics;
using System.Linq;
using System.Threading;
using System.Threading.Tasks;
using NuGet.Common;
using NuGet.Frameworks;
using NuGet.LibraryModel;
using NuGet.Packaging;
using NuGet.RuntimeModel;
using NuGet.Versioning;

namespace NuGet.DependencyResolver
{
    public class RemoteDependencyWalker
    {
        private readonly RemoteWalkContext _context;

        public RemoteDependencyWalker(RemoteWalkContext context)
        {
            _context = context;
        }

        public async Task<GraphNode<RemoteResolveResult>> WalkAsync(LibraryRange library, NuGetFramework framework, string runtimeIdentifier, RuntimeGraph runtimeGraph, bool recursive)
        {
            var transitiveCentralPackageVersions = new TransitiveCentralPackageVersions();
            var rootNode = await CreateGraphNodeAsync(
                libraryRange: library,
                framework: framework,
                runtimeName: runtimeIdentifier,
                runtimeGraph: runtimeGraph,
                predicate: _ => (recursive ? DependencyResult.Acceptable : DependencyResult.Eclipsed, null),
                outerEdge: null,
                transitiveCentralPackageVersions: transitiveCentralPackageVersions,
                hasParentNodes: false);

            // do not calculate the hashset of the direct dependencies for cases when there are not any elements in the transitiveCentralPackageVersions queue
            var indexedDirectDependenciesKeyNames = new Lazy<HashSet<string>>(
                () =>
                {
                    var result = new HashSet<string>(StringComparer.OrdinalIgnoreCase);
                    result.AddRange(rootNode.InnerNodes.Select(n => n.Key.Name));
                    return result;
                });

            var transitiveCentralPackageVersionNodes = new List<GraphNode<RemoteResolveResult>>();
            while (transitiveCentralPackageVersions.TryTake(out LibraryDependency centralPackageVersionDependency))
            {
                // do not add a transitive dependency node if it is direct already
                if (!indexedDirectDependenciesKeyNames.Value.Contains(centralPackageVersionDependency.Name))
                {
                    // as the nodes are created more parents can be added for a single central transitive node
                    // keep the list of the nodes created and add the parents's references at the end
                    // the parent references are needed to keep track of possible rejected parents
                    transitiveCentralPackageVersionNodes.Add(await AddTransitiveCentralPackageVersionNodesAsync(rootNode, centralPackageVersionDependency, framework, runtimeIdentifier, runtimeGraph, transitiveCentralPackageVersions));
                }
            }
            transitiveCentralPackageVersionNodes.ForEach(node => transitiveCentralPackageVersions.AddParentsToNode(node));

            return rootNode;
        }

        private async ValueTask<GraphNode<RemoteResolveResult>> CreateGraphNodeAsync(
            LibraryRange libraryRange,
            NuGetFramework framework,
            string runtimeName,
            RuntimeGraph runtimeGraph,
            Func<LibraryRange, (DependencyResult dependencyResult, LibraryDependency conflictingDependency)> predicate,
            GraphEdge<RemoteResolveResult> outerEdge,
            TransitiveCentralPackageVersions transitiveCentralPackageVersions,
            bool hasParentNodes)

        {
            // PERF: Since this method is so heavily called for more complex graphs, we need to handle the stack state ourselves to avoid repeated
            // async state machine allocations. The stack object captures the state needed to restore the current "frame" so we can emulate the
            // recursive calls.
            var stackStates = new Stack<GraphNodeStackState>();

            HashSet<LibraryDependency> rootRuntimeDependencies = null;

            if (runtimeGraph != null && !string.IsNullOrEmpty(runtimeName))
            {
                EvaluateRuntimeDependencies(ref libraryRange, runtimeName, runtimeGraph, ref rootRuntimeDependencies);
            }

<<<<<<< HEAD
            var rootItem = await ResolverUtility.FindLibraryCachedAsync(
                _context.FindLibraryEntryCache,
=======
            // Resolve the dependency from the cache or sources
            GraphItem<RemoteResolveResult> item = await ResolverUtility.FindLibraryCachedAsync(
>>>>>>> 63958aab
                libraryRange,
                framework,
                runtimeName,
                _context,
                CancellationToken.None);

            bool rootHasInnerNodes = (rootItem.Data.Dependencies.Count + (rootRuntimeDependencies == null ? 0 : rootRuntimeDependencies.Count)) > 0;
            GraphNode<RemoteResolveResult> rootNode = new GraphNode<RemoteResolveResult>(libraryRange, rootHasInnerNodes, hasParentNodes)
            {
                Item = rootItem
            };

            LightweightList<GraphNodeCreationData> rootDependencies = new LightweightList<GraphNodeCreationData>(rootNode.Item.Data.Dependencies.Count);

            Debug.Assert(rootNode.Item != null, "FindLibraryCached should return an unresolved item instead of null");
            MergeRuntimeDependencies(rootRuntimeDependencies, rootNode);

            stackStates.Push(new GraphNodeStackState(
                rootNode,
                rootDependencies,
                0,
                outerEdge));

            while (stackStates.Count > 0)
            {
                // Restore the state for the current "frame"
                GraphNodeStackState currentState = stackStates.Pop();
                GraphNode<RemoteResolveResult> node = currentState.GraphNode;
                LightweightList<GraphNodeCreationData> dependencyNodeCreationData = currentState.DependencyData;
                LibraryRange currentLibraryRange = node.Key;
                GraphEdge<RemoteResolveResult> currentOuterEdge = currentState.OuterEdge;

                int index = currentState.DependencyIndex;

                // When index is 0, this is the first time we're starting to process this node. We want to schedule any async work needed to resolve the
                // current node's dependencies so that long-running operations can happen in parallel.
                if (index == 0)
                {
                    // do not add nodes for all the centrally managed package versions to the graph
                    // they will be added only if they are transitive
                    for (var i = 0; i < node.Item.Data.Dependencies.Count; i++)
                    {
                        LibraryDependency dependency = node.Item.Data.Dependencies[i];
                        if (!IsDependencyValidForGraph(dependency))
                        {
                            continue;
                        }

                        // Skip dependencies if the dependency edge has 'all' excluded and
                        // the node is not a direct dependency.
                        if (currentOuterEdge == null
                            || dependency.SuppressParent != LibraryIncludeFlags.All)
                        {
                            var result = WalkParentsAndCalculateDependencyResult(currentOuterEdge, dependency, predicate);

                            // Check for a cycle, this is needed for A (project) -> A (package)
                            // since the predicate will not be called for leaf nodes.
                            if (StringComparer.OrdinalIgnoreCase.Equals(dependency.Name, currentLibraryRange.Name))
                            {
                                result = (DependencyResult.Cycle, dependency);
                            }

                            if (result.dependencyResult == DependencyResult.Acceptable)
                            {
                                // Dependency edge from the current node to the dependency
                                var innerEdge = new GraphEdge<RemoteResolveResult>(currentOuterEdge, node.Item, dependency);

                                var dependencyLibraryRange = dependency.LibraryRange;

                                HashSet<LibraryDependency> runtimeDependencies = null;

                                if (runtimeGraph != null && !string.IsNullOrEmpty(runtimeName))
                                {
                                    EvaluateRuntimeDependencies(ref dependencyLibraryRange, runtimeName, runtimeGraph, ref runtimeDependencies);
                                }

                                var newGraphItemTask = ResolverUtility.FindLibraryCachedAsync(
                                _context.FindLibraryEntryCache,
                                dependencyLibraryRange,
                                framework,
                                runtimeName,
                                _context,
                                CancellationToken.None);

                                // store all the data needed to construct this dependency. The library resolution may take a long time to resolve, so we just want to start that operation.
                                var graphNodeCreationData = new GraphNodeCreationData(newGraphItemTask, runtimeDependencies, dependencyLibraryRange, innerEdge);
                                dependencyNodeCreationData.Add(graphNodeCreationData);
                            }
                            else
                            {
                                // In case of conflict because of a centrally managed version that is not direct dependency
                                // the centrally managed package versions need to be added to the graph explicitly as they are not added otherwise
                                if (result.conflictingDependency != null &&
                                    result.conflictingDependency.VersionCentrallyManaged &&
                                    result.conflictingDependency.ReferenceType == LibraryDependencyReferenceType.None)
                                {
                                    MarkCentralVersionForTransitiveProcessing(result.conflictingDependency, transitiveCentralPackageVersions, node);
                                }

                                // Keep the node in the tree if we need to look at it later
                                if (result.dependencyResult == DependencyResult.PotentiallyDowngraded ||
                                    result.dependencyResult == DependencyResult.Cycle)
                                {
                                    var dependencyNode = new GraphNode<RemoteResolveResult>(dependency.LibraryRange)
                                    {
                                        Disposition = result.dependencyResult == DependencyResult.Cycle ? Disposition.Cycle : Disposition.PotentiallyDowngraded,
                                        OuterNode = node
                                    };

                                    node.EnsureInnerNodeCapacity(node.Item.Data.Dependencies.Count - i);
                                    node.InnerNodes.Add(dependencyNode);
                                }
                            }
                        }
                    }

                    // We know we'll need capacity for exactly this many items in the next block. We set it here once to avoid repeated checks.
                    node.EnsureInnerNodeCapacity(dependencyNodeCreationData.Count);
                }

                // This block evaluates one dependency at a time and index keeps track of which dependency we need to evaluate.
                if (index < dependencyNodeCreationData.Count)
                {
                    // It's time to actually construct the GraphNode that represents this dependency, so we need to wait for the GraphItem to be resolved.
                    GraphNodeCreationData graphNodeCreationData = dependencyNodeCreationData[index];
                    var dependencyItem = await graphNodeCreationData.GraphItemTask;

                    bool hasInnerNodes = (dependencyItem.Data.Dependencies.Count + (graphNodeCreationData.RuntimeDependencies == null ? 0 : graphNodeCreationData.RuntimeDependencies.Count)) > 0;
                    GraphNode<RemoteResolveResult> newNode = new GraphNode<RemoteResolveResult>(graphNodeCreationData.LibraryRange, hasInnerNodes, false)
                    {
                        Item = dependencyItem
                    };

                    Debug.Assert(newNode.Item != null, "FindLibraryCached should return an unresolved item instead of null");
                    MergeRuntimeDependencies(graphNodeCreationData.RuntimeDependencies, newNode);

                    node.InnerNodes.Add(newNode);

                    // We want to update the connections starting from the leaves of the graph and working up to the root, so we advance the evaluation of the current
                    // node (index + 1) and push that state onto our stack for future evaluation. If we're done processing all the dependencies, index will be >= dependencyNodeCreationData.Count
                    // on the next iteration which will let us enter the final block.
                    stackStates.Push(new GraphNodeStackState(
                        node,
                        dependencyNodeCreationData,
                        index + 1,
                        currentState.OuterEdge));

                    LightweightList<GraphNodeCreationData> newDependencies = new LightweightList<GraphNodeCreationData>(newNode.Item.Data.Dependencies.Count);

                    newNode.OuterNode = node;

                    //  We have a new dependency that we need to evaluate before its parent, so we push it onto the stack after the parent.
                    stackStates.Push(new GraphNodeStackState(
                        newNode,
                        newDependencies,
                        0,
                        graphNodeCreationData.OuterEdge));
                }
            }

            return rootNode;

            static void EvaluateRuntimeDependencies(ref LibraryRange libraryRange, string runtimeName, RuntimeGraph runtimeGraph, ref HashSet<LibraryDependency> runtimeDependencies)
            {
                // HACK(davidfowl): This is making runtime.json support package redirects

                // Look up any additional dependencies for this package
                foreach (var runtimeDependency in runtimeGraph.FindRuntimeDependencies(runtimeName, libraryRange.Name).NoAllocEnumerate())
                {
                    var libraryDependency = new LibraryDependency(noWarn: Array.Empty<NuGetLogCode>())
                    {
                        LibraryRange = new LibraryRange()
                        {
                            Name = runtimeDependency.Id,
                            VersionRange = runtimeDependency.VersionRange,
                            TypeConstraint = LibraryDependencyTarget.PackageProjectExternal
                        }
                    };

                    if (StringComparer.OrdinalIgnoreCase.Equals(runtimeDependency.Id, libraryRange.Name))
                    {
                        if (libraryRange.VersionRange != null &&
                            runtimeDependency.VersionRange != null &&
                            libraryRange.VersionRange.MinVersion < runtimeDependency.VersionRange.MinVersion)
                        {
                            libraryRange = libraryDependency.LibraryRange;
                        }
                    }
                    else
                    {
                        // Otherwise it's a dependency of this node
                        runtimeDependencies ??= new HashSet<LibraryDependency>(LibraryDependencyNameComparer.OrdinalIgnoreCaseNameComparer);
                        runtimeDependencies.Add(libraryDependency);
                    }
                }
            }

            static void MergeRuntimeDependencies(HashSet<LibraryDependency> runtimeDependencies, GraphNode<RemoteResolveResult> node)
            {
                // Merge in runtime dependencies
                if (runtimeDependencies?.Count > 0)
                {
                    var newDependencies = new List<LibraryDependency>(runtimeDependencies.Count + node.Item.Data.Dependencies.Count);
                    foreach (var nodeDep in node.Item.Data.Dependencies)
                    {
                        if (!runtimeDependencies.Contains(nodeDep))
                        {
                            newDependencies.Add(nodeDep);
                        }
                    }

                    foreach (var runtimeDependency in runtimeDependencies)
                    {
                        newDependencies.Add(runtimeDependency);
                    }

                    // Create a new item on this node so that we can update it with the new dependencies from
                    // runtime.json files
                    // We need to clone the item since they can be shared across multiple nodes
                    node.Item = new GraphItem<RemoteResolveResult>(node.Item.Key)
                    {
                        Data = new RemoteResolveResult()
                        {
                            Dependencies = newDependencies,
                            Match = node.Item.Data.Match
                        }
                    };
                }
            }
        }

        /// <summary>
        /// Walks up the package dependency graph to check for cycle, potentially degraded package versions <see cref="DependencyResult"/>.
        /// Cycle: A -> B -> A (cycle)
        /// Downgrade: B depends up on D 1.0. Hence this method returns a downgrade while processing D 2.0 package.
        /// A -> B -> C -> D 2.0 (downgrade)
        ///        -> D 1.0
        /// </summary>
        /// <param name="graphEdge">Graph Edge node to check for cycle or potential degrades</param>
        /// <param name="dependency">Transitive package dependency</param>
        /// <param name="rootPredicate">Func delegate to invoke when processing direct package dependency</param>
        private static (DependencyResult dependencyResult, LibraryDependency conflictingDependency) WalkParentsAndCalculateDependencyResult(
            GraphEdge<RemoteResolveResult> graphEdge,
            LibraryDependency dependency,
            Func<LibraryRange, (DependencyResult dependencyResult, LibraryDependency conflictingDependency)> rootPredicate)
        {
            var edge = graphEdge;

            //Walk up the tree starting from the grand parent upto root
            while (edge != null)
            {
                (DependencyResult? dependencyResult, LibraryDependency conflictingDependency) = CalculateDependencyResult(edge.Item, edge.Edge, dependency.LibraryRange, edge.OuterEdge == null);

                if (dependencyResult.HasValue)
                    return (dependencyResult.Value, conflictingDependency);

                edge = edge.OuterEdge;
            }

            return rootPredicate(dependency.LibraryRange);
        }

        private static Func<LibraryRange, (DependencyResult dependencyResult, LibraryDependency conflictingDependency)> ChainPredicate(
            Func<LibraryRange, (DependencyResult dependencyResult, LibraryDependency conflictingDependency)> predicate,
            GraphNode<RemoteResolveResult> node,
            LibraryDependency dependency)
        {
            var item = node.Item;

            return library =>
            {
                (DependencyResult? dependencyResult, LibraryDependency conflictingDependency) = CalculateDependencyResult(item, dependency, library, node.OuterNode == null);

                if (dependencyResult.HasValue)
                    return (dependencyResult.Value, conflictingDependency);

                return predicate(library);
            };
        }

        private static (DependencyResult? dependencyResult, LibraryDependency conflictingDependency) CalculateDependencyResult(
            GraphItem<RemoteResolveResult> item, LibraryDependency parentDependency, LibraryRange childDependencyLibrary, bool isRoot)
        {
            if (StringComparer.OrdinalIgnoreCase.Equals(item.Data.Match.Library.Name, childDependencyLibrary.Name))
            {
                return (DependencyResult.Cycle, null);
            }

            foreach (LibraryDependency d in item.Data.Dependencies)
            {
                // Central transitive dependencies should be considered only for root nodes
                if (!isRoot && d.ReferenceType == LibraryDependencyReferenceType.None)
                {
                    continue;
                }

                if (d != parentDependency && childDependencyLibrary.IsEclipsedBy(d.LibraryRange))
                {
                    if (d.LibraryRange.VersionRange != null &&
                        childDependencyLibrary.VersionRange != null &&
                        !IsGreaterThanOrEqualTo(d.LibraryRange.VersionRange, childDependencyLibrary.VersionRange))
                    {
                        return (DependencyResult.PotentiallyDowngraded, d);
                    }

                    return (DependencyResult.Eclipsed, d);
                }
            }

            return (null, null);
        }

        // Verifies if minimum version specification for nearVersion is greater than the
        // minimum version specification for farVersion
        public static bool IsGreaterThanOrEqualTo(VersionRange nearVersion, VersionRange farVersion)
        {
            if (!nearVersion.HasLowerBound)
            {
                return true;
            }
            else if (!farVersion.HasLowerBound)
            {
                return false;
            }
            else if (nearVersion.IsFloating || farVersion.IsFloating)
            {
                NuGetVersion nearMinVersion;
                NuGetVersion farMinVersion;

                string nearRelease;
                string farRelease;

                if (nearVersion.IsFloating)
                {
                    if (nearVersion.Float.FloatBehavior == NuGetVersionFloatBehavior.Major)
                    {
                        // nearVersion: "*"
                        return true;
                    }

                    nearMinVersion = GetReleaseLabelFreeVersion(nearVersion);
                    nearRelease = nearVersion.Float.OriginalReleasePrefix;
                }
                else
                {
                    nearMinVersion = nearVersion.MinVersion;
                    nearRelease = nearVersion.MinVersion.Release;
                }

                if (farVersion.IsFloating)
                {
                    if (farVersion.Float.FloatBehavior == NuGetVersionFloatBehavior.Major)
                    {
                        // farVersion: "*"
                        return false;
                    }

                    farMinVersion = GetReleaseLabelFreeVersion(farVersion);
                    farRelease = farVersion.Float.OriginalReleasePrefix;
                }
                else
                {
                    farMinVersion = farVersion.MinVersion;
                    farRelease = farVersion.MinVersion.Release;
                }

                var result = nearMinVersion.CompareTo(farMinVersion, VersionComparison.Version);
                if (result != 0)
                {
                    return result > 0;
                }

                if (string.IsNullOrEmpty(nearRelease))
                {
                    // near is 1.0.0-*
                    return true;
                }
                else if (string.IsNullOrEmpty(farRelease))
                {
                    // near is 1.0.0-alpha-* and far is 1.0.0-*
                    return false;
                }
                else
                {
                    var lengthToCompare = Math.Min(nearRelease.Length, farRelease.Length);

                    return StringComparer.OrdinalIgnoreCase.Compare(
                        nearRelease.Substring(0, lengthToCompare),
                        farRelease.Substring(0, lengthToCompare)) >= 0;
                }
            }

            return nearVersion.MinVersion >= farVersion.MinVersion;
        }

        private static NuGetVersion GetReleaseLabelFreeVersion(VersionRange versionRange)
        {
            if (versionRange.Float.FloatBehavior == NuGetVersionFloatBehavior.Major)
            {
                return new NuGetVersion(int.MaxValue, int.MaxValue, int.MaxValue);
            }
            else if (versionRange.Float.FloatBehavior == NuGetVersionFloatBehavior.Minor)
            {
                return new NuGetVersion(versionRange.MinVersion.Major, int.MaxValue, int.MaxValue, int.MaxValue);
            }
            else if (versionRange.Float.FloatBehavior == NuGetVersionFloatBehavior.Patch)
            {
                return new NuGetVersion(versionRange.MinVersion.Major, versionRange.MinVersion.Minor, int.MaxValue, int.MaxValue);
            }
            else if (versionRange.Float.FloatBehavior == NuGetVersionFloatBehavior.Revision)
            {
                return new NuGetVersion(
                    versionRange.MinVersion.Major,
                    versionRange.MinVersion.Minor,
                    versionRange.MinVersion.Patch,
                    int.MaxValue);
            }
            else
            {
                return new NuGetVersion(
                    versionRange.MinVersion.Major,
                    versionRange.MinVersion.Minor,
                    versionRange.MinVersion.Patch,
                    versionRange.MinVersion.Revision);
            }
        }

        private enum DependencyResult
        {
            Acceptable,
            Eclipsed,
            PotentiallyDowngraded,
            Cycle
        }

        /// <summary>
        /// Mark a central package version that it is transitive and need to be added to the graph.
        /// </summary>
        private void MarkCentralVersionForTransitiveProcessing(LibraryDependency libraryDependency,
            TransitiveCentralPackageVersions transitiveCentralPackageVersions,
            GraphNode<RemoteResolveResult> parentNode)
        {
            transitiveCentralPackageVersions.Add(libraryDependency, parentNode);
        }

        /// <summary>
        /// New <see cref="GraphNode{RemoteResolveResult}"/> will be created for each of the items in the <paramref name="transitiveCentralPackageVersions"/>
        /// and added as nodes of the <paramref name="rootNode"/>.
        /// </summary>
        private async Task<GraphNode<RemoteResolveResult>> AddTransitiveCentralPackageVersionNodesAsync(
            GraphNode<RemoteResolveResult> rootNode,
            LibraryDependency centralPackageVersionDependency,
            NuGetFramework framework,
            string runtimeIdentifier,
            RuntimeGraph runtimeGraph,
            TransitiveCentralPackageVersions transitiveCentralPackageVersions)
        {
            GraphNode<RemoteResolveResult> node = await CreateGraphNodeAsync(
                    libraryRange: centralPackageVersionDependency.LibraryRange,
                    framework: framework,
                    runtimeName: runtimeIdentifier,
                    runtimeGraph: runtimeGraph,
                    predicate: ChainPredicate(_ => (DependencyResult.Acceptable, null), rootNode, centralPackageVersionDependency),
                    outerEdge: null,
                    transitiveCentralPackageVersions: transitiveCentralPackageVersions,
                    hasParentNodes: true);

            node.OuterNode = rootNode;
            node.Item.IsCentralTransitive = true;
            rootNode.InnerNodes.Add(node);

            return node;
        }

        /// <summary>
        /// A centrally defined package version has the potential to become a transitive dependency.
        /// A such dependency is defined by
        ///     ReferenceType == LibraryDependencyReferenceType.None
        /// However do not include them in the graph for the begining.
        /// </summary>
        internal bool IsDependencyValidForGraph(LibraryDependency dependency)
        {
            return dependency.ReferenceType != LibraryDependencyReferenceType.None;
        }

        internal class TransitiveCentralPackageVersions
        {
            private ConcurrentQueue<LibraryDependency> _toBeProcessedTransitiveCentralPackageVersions;
            private Dictionary<string, List<GraphNode<RemoteResolveResult>>> _transitiveCentralPackageVersions;

            internal TransitiveCentralPackageVersions()
            {
                _toBeProcessedTransitiveCentralPackageVersions = new ConcurrentQueue<LibraryDependency>();
                _transitiveCentralPackageVersions = new Dictionary<string, List<GraphNode<RemoteResolveResult>>>(StringComparer.OrdinalIgnoreCase);
            }

            internal void Add(LibraryDependency centralPackageVersionDependency, GraphNode<RemoteResolveResult> parentNode)
            {
                lock (_transitiveCentralPackageVersions)
                {
                    if (!_transitiveCentralPackageVersions.TryGetValue(centralPackageVersionDependency.Name, out var list))
                    {
                        list = new List<GraphNode<RemoteResolveResult>>();
                        _transitiveCentralPackageVersions.Add(centralPackageVersionDependency.Name, list);
                        _toBeProcessedTransitiveCentralPackageVersions.Enqueue(centralPackageVersionDependency);
                    }

                    list.Add(parentNode);
                }
            }

            internal bool TryTake(out LibraryDependency centralPackageVersionDependency)
            {
                return _toBeProcessedTransitiveCentralPackageVersions.TryDequeue(out centralPackageVersionDependency);

            }

            internal void AddParentsToNode(GraphNode<RemoteResolveResult> node)
            {
                lock (_transitiveCentralPackageVersions)
                {
                    List<GraphNode<RemoteResolveResult>> graphNodes = _transitiveCentralPackageVersions[node.Item.Key.Name];
                    node.ParentNodes.AddRange(graphNodes);
                }
            }
        }

        private class LibraryDependencyNameComparer : IEqualityComparer<LibraryDependency>
        {
            public static readonly IEqualityComparer<LibraryDependency> OrdinalIgnoreCaseNameComparer = new LibraryDependencyNameComparer();

            private LibraryDependencyNameComparer() { }

            public bool Equals(LibraryDependency x, LibraryDependency y)
            {
                return string.Equals(x.Name, y.Name, StringComparison.OrdinalIgnoreCase);
            }

            public int GetHashCode(LibraryDependency obj)
            {
                return StringComparer.OrdinalIgnoreCase.GetHashCode(obj.Name);
            }
        }

        /// <summary>
        /// Captures state to begin or resume processing of a GraphNode
        /// </summary>
        private readonly struct GraphNodeStackState
        {
            /// <summary>
            /// The <see cref="GraphNode{TItem}"/> that is currently being processed.
            /// </summary>
            public readonly GraphNode<RemoteResolveResult> GraphNode;

            /// <summary>
            /// The dependencies of the current <see cref="GraphNode{TItem}"/> that will be updated as a final step.
            /// </summary>
            public readonly LightweightList<GraphNodeCreationData> DependencyData;

            /// <summary>
            /// Where we are when processing dependencies. Also used to flag where we are in processing the current <see cref="GraphNode{TItem}"/>.
            /// </summary>
            public readonly int DependencyIndex;

            /// <summary>
            /// The <see cref="GraphEdge"/> for the current <see cref="GraphNode{TItem}"/>.
            /// </summary>
            public readonly GraphEdge<RemoteResolveResult> OuterEdge;

            public GraphNodeStackState(
                GraphNode<RemoteResolveResult> graphNode,
                LightweightList<GraphNodeCreationData> dependencies,
                int dependencyIndex,
                GraphEdge<RemoteResolveResult> outerEdge)
            {
                GraphNode = graphNode;
                DependencyData = dependencies;
                DependencyIndex = dependencyIndex;
                OuterEdge = outerEdge;
            }
        }

        /// <summary>
        /// Stores data that is required to create a <see cref="GraphNode{TItem}"/> for later use.
        /// </summary>
        private readonly struct GraphNodeCreationData
        {
            /// <summary>
            /// A <see cref="Task{TResult}"/> that represents the retrieval of the necessary <see cref="GraphItem{TItem}"/> to complete construction of the <see cref="GraphNode{TItem}"/>.
            /// </summary>
            public readonly Task<GraphItem<RemoteResolveResult>> GraphItemTask;

            /// <summary>
            /// The set of <see cref="LibraryDependency"/> items used during creation.
            /// </summary>
            public readonly HashSet<LibraryDependency> RuntimeDependencies;

            /// <summary>
            /// The <see cref="LibraryRange"/> of this <see cref="GraphNode{TItem}"/> to construct.
            /// </summary>
            public readonly LibraryRange LibraryRange;

            /// <summary>
            /// Edge pointing to the parent <see cref="GraphNode{TItem}"/>.
            /// </summary>
            public readonly GraphEdge<RemoteResolveResult> OuterEdge;

            public GraphNodeCreationData(Task<GraphItem<RemoteResolveResult>> graphItemTask, HashSet<LibraryDependency> runtimeDependencies, LibraryRange libraryRange, GraphEdge<RemoteResolveResult> outerEdge)
            {
                GraphItemTask = graphItemTask;
                RuntimeDependencies = runtimeDependencies;
                LibraryRange = libraryRange;
                OuterEdge = outerEdge;
            }
        }
    }

    internal struct LightweightList<T>
    {
        private const int Fields = 5;
        private readonly int _expectedCapacity;
        private int _count;
        private T _firstItem;
        private T _secondItem;
        private T _thirdItem;
        private T _fourthItem;
        private T _fifthItem;

        private List<T> _additionalItems;

        public readonly int Count => _count;

        public LightweightList(int expectedCapacity)
        {
            _expectedCapacity = expectedCapacity;
        }

        public readonly T this[int index]
        {
            get
            {
                if ((uint)index >= (uint)_count)
                {
                    throw new ArgumentOutOfRangeException(nameof(index));
                }

                if (index == 0)
                {
                    return _firstItem;
                }
                else if (index == 1)
                {
                    return _secondItem;
                }
                else if (index == 2)
                {
                    return _thirdItem;
                }
                else if (index == 3)
                {
                    return _fourthItem;
                }
                else if (index == 4)
                {
                    return _fifthItem;
                }
                else
                {
                    return _additionalItems[index - Fields];
                }
            }
        }

        public void Add(T task)
        {
            if (_count == 0)
            {
                _firstItem = task;
            }
            else if (_count == 1)
            {
                _secondItem = task;
            }
            else if (_count == 2)
            {
                _thirdItem = task;
            }
            else if (_count == 3)
            {
                _fourthItem = task;
            }
            else if (_count == 4)
            {
                _fifthItem = task;
            }
            else
            {
                if (_additionalItems == null)
                {
                    var listCapacity = _expectedCapacity - Fields;
                    if (listCapacity > 0)
                    {
                        _additionalItems = new List<T>(listCapacity);
                    }
                    else
                    {
                        const int defaultListSize = 4;
                        _additionalItems = new List<T>(defaultListSize);
                    }
                }

                _additionalItems.Add(task);
            }

            ++_count;
        }

        public readonly Enumerator GetEnumerator() => new Enumerator(this);

        public struct Enumerator
        {
            private int _index;
            private T _current;
            private readonly LightweightList<T> _itemList;

            public Enumerator(LightweightList<T> itemList)
            {
                _index = -1;
                _itemList = itemList;
                _current = default;
            }

            public readonly T Current => _current;

            public bool MoveNext()
            {
                if (_index + 1 < _itemList._count)
                {
                    ++_index;
                    if (_index == 0)
                    {
                        _current = _itemList._firstItem;
                    }
                    else if (_index == 1)
                    {
                        _current = _itemList._secondItem;
                    }
                    else if (_index == 2)
                    {
                        _current = _itemList._thirdItem;
                    }
                    else if (_index == 3)
                    {
                        _current = _itemList._fourthItem;
                    }
                    else if (_index == 4)
                    {
                        _current = _itemList._fifthItem;
                    }
                    else
                    {
                        _current = _itemList._additionalItems[_index - Fields];
                    }

                    return true;
                }
                else
                {
                    return false;
                }
            }

            public void Dispose()
            {

            }
        }
    }
}<|MERGE_RESOLUTION|>--- conflicted
+++ resolved
@@ -88,13 +88,7 @@
                 EvaluateRuntimeDependencies(ref libraryRange, runtimeName, runtimeGraph, ref rootRuntimeDependencies);
             }
 
-<<<<<<< HEAD
             var rootItem = await ResolverUtility.FindLibraryCachedAsync(
-                _context.FindLibraryEntryCache,
-=======
-            // Resolve the dependency from the cache or sources
-            GraphItem<RemoteResolveResult> item = await ResolverUtility.FindLibraryCachedAsync(
->>>>>>> 63958aab
                 libraryRange,
                 framework,
                 runtimeName,
@@ -172,12 +166,11 @@
                                 }
 
                                 var newGraphItemTask = ResolverUtility.FindLibraryCachedAsync(
-                                _context.FindLibraryEntryCache,
-                                dependencyLibraryRange,
-                                framework,
-                                runtimeName,
-                                _context,
-                                CancellationToken.None);
+                                    dependencyLibraryRange,
+                                    framework,
+                                    runtimeName,
+                                    _context,
+                                    CancellationToken.None);
 
                                 // store all the data needed to construct this dependency. The library resolution may take a long time to resolve, so we just want to start that operation.
                                 var graphNodeCreationData = new GraphNodeCreationData(newGraphItemTask, runtimeDependencies, dependencyLibraryRange, innerEdge);
