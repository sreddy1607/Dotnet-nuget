--- conflicted
+++ resolved
@@ -9,18 +9,16 @@
         public string? WorkingDirectory { get; set; }
     }
 
-<<<<<<< HEAD
+    internal class ConfigGetArgs
+    {
+        public string? AllOrConfigKey { get; set; }
+        public string? WorkingDirectory { get; set; }
+        public bool ShowPath { get; set; }
+    }
+    
     internal class ConfigSetArgs
     {
         public string? ConfigKey { get; set; }
         public string? ConfigValue { get; set; }
         public string? ConfigFile { get; set; }
-=======
-    internal class ConfigGetArgs
-    {
-        public string? AllOrConfigKey { get; set; }
-        public string? WorkingDirectory { get; set; }
-        public bool ShowPath { get; set; }
->>>>>>> 6314ae2c
-    }
 }