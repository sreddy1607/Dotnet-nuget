<?xml version="1.0" encoding="utf-8"?>
<root>
  <!-- 
    Microsoft ResX Schema 
    
    Version 2.0
    
    The primary goals of this format is to allow a simple XML format 
    that is mostly human readable. The generation and parsing of the 
    various data types are done through the TypeConverter classes 
    associated with the data types.
    
    Example:
    
    ... ado.net/XML headers & schema ...
    <resheader name="resmimetype">text/microsoft-resx</resheader>
    <resheader name="version">2.0</resheader>
    <resheader name="reader">System.Resources.ResXResourceReader, System.Windows.Forms, ...</resheader>
    <resheader name="writer">System.Resources.ResXResourceWriter, System.Windows.Forms, ...</resheader>
    <data name="Name1"><value>this is my long string</value><comment>this is a comment</comment></data>
    <data name="Color1" type="System.Drawing.Color, System.Drawing">Blue</data>
    <data name="Bitmap1" mimetype="application/x-microsoft.net.object.binary.base64">
        <value>[base64 mime encoded serialized .NET Framework object]</value>
    </data>
    <data name="Icon1" type="System.Drawing.Icon, System.Drawing" mimetype="application/x-microsoft.net.object.bytearray.base64">
        <value>[base64 mime encoded string representing a byte array form of the .NET Framework object]</value>
        <comment>This is a comment</comment>
    </data>
                
    There are any number of "resheader" rows that contain simple 
    name/value pairs.
    
    Each data row contains a name, and value. The row also contains a 
    type or mimetype. Type corresponds to a .NET class that support 
    text/value conversion through the TypeConverter architecture. 
    Classes that don't support this are serialized and stored with the 
    mimetype set.
    
    The mimetype is used for serialized objects, and tells the 
    ResXResourceReader how to depersist the object. This is currently not 
    extensible. For a given mimetype the value must be set accordingly:
    
    Note - application/x-microsoft.net.object.binary.base64 is the format 
    that the ResXResourceWriter will generate, however the reader can 
    read any of the formats listed below.
    
    mimetype: application/x-microsoft.net.object.binary.base64
    value   : The object must be serialized with 
            : System.Runtime.Serialization.Formatters.Binary.BinaryFormatter
            : and then encoded with base64 encoding.
    
    mimetype: application/x-microsoft.net.object.soap.base64
    value   : The object must be serialized with 
            : System.Runtime.Serialization.Formatters.Soap.SoapFormatter
            : and then encoded with base64 encoding.

    mimetype: application/x-microsoft.net.object.bytearray.base64
    value   : The object must be serialized into a byte array 
            : using a System.ComponentModel.TypeConverter
            : and then encoded with base64 encoding.
    -->
  <xsd:schema id="root" xmlns="" xmlns:xsd="http://www.w3.org/2001/XMLSchema" xmlns:msdata="urn:schemas-microsoft-com:xml-msdata">
    <xsd:import namespace="http://www.w3.org/XML/1998/namespace" />
    <xsd:element name="root" msdata:IsDataSet="true">
      <xsd:complexType>
        <xsd:choice maxOccurs="unbounded">
          <xsd:element name="metadata">
            <xsd:complexType>
              <xsd:sequence>
                <xsd:element name="value" type="xsd:string" minOccurs="0" />
              </xsd:sequence>
              <xsd:attribute name="name" use="required" type="xsd:string" />
              <xsd:attribute name="type" type="xsd:string" />
              <xsd:attribute name="mimetype" type="xsd:string" />
              <xsd:attribute ref="xml:space" />
            </xsd:complexType>
          </xsd:element>
          <xsd:element name="assembly">
            <xsd:complexType>
              <xsd:attribute name="alias" type="xsd:string" />
              <xsd:attribute name="name" type="xsd:string" />
            </xsd:complexType>
          </xsd:element>
          <xsd:element name="data">
            <xsd:complexType>
              <xsd:sequence>
                <xsd:element name="value" type="xsd:string" minOccurs="0" msdata:Ordinal="1" />
                <xsd:element name="comment" type="xsd:string" minOccurs="0" msdata:Ordinal="2" />
              </xsd:sequence>
              <xsd:attribute name="name" type="xsd:string" use="required" msdata:Ordinal="1" />
              <xsd:attribute name="type" type="xsd:string" msdata:Ordinal="3" />
              <xsd:attribute name="mimetype" type="xsd:string" msdata:Ordinal="4" />
              <xsd:attribute ref="xml:space" />
            </xsd:complexType>
          </xsd:element>
          <xsd:element name="resheader">
            <xsd:complexType>
              <xsd:sequence>
                <xsd:element name="value" type="xsd:string" minOccurs="0" msdata:Ordinal="1" />
              </xsd:sequence>
              <xsd:attribute name="name" type="xsd:string" use="required" />
            </xsd:complexType>
          </xsd:element>
        </xsd:choice>
      </xsd:complexType>
    </xsd:element>
  </xsd:schema>
  <resheader name="resmimetype">
    <value>text/microsoft-resx</value>
  </resheader>
  <resheader name="version">
    <value>2.0</value>
  </resheader>
  <resheader name="reader">
    <value>System.Resources.ResXResourceReader, System.Windows.Forms, Version=4.0.0.0, Culture=neutral, PublicKeyToken=b77a5c561934e089</value>
  </resheader>
  <resheader name="writer">
    <value>System.Resources.ResXResourceWriter, System.Windows.Forms, Version=4.0.0.0, Culture=neutral, PublicKeyToken=b77a5c561934e089</value>
  </resheader>
  <data name="ApiKey_Description" xml:space="preserve">
    <value>The API key for the server.</value>
  </data>
  <data name="App_FullName" xml:space="preserve">
    <value>NuGet Command Line</value>
  </data>
  <data name="ConsoleConfirmMessage" xml:space="preserve">
    <value>{0} (y/N)</value>
  </data>
  <data name="ConsoleConfirmMessageAccept" xml:space="preserve">
    <value>y</value>
  </data>
  <data name="Delete_Description" xml:space="preserve">
    <value>Deletes a package from the server.</value>
  </data>
  <data name="Delete_MissingArguments" xml:space="preserve">
    <value>Please provide arguments for package id and package version.</value>
  </data>
  <data name="Delete_PackageIdAndVersion_Description" xml:space="preserve">
    <value>The Package Id and version.</value>
  </data>
  <data name="DisableBuffering_Description" xml:space="preserve">
    <value>Disable buffering when pushing to an HTTP(S) server to decrease memory usage.</value>
  </data>
  <data name="NoSymbols_Description" xml:space="preserve">
    <value>If a symbols package exists, it will not be pushed to a symbols server.</value>
  </data>
  <data name="NonInteractive_Description" xml:space="preserve">
    <value>Do not prompt for user input or confirmations.</value>
  </data>
  <data name="Push_Description" xml:space="preserve">
    <value>Pushes a package to the server and publishes it.</value>
  </data>
  <data name="Push_MissingArguments" xml:space="preserve">
    <value>Please specify the path to the package.</value>
  </data>
  <data name="Push_Package_ApiKey_Description" xml:space="preserve">
    <value>Specify the path to the package and your API key to push the package to the server.</value>
  </data>
  <data name="Push_Timeout_Description" xml:space="preserve">
    <value>Timeout for pushing to a server in seconds. Defaults to 300 seconds (5 minutes).</value>
  </data>
  <data name="Source_Description" xml:space="preserve">
    <value>Package source (URL, UNC/folder path or package source name) to use. Defaults to DefaultPushSource if specified in NuGet.Config.</value>
  </data>
  <data name="Push_InvalidTimeout" xml:space="preserve">
    <value>Invalid timeout parameter value.</value>
  </data>
  <data name="Push_Timeout_Error" xml:space="preserve">
    <value>Pushing took too long. You can change the default timeout of 300 seconds by using the --timeout &lt;seconds&gt; option with the push command.</value>
  </data>
  <data name="ForceEnglishOutput_Description" xml:space="preserve">
    <value>Forces the application to run using an invariant, English-based culture.</value>
  </data>
  <data name="OutputNuGetVersion" xml:space="preserve">
    <value>{0} Version: {1}</value>
    <comment>{0}: App full name
{1}: App version</comment>
  </data>
  <data name="SymbolSource_Description" xml:space="preserve">
    <value>Symbol server URL to use.</value>
  </data>
  <data name="SymbolApiKey_Description" xml:space="preserve">
    <value>The API key for the symbol server.</value>
  </data>
  <data name="LocalsCommand_ArgumentDescription" xml:space="preserve">
    <value>Specifies the cache location(s) to list or clear.
&lt;all | http-cache | global-packages | temp&gt;</value>
  </data>
  <data name="LocalsCommand_ClearDescription" xml:space="preserve">
    <value>Clear the selected local resources or cache location(s).</value>
  </data>
  <data name="LocalsCommand_ListDescription" xml:space="preserve">
    <value>List the selected local resources or cache location(s).</value>
  </data>
  <data name="LocalsCommand_Description" xml:space="preserve">
    <value>Clears or lists local NuGet resources such as http requests cache, packages folder, plugin operations cache  or machine-wide global packages folder.</value>
  </data>
  <data name="LocalsCommand_MultipleOperations" xml:space="preserve">
    <value>Both operations, --list and --clear, are not supported in the same command. Please specify only one operation.
usage: NuGet locals &lt;all | http-cache | global-packages | temp | plugins-cache&gt; [--clear | -c | --list | -l]
For more information, visit https://docs.nuget.org/docs/reference/command-line-reference</value>
  </data>
  <data name="LocalsCommand_NoArguments" xml:space="preserve">
    <value>No Cache Type was specified.
usage: NuGet locals &lt;all | http-cache | global-packages | temp | plugins-cache&gt; [--clear | -c | --list | -l]
For more information, visit https://docs.nuget.org/docs/reference/command-line-reference</value>
  </data>
  <data name="LocalsCommand_NoOperation" xml:space="preserve">
    <value>Please specify an operation i.e. --list or --clear.
usage: NuGet locals &lt;all | http-cache | global-packages | temp | plugins-cache&gt; [--clear | -c | --list | -l]
For more information, visit https://docs.nuget.org/docs/reference/command-line-reference</value>
  </data>
  <data name="Error_MsBuildUnableToOpenProject" xml:space="preserve">
    <value>MsBuild was unable to open Project '{0}'.</value>
    <comment>{0} - Project/csproj path</comment>
  </data>
  <data name="Error_AddPkgIncompatibleWithAllFrameworks" xml:space="preserve">
    <value>Package '{0}' is incompatible with '{1}' frameworks in project '{2}'.</value>
    <comment>{0} - Package Id
{1} - all / user specified
{2} - Project Path</comment>
  </data>
  <data name="Info_AddPkgAddingReference" xml:space="preserve">
    <value>Adding PackageReference for package '{0}' into project '{1}'.</value>
    <comment>{0} - Package Id
{1} - Project Path</comment>
  </data>
  <data name="Info_AddPkgCompatibleWithAllFrameworks" xml:space="preserve">
    <value>Package '{0}' is compatible with all the specified frameworks in project '{1}'.</value>
    <comment>{0} - Package Id
{1} - Project Path</comment>
  </data>
  <data name="Info_AddPkgCompatibleWithSubsetFrameworks" xml:space="preserve">
    <value>Package '{0}' is compatible with a subset of the specified frameworks in project '{1}'.</value>
    <comment>{0} - Package Id
{1} - Project Path</comment>
  </data>
  <data name="Warn_AddPkgWithoutRestore" xml:space="preserve">
    <value>--no-restore|-n flag was used. No compatibility check will be done and the added package reference will be unconditional.</value>
  </data>
  <data name="AddPkg_Description" xml:space="preserve">
    <value>Adds a package reference to a project.</value>
  </data>
  <data name="AddPkg_FrameworksDescription" xml:space="preserve">
    <value>Frameworks for which the package reference should be added.</value>
  </data>
  <data name="Error_PkgMissingArgument" xml:space="preserve">
    <value>Unable to {0} package. Argument '{1}' not provided.</value>
    <comment>{0} - Operation Name
{1} - Argument which was not provided</comment>
  </data>
  <data name="AddPkg_NoRestoreDescription" xml:space="preserve">
    <value>Do not perform restore preview and compatibility check. The added package reference will be unconditional.</value>
  </data>
  <data name="AddPkg_PackageDirectoryDescription" xml:space="preserve">
    <value>Directory to restore packages in.</value>
  </data>
  <data name="AddPkg_PackageIdDescription" xml:space="preserve">
    <value>Id of the package to be added.</value>
  </data>
  <data name="AddPkg_PackageVersionDescription" xml:space="preserve">
    <value>Version of the package to be added.</value>
  </data>
  <data name="AddPkg_ProjectPathDescription" xml:space="preserve">
    <value>Path to the project file.</value>
  </data>
  <data name="AddPkg_SourcesDescription" xml:space="preserve">
    <value>Specifies NuGet package sources to use during the restore.</value>
  </data>
  <data name="AddPkg_DgFileDescription" xml:space="preserve">
    <value>Path to the dependency graph file to be used to restore preview and compatibility check.</value>
  </data>
  <data name="Error_NoDgSpec" xml:space="preserve">
    <value>None or invalid DgSpec was passed to NuGet add package command.</value>
  </data>
  <data name="Error_AddPkgErrorStringForImportedEdit" xml:space="preserve">
    <value>Item '{0}' for '{1}' in Imported file '{2}'.</value>
    <comment>{0} - ItemType
{1} - Package Id
{2} - Imported File Path</comment>
  </data>
  <data name="Error_AddPkgFailOnImportEdit" xml:space="preserve">
    <value>Error while performing {0} for package '{1}'. Cannot edit items in imported files - {2}{3}</value>
    <comment>{0} - Operation Name
{1} - packageId
{2} - New line (this is just to hold a new line between sentences. does not need any translation)
{3} - Error string</comment>
  </data>
  <data name="Info_AddPkgAdded" xml:space="preserve">
    <value>PackageReference for package '{0}' version '{1}' added to file '{2}'.</value>
    <comment>{0} - Package Id
{1} - package version
{2} - project file path</comment>
  </data>
  <data name="Info_AddPkgUpdated" xml:space="preserve">
    <value>PackageReference for package '{0}' version '{1}' updated in file '{2}'.</value>
    <comment>{0} - Package Id
{1} - package version
{2} - project file path</comment>
  </data>
  <data name="AddPkg_All" xml:space="preserve">
    <value>all</value>
  </data>
  <data name="AddPkg_UserSpecified" xml:space="preserve">
    <value>user specified</value>
  </data>
  <data name="Info_RemovePkgRemovingReference" xml:space="preserve">
    <value>Removing PackageReference for package '{0}' from project '{1}'.</value>
    <comment>{0} - Package Id
{1} - Project Path</comment>
  </data>
  <data name="RemovePkg_Description" xml:space="preserve">
    <value>Removes a package reference from a project.</value>
  </data>
  <data name="RemovePkg_PackageIdDescription" xml:space="preserve">
    <value>Id of the package to be removed.</value>
  </data>
  <data name="RemovePkg_ProjectPathDescription" xml:space="preserve">
    <value>Path to the project file.</value>
  </data>
  <data name="Error_UpdatePkgNoSuchPackage" xml:space="preserve">
    <value>Project '{0}' does not contain any PackageReference '{1}' to {2}.</value>
    <comment>{0} - project path
{1} - package id
{2} - operation name</comment>
  </data>
  <data name="Error_PkgMissingOrInvalidProjectFile" xml:space="preserve">
    <value>Unable to {0} package. Missing or Invalid project file '{1}'.</value>
    <comment>{0} - Operation Name
{1} - project file path</comment>
  </data>
  <data name="Error_UnsupportedProject" xml:space="preserve">
    <value>Error while adding package '{0}' to project '{1}'. The project does not support adding package references through the add package command.</value>
    <comment>{0} - Package Id
{1} - Project path</comment>
  </data>
  <data name="NoServiceEndpoint_Description" xml:space="preserve">
    <value>Does not append "api/v2/package" to the source URL.</value>
  </data>
  <data name="AddPkg_InteractiveDescription" xml:space="preserve">
    <value>Allow the command to block and require manual action for operations like authentication.</value>
  </data>
  <data name="ListPkg_DeprecatedDescription" xml:space="preserve">
    <value>Displays only the packages marked deprecated by the authors.</value>
  </data>
  <data name="ListPkg_VulnerableDescription" xml:space="preserve">
    <value>Displays only the packages flagged as vulnerable.</value>
  </data>
  <data name="ListPkg_Description" xml:space="preserve">
    <value>Lists all the packages used by the current project(s).</value>
  </data>
  <data name="ListPkg_FrameworkDescription" xml:space="preserve">
    <value>Specifies the target framework for which the packages will be listed.</value>
  </data>
  <data name="ListPkg_OutdatedDescription" xml:space="preserve">
    <value>Displays only the packages that need updates with the latest version from the sources.</value>
  </data>
  <data name="ListPkg_TransitiveDescription" xml:space="preserve">
    <value>Includes transitive packages too in the result.</value>
  </data>
  <data name="ListPkg_PathDescription" xml:space="preserve">
    <value>A path to a project, solution file or directory.</value>
  </data>
  <data name="Error_AssetsFileNotFound" xml:space="preserve">
    <value>No assets file was found for `{0}`. Please run restore before running this command.</value>
  </data>
  <data name="ListPkg_ProjectHeaderLog" xml:space="preserve">
    <value>Project '{0}' has the following package references</value>
  </data>
  <data name="ListPkg_AutoReferenceDescription" xml:space="preserve">
    <value>(A) : Auto-referenced package.</value>
  </data>
  <data name="ListPkg_NoPackagesForFramework" xml:space="preserve">
    <value>No packages were found for this framework.</value>
  </data>
  <data name="ListPkg_NoPackagesFoundForFrameworks" xml:space="preserve">
    <value>No packages were found for the project `{0}` given the specified frameworks.</value>
  </data>
  <data name="ListPkg_ConfigDescription" xml:space="preserve">
    <value>A path to a config file to specify sources. Works only with `--outdated`.</value>
  </data>
  <data name="ListPkg_HighestMinorDescription" xml:space="preserve">
    <value>Considers only the versions with matching major. Works only with `--outdated`.</value>
  </data>
  <data name="ListPkg_HighestPatchDescription" xml:space="preserve">
    <value>Considers only the versions with matching minor and major. Works only with `--outdated`.</value>
  </data>
  <data name="ListPkg_PrereleaseDescription" xml:space="preserve">
    <value>Considers prerelease versions when looking for latest. Works only with `--outdated`.</value>
  </data>
  <data name="ListPkg_SourceDescription" xml:space="preserve">
    <value>Sources to lookup for latest versions. Works only with `--outdated`.</value>
  </data>
  <data name="Error_NotPRProject" xml:space="preserve">
    <value>The project `{0}` uses package.config for NuGet packages, while the command works only with package reference projects.</value>
  </data>
  <data name="ListPkg_ErrorReadingAssetsFile" xml:space="preserve">
    <value>Unable to read the assets file `{0}`. Please make sure the file has the write format.</value>
  </data>
  <data name="ListPkg_ErrorReadingReferenceFromProject" xml:space="preserve">
    <value>Unable to read a package reference from the project `{0}`. Please make sure that your project file and project.assets.json file are in sync by running restore.</value>
  </data>
  <data name="ListPkg_InvalidFramework" xml:space="preserve">
    <value>Failed to parse one of the given frameworks. Please make sure the given frameworks are valid.</value>
  </data>
  <data name="ListPkg_Latest" xml:space="preserve">
    <value>Latest</value>
  </data>
  <data name="ListPkg_NotFoundAtSources" xml:space="preserve">
    <value>Not found at the sources</value>
  </data>
  <data name="ListPkg_Requested" xml:space="preserve">
    <value>Requested</value>
  </data>
  <data name="ListPkg_Resolved" xml:space="preserve">
    <value>Resolved</value>
  </data>
  <data name="ListPkg_TopLevelHeader" xml:space="preserve">
    <value>Top-level Package</value>
  </data>
  <data name="ListPkg_TransitiveHeader" xml:space="preserve">
    <value>Transitive Package</value>
  </data>
  <data name="NuGetXplatCommand_Interactive" xml:space="preserve">
    <value>Allow the command to block and require manual action for operations like authentication.</value>
  </data>
  <data name="ListPkg_ErrorFileNotFound" xml:space="preserve">
    <value>The given file `{0}` was not found</value>
  </data>
  <data name="ListPkg_NoUpdatesForFramework" xml:space="preserve">
    <value>No package updates available for this framework.</value>
  </data>
  <data name="ListPkg_NoUpdatesForProject" xml:space="preserve">
    <value>The given project `{0}` has no updates given the current sources.</value>
  </data>
  <data name="ListPkg_ProjectUpdatesHeaderLog" xml:space="preserve">
    <value>Project `{0}` has the following updates to its packages</value>
  </data>
  <data name="ListPkg_SourcesUsedDescription" xml:space="preserve">
    <value>The following sources were used:</value>
  </data>
  <data name="ListPkg_InvalidOptions" xml:space="preserve">
    <value>Options '--outdated', '--deprecated' and '--vulnerable' cannot be combined.</value>
  </data>
  <data name="ListPkg_NoDeprecatedPackagesForProject" xml:space="preserve">
    <value>The given project `{0}` has no deprecated packages given the current sources.</value>
  </data>
  <data name="ListPkg_NoVulnerablePackagesForProject" xml:space="preserve">
    <value>The given project `{0}` has no vulnerable packages given the current sources.</value>
  </data>
  <data name="ListPkg_VulnerableIgnoredOptions" xml:space="preserve">
    <value>The command option(s) '--include-prerelease', '--highest-minor', and '--highest-patch' are ignored by this command.</value>
  </data>
  <data name="ListPkg_ProjectDeprecationsHeaderLog" xml:space="preserve">
    <value>Project `{0}` has the following deprecated packages</value>
  </data>
  <data name="ListPkg_ProjectVulnerabilitiesHeaderLog" xml:space="preserve">
    <value>Project `{0}` has the following vulnerable packages</value>
  </data>
  <data name="ListPkg_NoDeprecationsForFramework" xml:space="preserve">
    <value>No deprecated packages for this framework.</value>
  </data>
  <data name="ListPkg_NoVulnerabilitiesForFramework" xml:space="preserve">
    <value>No vulnerable packages for this framework.</value>
  </data>
  <data name="ListPkg_DeprecationAlternative" xml:space="preserve">
    <value>Alternative</value>
  </data>
  <data name="ListPkg_DeprecationReasons" xml:space="preserve">
    <value>Reason(s)</value>
  </data>
  <data name="ListPkg_VulnerabilitySeverity" xml:space="preserve">
    <value>Severity</value>
  </data>
  <data name="ListPkg_VulnerabilityAdvisoryUrl" xml:space="preserve">
    <value>Advisory URL</value>
  </data>
  <data name="PushCommandSkipDuplicateDescription" xml:space="preserve">
    <value>If a package and version already exists, skip it and continue with the next package in the push, if any.</value>
  </data>
  <data name="AddSourceCommandDescription" xml:space="preserve">
    <value>Add a NuGet source.</value>
  </data>
  <data name="DisableSourceCommandDescription" xml:space="preserve">
    <value>Disable a NuGet source.</value>
  </data>
  <data name="EnableSourceCommandDescription" xml:space="preserve">
    <value>Enable a NuGet source.</value>
  </data>
  <data name="ListSourceCommandDescription" xml:space="preserve">
    <value>Lists all configured NuGet sources.</value>
  </data>
  <data name="RemoveSourceCommandDescription" xml:space="preserve">
    <value>Remove a NuGet source.</value>
  </data>
  <data name="UpdateSourceCommandDescription" xml:space="preserve">
    <value>Update a NuGet source.</value>
  </data>
  <data name="SourcesCommandNameDescription" xml:space="preserve">
    <value>Name of the source.</value>
  </data>
  <data name="SourcesCommandPasswordDescription" xml:space="preserve">
    <value>Password to be used when connecting to an authenticated source.</value>
  </data>
  <data name="SourcesCommandSourceDescription" xml:space="preserve">
    <value>Path to the package source.</value>
  </data>
  <data name="SourcesCommandFormatDescription" xml:space="preserve">
    <value>The format of the list command output: `Detailed` (the default) and `Short`.</value>
  </data>
  <data name="SourcesCommandUsernameDescription" xml:space="preserve">
    <value>Username to be used when connecting to an authenticated source.</value>
  </data>
  <data name="SourcesCommandStorePasswordInClearTextDescription" xml:space="preserve">
    <value>Enables storing portable package source credentials by disabling password encryption.</value>
  </data>
  <data name="SourcesCommandValidAuthenticationTypesDescription" xml:space="preserve">
    <value>Comma-separated list of valid authentication types for this source. Set this to basic if the server advertises NTLM or Negotiate and your credentials must be sent using the Basic mechanism, for instance when using a PAT with on-premises Azure DevOps Server. Other valid values include negotiate, kerberos, ntlm, and digest, but these values are unlikely to be useful.</value>
    <comment>Please don't localize "basic, NTLM, Negotiate, kerberos, ntlm, digest"</comment>
  </data>
  <data name="Option_ConfigFile" xml:space="preserve">
    <value>The NuGet configuration file. If specified, only the settings from this file will be used. If not specified, the hierarchy of configuration files from the current directory will be used. For more information, see https://docs.microsoft.com/nuget/consume-packages/configuring-nuget-behavior.</value>
  </data>
  <data name="Option_PackageSource" xml:space="preserve">
    <value>Package source name.</value>
  </data>
  <data name="Option_Path" xml:space="preserve">
    <value>Path to certificate file.</value>
  </data>
  <data name="Option_Password" xml:space="preserve">
    <value>Password for the certificate, if needed.</value>
  </data>
  <data name="Option_StorePasswordInClearText" xml:space="preserve">
    <value>Enables storing password for the certificate by disabling password encryption.</value>
  </data>
  <data name="Option_StoreLocation" xml:space="preserve">
    <value>Certificate store location (see docs).</value>
  </data>
  <data name="Option_StoreName" xml:space="preserve">
    <value>Certificate store name (see docs).</value>
  </data>
  <data name="Option_FindBy" xml:space="preserve">
    <value>Search method to find certificate in certificate store (see docs).</value>
  </data>
  <data name="Option_FindValue" xml:space="preserve">
    <value>Search the certificate store for the supplied value. Used with FindValue (see docs).</value>
    <comment>Don't translate FindValue</comment>
  </data>
  <data name="Option_Force" xml:space="preserve">
    <value>Skip certificate validation.</value>
  </data>
  <data name="Add_Description" xml:space="preserve">
    <value>Add a NuGet source.</value>
  </data>
  <data name="Disable_Description" xml:space="preserve">
    <value>Disable a NuGet source.</value>
  </data>
  <data name="Enable_Description" xml:space="preserve">
    <value>Enable a NuGet source.</value>
  </data>
  <data name="List_Description" xml:space="preserve">
    <value>List configured NuGet sources.</value>
  </data>
  <data name="Remove_Description" xml:space="preserve">
    <value>Remove a NuGet source.</value>
  </data>
  <data name="Update_Description" xml:space="preserve">
    <value>Update a NuGet source.</value>
  </data>
  <data name="Sources_Redirect" xml:space="preserve">
    <value>The proper command is '{0}'.</value>
  </data>
  <data name="ListClientCertCommandDescription" xml:space="preserve">
    <value>Lists all the client certificates in the configuration.</value>
  </data>
  <data name="RemoveClientCertCommandDescription" xml:space="preserve">
    <value>Removes the client certificate configuration that matches the given package source name.</value>
  </data>
  <data name="UpdateClientCertCommandDescription" xml:space="preserve">
    <value>Updates the client certificate configuration that matches the given package source name.</value>
  </data>
  <data name="AddClientCertCommandDescription" xml:space="preserve">
    <value>Adds a client certificate configuration that matches the given package source name.</value>
  </data>
  <data name="Verbosity_Description" xml:space="preserve">
    <value>Set the verbosity level of the command. Allowed values are q[uiet], m[inimal], n[ormal], d[etailed], and diag[nostic].</value>
    <comment>Please don't localize "q[uiet]", "m[inimal]", "n[ormal]", "d[etailed]", or "diag[nostic]"</comment>
  </data>
  <data name="AddPkg_PackagePrerelease" xml:space="preserve">
    <value>Allows prerelease packages to be installed.</value>
  </data>
  <data name="Error_PrereleaseWhenVersionSpecified" xml:space="preserve">
    <value>The --prerelease and --version options are not supported in the same command.</value>
    <comment>Please don't localize "prerelease" and "version"</comment>
  </data>
  <data name="Error_NoVersionsAvailable" xml:space="preserve">
    <value>There are no versions available for the package '{0}'.</value>
    <comment>{0} - PackageID</comment>
  </data>
  <data name="PrereleaseVersionsAvailable" xml:space="preserve">
    <value>There are no stable versions available, {0} is the best available. Consider adding the --prerelease option</value>
    <comment>{0} - Package Version</comment>
  </data>
  <data name="VerifyCommandAllDescription" xml:space="preserve">
    <value>Specifies that all verifications possible should be performed to the package(s).</value>
  </data>
  <data name="VerifyCommandCertificateFingerprintDescription" xml:space="preserve">
    <value>Verify that the signer certificate matches with one of the specified SHA256 fingerprints. A certificate SHA256 fingerprint is a SHA256 hash of the certificate used to identify the certificate. Multiple inputs should be separated by space.</value>
  </data>
  <data name="VerifyCommandDescription" xml:space="preserve">
    <value>Verifies a signed NuGet package.</value>
  </data>
  <data name="VerifyCommandPackagePathDescription" xml:space="preserve">
    <value>Specify the path to the package</value>
  </data>
  <data name="TrustCommandAlgorithm" xml:space="preserve">
    <value>Specifies the hash algorithm used to calculate the certificate fingerprint. Defaults to SHA256. Values supported are SHA256, SHA384 and SHA512.</value>
  </data>
  <data name="TrustCommandAllowUntrustedRoot" xml:space="preserve">
    <value>Specifies if the certificate for the trusted signer should be allowed to chain to an untrusted root. This is not recommended.</value>
  </data>
  <data name="TrustCommandDescription" xml:space="preserve">
    <value>Manage the trusted signers.</value>
  </data>
  <data name="TrustCommandOwners" xml:space="preserve">
    <value>Semi-colon separated list of trusted owners to further restrict the trust of a repository.</value>
  </data>
  <data name="SignCommandOutputDirectoryDescription" xml:space="preserve">
    <value>Directory where the signed package(s) should be saved. By default the original package is overwritten by the signed package.</value>
  </data>
  <data name="SignCommandCertificateFingerprintDescription" xml:space="preserve">
    <value>SHA-1 fingerprint of the certificate used to search a local certificate store for the certificate. The certificate store can be specified by --certificate-store-name and --certificate-store-location options.</value>
    <comment>Please don't localize '--certificate-store-name' and '--certificate-store-location'</comment>
  </data>
  <data name="SignCommandCertificatePasswordDescription" xml:space="preserve">
    <value>Password for the certificate, if needed.
This option can be used to specify the password for the certificate. The command will throw an error message if certificate is password protected but password is not provided as input.</value>
  </data>
  <data name="SignCommandCertificatePathDescription" xml:space="preserve">
    <value>File path to the certificate to be used while signing the package.</value>
  </data>
  <data name="SignCommandCertificateStoreLocationDescription" xml:space="preserve">
    <value>Name of the X.509 certificate store use to search for the certificate. Defaults to "CurrentUser", the X.509 certificate store used by the current user.
This option should be used when specifying the certificate via --certificate-subject-name or --certificate-fingerprint options.</value>
    <comment>Please don't localize '--certificate-subject-name' and '--certificate-fingerprint'</comment>
  </data>
  <data name="SignCommandCertificateStoreNameDescription" xml:space="preserve">
    <value>Name of the X.509 certificate store to use to search for the certificate. Defaults to "My", the X.509 certificate store for personal certificates.
This option should be used when specifying the certificate via --certificate-subject-name or --certificate-fingerprint options.</value>
    <comment>Please don't localize '--certificate-subject-name' and '--certificate-fingerprint'</comment>
  </data>
  <data name="SignCommandCertificateSubjectNameDescription" xml:space="preserve">
    <value>Subject name of the certificate used to search a local certificate store for the certificate.
The search is a case-insensitive string comparison using the supplied value, which will find all certificates with the subject name containing that string, regardless of other subject values. The certificate store can be specified by --certificate-store-name and --certificate-store-location options.</value>
    <comment>Please don't localize '--certificate-store-name' and '--certificate-store-location'</comment>
  </data>
  <data name="SignCommandHashAlgorithmDescription" xml:space="preserve">
    <value>Hash algorithm to be used to sign the package. Defaults to SHA256.</value>
  </data>
  <data name="SignCommandOverwriteDescription" xml:space="preserve">
    <value>Switch to indicate if the current signature should be overwritten. By default the command will fail if the package already has a signature.</value>
  </data>
  <data name="SignCommandPackagePathDescription" xml:space="preserve">
    <value>Signs NuGet packages at &lt;package-paths&gt; with the specified certificate.</value>
    <comment>Please don't localize '&lt;package-paths&gt;'</comment>
  </data>
  <data name="SignCommandTimestamperDescription" xml:space="preserve">
    <value>URL to an RFC 3161 timestamping server.</value>
  </data>
  <data name="SignCommandTimestampHashAlgorithmDescription" xml:space="preserve">
    <value>Hash algorithm to be used by the RFC 3161 timestamp server. Defaults to SHA256.</value>
  </data>
  <data name="SignCommandDescription" xml:space="preserve">
    <value>Signs NuGet package(s) at &lt;package-paths&gt; with the specified certificate.</value>
    <comment>Please don't localize '&lt;package-paths&gt;'</comment>
  </data>
  <data name="SignCommandNoTimestamperWarning" xml:space="preserve">
    <value>The '--timestamper' option was not provided. The signed package will not be timestamped. To learn more about this option, please visit https://docs.microsoft.com/dotnet/core/tools</value>
    <comment>Please don't localize '--timestamper'</comment>
  </data>
  <data name="Err_InvalidValue" xml:space="preserve">
    <value>Invalid value provided for '{0}'. The accepted values are {1}.</value>
    <comment>{0} - argument name in SignCommand. e.g. certificate storeName, certificate storelocation, hashAlgorithmName  {1} - the possible values of the argument.</comment>
  </data>
  <data name="SignCommandMultipleCertificateException" xml:space="preserve">
    <value>Multiple options were used to specify a certificate.</value>
  </data>
  <data name="SignCommandNoCertificateException" xml:space="preserve">
    <value>No certificate was provided.</value>
  </data>
  <data name="TrustAuthorCommandDescription" xml:space="preserve">
    <value>Adds a trusted signer with the given name, based on the author signature of the package.</value>
  </data>
  <data name="TrustListCommandDescription" xml:space="preserve">
    <value>Lists all the trusted signers in the configuration.</value>
  </data>
  <data name="TrustRemoveCommandDescription" xml:space="preserve">
    <value>Removes any trusted signers that match the given name.</value>
  </data>
  <data name="TrustRepositoryCommandDescription" xml:space="preserve">
    <value>Adds a trusted signer with the given name, based on the repository signature or countersignature of a signed package.</value>
  </data>
  <data name="TrustSyncCommandDescription" xml:space="preserve">
    <value>Deletes the current list of certificates and replaces them with an up-to-date list from the repository.</value>
  </data>
  <data name="TrustCertificateFingerprint" xml:space="preserve">
    <value>The fingerprint of the certificate.</value>
  </data>
  <data name="TrustedCertificateSignerNameToAdd" xml:space="preserve">
    <value>The name of the trusted signer to add. If a trusted signer with the given name already exists, the certificate item is added to that signer. Otherwise a trusted author is created with a certificate item from the given certificate information.</value>
  </data>
  <data name="TrustedSignerNameExists" xml:space="preserve">
    <value>The name of the existing trusted signer to sync.</value>
  </data>
  <data name="TrustedSignerNameToAdd" xml:space="preserve">
    <value>The name of the trusted signer to add. If name already exists in the configuration, the signature is appended.</value>
  </data>
  <data name="TrustedSignerNameToRemove" xml:space="preserve">
    <value>The name of the existing trusted signer to remove.</value>
  </data>
  <data name="TrustLocalSignedNupkgPath" xml:space="preserve">
    <value>The given package should be a local path to the signed .nupkg file.</value>
  </data>
  <data name="TrustSourceCommandDescription" xml:space="preserve">
    <value>Adds a trusted signer based on a given package source.</value>
  </data>
  <data name="TrustSourceSignerName" xml:space="preserve">
    <value>"The name of the trusted signer to add. If only &lt;NAME&gt; is provided without --&lt;source-url&gt;, the package source from your NuGet configuration files with the same name is added to the trusted list. If &lt;NAME&gt; already exists in the configuration, the package source is appended to it."</value>
  </data>
  <data name="TrustSourceUrl" xml:space="preserve">
    <value>If a source-url is provided, it must be a v3 package source URL (like https://api.nuget.org/v3/index.json). Other package source types are not supported.</value>
  </data>
  <data name="Error_TrustedRepoAlreadyExists" xml:space="preserve">
    <value>A trusted repository with the service index '{0}' already exists.</value>
    <comment>0 - trusted repository name</comment>
  </data>
  <data name="Error_TrustedSignerAlreadyExists" xml:space="preserve">
    <value>A trusted signer '{0}' already exists.</value>
    <comment>0 - trusted signer name</comment>
  </data>
  <data name="Error_TrustFingerPrintAlreadyExist" xml:space="preserve">
    <value>The certificate finger you're trying to add is already in the certificate fingerprint list.</value>
  </data>
  <data name="String1" xml:space="preserve">
    <value />
  </data>
  <data name="Warning_HttpServerUsage" xml:space="preserve">
    <value>You are running the '{0}' operation with an 'HTTP' source, '{1}'. Non-HTTPS access will be removed in a future version. Consider migrating to an 'HTTPS' source.</value>
    <comment>0 - The command name. Ex. Push/Delete. 1 - server uri.</comment>
  </data>
  <data name="Warning_HttpServerUsage_MultipleSources" xml:space="preserve">
    <value>You are running the '{0}' operation with 'HTTP' sources: {1}
Non-HTTPS access will be removed in a future version. Consider migrating to 'HTTPS' sources.</value>
    <comment>0 - The command name. Ex. Push/Delete. 1 - list of server uris</comment>
  </data>
  <data name="Debug_CurrentUICulture" xml:space="preserve">
    <value>DefaultThreadCurrentUICulture value: {0}</value>
    <comment>0 - Value of CultureInfo.DefaultThreadCurrentUICulture</comment>
  </data>
  <data name="Error_InvalidCultureInfo" xml:space="preserve">
    <value>Invalid culture identifier in {0} environment variable. Value read is '{1}'</value>
    <comment>0 - Environment variable name, 1 - value set in environment variable</comment>
  </data>
  <data name="Info_AddPkgCPM" xml:space="preserve">
    <value>PackageReference for package '{0}' added to '{1}' and PackageVersion added to central package management file '{2}'.</value>
    <comment>0 - The package ID. 1 - Directory.Packages.props file path. 2 - Project file path.</comment>
  </data>
  <data name="ListPkg_OutputFormatDescription" xml:space="preserve">
    <value>Set the report output format.</value>
  </data>
  <data name="ListPkg_OutputVersionDescription" xml:space="preserve">
    <value>The version of report output.</value>
  </data>
  <data name="ListPkg_InvalidOutputFormat" xml:space="preserve">
    <value>Invalid value {0} provided for output format. The accepted values are {1}.</value>
    <comment>{0} - argument name in format option {1} - the possible values of the argument.</comment>
  </data>
  <data name="ListPkg_InvalidOutputVersion" xml:space="preserve">
    <value>Unsupported output format version {0} was requested.  The accepted format version value is {1}.</value>
    <comment>{0} - argument name in version option {1} - the possible value of the argument.</comment>
  </data>
  <data name="ListPkg_OutputVersionNotApplicable" xml:space="preserve">
    <value>'--output-version' option not applicable for console output, it can only be used together with `--format json` option.</value>
    <comment>Don't localize '--output-version' and `--format json`</comment>
  </data>
  <data name="Error_CentralPackageVersions_VersionsNotAllowed" xml:space="preserve">
    <value>Projects that use central package version management should not define the version on the PackageReference items but on the PackageVersion items: {0}</value>
    <comment>0 - package id</comment>
  </data>
  <data name="Error_AddPkg_CentralPackageVersions_EmptyVersionOverride" xml:space="preserve">
    <value>VersionOverride for package '{0}' should not be empty.</value>
    <comment>0 - package id</comment>
  </data>
  <data name="Error_AddPkg_CentralPackageVersions_PackageReference_WrongLocation" xml:space="preserve">
    <value>Package reference for package '{0}' defined in incorrect location, PackageReference should be defined in project file.</value>
    <comment>0 - package id</comment>
  </data>
  <data name="Error_AddPkg_CentralPackageVersions_PackageVersion_WrongLocation" xml:space="preserve">
    <value>PackageVersion for package '{0}' defined in incorrect location, PackageVersion should be defined in Directory.Package.props.</value>
    <comment>0 - package id</comment>
  </data>
  <data name="Error_CentralPackageVersions_AutoreferencedReferencesNotAllowed" xml:space="preserve">
    <value>The packages {0} are implicitly referenced. You do not typically need to reference them from your project or in your central package versions management file. For more information, see https://aka.ms/sdkimplicitrefs</value>
  </data>
  <data name="Error_CentralPackageVersions_FloatingVersionsAreNotAllowed" xml:space="preserve">
    <value>Centrally defined floating package versions are not allowed.</value>
  </data>
  <data name="Error_CentralPackageVersions_MissingPackageVersion" xml:space="preserve">
    <value>The PackageReference items {0} do not have corresponding PackageVersion.</value>
  </data>
  <data name="Error_CentralPackageVersions_VersionOverrideDisabled" xml:space="preserve">
    <value>The package reference {0} specifies a VersionOverride but the ability to override a centrally defined version is currently disabled.</value>
    <comment>0 - packagereference name</comment>
  </data>
  <data name="ConfigPathsCommandDescription" xml:space="preserve">
    <value>Lists the paths to all NuGet configuration files that will be applied when invoking NuGet command in a specific directory</value>
  </data>
  <data name="ConfigPathsWorkingDirectoryDescription" xml:space="preserve">
    <value>Specifies the directory to start from when listing configuration files. If not specified, the current directory is used.</value>
  </data>
  <data name="Config_Description" xml:space="preserve">
    <value>NuGet configuration CLI</value>
  </data>
  <data name="Error_PathNotFound" xml:space="preserve">
    <value>The specified path '{0}' does not exist.</value>
    <comment>0 - path</comment>
  </data>
<<<<<<< HEAD
=======
  <data name="ConfigCommandKeyNotFound" xml:space="preserve">
    <value>Key '{0}' not found.</value>
  </data>
>>>>>>> 1494fceb
</root><|MERGE_RESOLUTION|>--- conflicted
+++ resolved
@@ -825,10 +825,7 @@
     <value>The specified path '{0}' does not exist.</value>
     <comment>0 - path</comment>
   </data>
-<<<<<<< HEAD
-=======
   <data name="ConfigCommandKeyNotFound" xml:space="preserve">
     <value>Key '{0}' not found.</value>
   </data>
->>>>>>> 1494fceb
 </root>