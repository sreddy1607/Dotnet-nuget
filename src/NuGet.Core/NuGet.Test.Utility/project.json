<<<<<<< HEAD
﻿{
  "version": "3.5.0-*",
=======
{
  "version": "3.6.0-*",
>>>>>>> b335ef98
  "copyright": "Copyright .NET Foundation. All rights reserved.",
  "packOptions": {
    "licenseUrl": "https://raw.githubusercontent.com/NuGet/NuGet.Client/dev/LICENSE.txt",
    "projectUrl": "https://github.com/NuGet/NuGet.Client"
  },
  "buildOptions": {
    "warningsAsErrors": true,
    "xmlDoc": true,
    "nowarn": [
      "CS1591"
    ],
    "compile": {
      "include": [
        "../../../Shared/*.cs"
      ]
    }
  },
  "dependencies": {
<<<<<<< HEAD
    "xunit": "2.1.0",
    "NuGet.Packaging": {
      "target": "project"
    }
=======
    "NuGet.Packaging": {
      "target": "project"
    },
    "xunit": "2.1.0"
>>>>>>> b335ef98
  },
  "frameworks": {
    "net45": {
      "frameworkAssemblies": {
<<<<<<< HEAD
        "System.IO.Compression": ""
=======
        "System.IO.Compression": "",
        "System.Runtime": ""
>>>>>>> b335ef98
      },
      "buildOptions": {
        "define": [
          "IS_DESKTOP"
        ]
      }
    },
    "netstandard1.3": {
      "imports": [
        "dotnet5.6",
<<<<<<< HEAD
        "dnxcore50",
=======
>>>>>>> b335ef98
        "portable-net45+win8"
      ],
      "dependencies": {
        "NETStandard.Library": "1.6.0",
<<<<<<< HEAD
        "System.IO.Compression.ZipFile": "4.0.1",
        "System.Diagnostics.Process": "4.1.0"
=======
        "System.Diagnostics.Process": "4.1.0",
        "System.IO.Compression.ZipFile": "4.0.1"
>>>>>>> b335ef98
      },
      "buildOptions": {
        "define": [
          "IS_CORECLR"
        ]
      }
    }
  }
}<|MERGE_RESOLUTION|>--- conflicted
+++ resolved
@@ -1,10 +1,5 @@
-<<<<<<< HEAD
-﻿{
-  "version": "3.5.0-*",
-=======
 {
   "version": "3.6.0-*",
->>>>>>> b335ef98
   "copyright": "Copyright .NET Foundation. All rights reserved.",
   "packOptions": {
     "licenseUrl": "https://raw.githubusercontent.com/NuGet/NuGet.Client/dev/LICENSE.txt",
@@ -23,27 +18,16 @@
     }
   },
   "dependencies": {
-<<<<<<< HEAD
-    "xunit": "2.1.0",
-    "NuGet.Packaging": {
-      "target": "project"
-    }
-=======
     "NuGet.Packaging": {
       "target": "project"
     },
     "xunit": "2.1.0"
->>>>>>> b335ef98
   },
   "frameworks": {
     "net45": {
       "frameworkAssemblies": {
-<<<<<<< HEAD
-        "System.IO.Compression": ""
-=======
         "System.IO.Compression": "",
         "System.Runtime": ""
->>>>>>> b335ef98
       },
       "buildOptions": {
         "define": [
@@ -54,21 +38,12 @@
     "netstandard1.3": {
       "imports": [
         "dotnet5.6",
-<<<<<<< HEAD
-        "dnxcore50",
-=======
->>>>>>> b335ef98
         "portable-net45+win8"
       ],
       "dependencies": {
         "NETStandard.Library": "1.6.0",
-<<<<<<< HEAD
-        "System.IO.Compression.ZipFile": "4.0.1",
-        "System.Diagnostics.Process": "4.1.0"
-=======
         "System.Diagnostics.Process": "4.1.0",
         "System.IO.Compression.ZipFile": "4.0.1"
->>>>>>> b335ef98
       },
       "buildOptions": {
         "define": [
