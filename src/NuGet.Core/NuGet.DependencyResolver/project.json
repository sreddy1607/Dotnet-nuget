--- conflicted
+++ resolved
@@ -1,10 +1,5 @@
-<<<<<<< HEAD
-﻿{
-  "version": "3.5.0-*",
-=======
 {
   "version": "3.6.0-*",
->>>>>>> b335ef98
   "description": "NuGet v3 core library.",
   "copyright": "Copyright .NET Foundation. All rights reserved.",
   "packOptions": {
@@ -43,14 +38,6 @@
       }
     },
     "netstandard1.3": {
-<<<<<<< HEAD
-      "imports": [
-        "dotnet5.6",
-        "dnxcore50",
-        "portable-net45+win8"
-      ],
-=======
->>>>>>> b335ef98
       "dependencies": {
         "NETStandard.Library": "1.6.0"
       },
