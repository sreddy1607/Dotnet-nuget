<?xml version="1.0" encoding="utf-8"?>
<Project ToolsVersion="15.0">

  <!-- Special project import for dotnet source build
  The dotnet source-build Repo API overrides *PackageVersion properties with versions that were built before.
  Those packages are injected in this props file
  See: https://github.com/dotnet/source-build/blob/master/Documentation/auto-dependency-flow/api.md#-pdotnetpackageversionpropspathpath
  -->
  <Import Project="$(DotNetPackageVersionPropsPath)" Condition="'$(DotNetPackageVersionPropsPath)' != ''" />

  <!-- Version -->
  <PropertyGroup>
    <!-- **  Change for each new version -->
    <!-- when changing any of the NuGetVersion props below, update ProductVersion in src\NuGet.Clients\NuGet.Tools\NuGetPackage.cs and run tools-local\ship-public-apis -->
    <MajorNuGetVersion Condition="'$(MajorNuGetVersion)' == ''">6</MajorNuGetVersion>
    <MinorNuGetVersion Condition="'$(MinorNuGetVersion)' == ''">0</MinorNuGetVersion>
    <PatchNuGetVersion Condition="'$(PatchNuGetVersion)' == ''">0</PatchNuGetVersion>
    <SemanticVersion Condition=" '$(SemanticVersion)' == '' ">$(MajorNuGetVersion).$(MinorNuGetVersion).$(PatchNuGetVersion)</SemanticVersion>

    <!-- ** Change for each new preview/rc -->
    <!-- Check the VS schedule and manually enter a preview number here that makes sense. -->
<<<<<<< HEAD
    <ReleaseLabel Condition=" '$(ReleaseLabel)' == '' ">preview.0</ReleaseLabel>
=======
    <ReleaseLabel Condition=" '$(ReleaseLabel)' == '' ">rc</ReleaseLabel>
>>>>>>> 46d04208

    <IsEscrowMode>false</IsEscrowMode>

    <!-- Visual Studio Insertion Logic -->
    <VsTargetMajorVersion>$([MSBuild]::Add(11, $(MajorNuGetVersion)))</VsTargetMajorVersion>
    <VsTargetBranch>main</VsTargetBranch>
    <VsTargetChannel>int.$(VsTargetBranch)</VsTargetChannel>

    <!-- This branches are used for creating insertion PRs -->
    <VsTargetBranch Condition="'$(IsEscrowMode)' == 'true'">rel/d$(VsTargetMajorVersion).$(MinorNuGetVersion)</VsTargetBranch>
    <VsTargetChannel Condition="'$(IsEscrowMode)' == 'true'">int.d$(VsTargetMajorVersion).$(MinorNuGetVersion)</VsTargetChannel>
    <!-- Specifies the SDK version to download to use for testing. The first value represents the channel, the second value represents the exact SDK version to be download. If a version is not specified, the latest version from the channel will be downloaded.
    Note that multiple SDKs can be downloaded by using `;` as a separator.
    -->
    <CliBranchForTesting Condition="'$(CliBranchForTesting)' == ''">release/5.0.2xx:5.0.200-servicing.21120.4</CliBranchForTesting>
  </PropertyGroup>

  <!-- Config -->
  <PropertyGroup>
    <RepositoryName>NuGet</RepositoryName>
  </PropertyGroup>

  <!-- Nuspec defaults -->
  <PropertyGroup>
    <Authors>Microsoft</Authors>
    <PackageProjectUrl>https://aka.ms/nugetprj</PackageProjectUrl>
    <PackageLicenseExpression>Apache-2.0</PackageLicenseExpression>
    <PackageRequireLicenseAcceptance>true</PackageRequireLicenseAcceptance>
    <RepositoryType>git</RepositoryType>
    <RepositoryUrl>https://github.com/NuGet/NuGet.Client</RepositoryUrl>
    <PackageTags>nuget</PackageTags>
    <Description>NuGet client library.</Description>
    <Copyright>&#169; Microsoft Corporation. All rights reserved.</Copyright>
    <Serviceable>true</Serviceable>
    <PackageIcon>icon.png</PackageIcon>
  </PropertyGroup>

  <PropertyGroup>
    <NUGET_PFX_PATH>$(MSBuildThisFileDirectory)..\keys\NuGetKey.snk</NUGET_PFX_PATH>
    <MS_PFX_PATH>$(MSBuildThisFileDirectory)..\keys\35MSSharedLib1024.snk</MS_PFX_PATH>
  </PropertyGroup>

  <Target Name="GetSemanticVersion">
    <Message Text="$(SemanticVersion)" Importance="High"/>
  </Target>
  <Target Name="GetVsTargetMajorVersion">
    <Message Text="$(VsTargetMajorVersion)" Importance="High"/>
  </Target>
  <Target Name="GetVsTargetBranch">
    <Message Text="$(VsTargetBranch)" Importance="High"/>
  </Target>
  <Target Name="GetVsTargetChannel">
    <Message Text="$(VsTargetChannel)" Importance="High"/>
  </Target>
  <Target Name="GetCliBranchForTesting">
      <Message Text="$(CliBranchForTesting)" Importance="High"/>
  </Target>
</Project><|MERGE_RESOLUTION|>--- conflicted
+++ resolved
@@ -19,11 +19,7 @@
 
     <!-- ** Change for each new preview/rc -->
     <!-- Check the VS schedule and manually enter a preview number here that makes sense. -->
-<<<<<<< HEAD
-    <ReleaseLabel Condition=" '$(ReleaseLabel)' == '' ">preview.0</ReleaseLabel>
-=======
-    <ReleaseLabel Condition=" '$(ReleaseLabel)' == '' ">rc</ReleaseLabel>
->>>>>>> 46d04208
+    <ReleaseLabel Condition=" '$(ReleaseLabel)' == '' ">preview.1</ReleaseLabel>
 
     <IsEscrowMode>false</IsEscrowMode>
 
